--- conflicted
+++ resolved
@@ -1,8 +1,3 @@
 # Semantic version of cod-tools
-<<<<<<< HEAD
-# http://semver.org/
-3.0.0
-=======
 # https://semver.org
-2.12
->>>>>>> 55aa2c9d
+3.0.0