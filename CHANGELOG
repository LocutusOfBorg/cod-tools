cod-tools (unreleased)

  * Added:
    - cif_molecule:
      - command line option to turn off special treatment of disorder groups
        with negative indices;
      - warning about the unity symmetry operation not being the first one
        on the symmetry operation list. 
    - cif_validate:
      - checking if data items from the same category reside in the same loop;
      - reporting of missing parent data items;
      - the --allow-double-precision-notation and
        --no-allow-double-precision-notation options;
<<<<<<< HEAD
      - the --max-message-count option.
=======
      - the --no-report-deprecated option as an alias of the
        --ignore-deprecated option.
>>>>>>> 3880d800
    - COD::AuthorNames:
      - author_names_are_the_same() subroutine.
    - COD::CIF::DDL::DDL1:
      - the get_list_constraint_type() and get_dic_item_value() subroutines.
    - COD::CIF::Data::AtomList:
      - a warning about data items used in the construction of the atom
        structure not residing in the same loop;
    - COD::CIF::Tags::Manage:
      - the get_item_loop_index() subroutine.
  * Changed:
    - COD::CIF::Parser::Bison:
      - marking strings as UTF-8 using low-level Perl API to improve the
        performance.
    - cif_validate:
      - updated the range validation logic to always consider the standard
        uncertainty (s.u.) values even if the data item is not formally
        eligible to have an associated s.u. value.
    - cif_molecule:
      - replaced the term 'symmetry operator' with the term 'symmetry operation'
        in error messages dealing with symmetry.
    - COD::CIF::Data:
      - replaced the term 'symmetry operator' with the term 'symmetry operation'
        in error messages dealing with symmetry.
    - COD::CIF::Data::AtomList:
      - the 'extract_atom' subroutine was updated to process an additional
        optional parameter that specifies a list of data items that should
        be used in the construction of the atom data structure;
      - the 'atom_array_from_cif' subroutine was updated to raise an error
        in case a CIF data structure with no fractional coordinates is provided;
    - cif_printout:
      - added a warning message about the deprecated output format.
    - cif_parse_old_star:
      - added a warning message about the deprecated output format.
  * Deprecated:
    - cif_parse_old_star:
      - the output format.
  * Fixed:
    - cif2cod:
      - escaping double quotes in 'text' fields in semicolon-separated
        output format.
    - cif_molecule:
      - removed duplicated option description.
    - cif_validate:
      - corrected the way character ranges are handled.
    - COD::ShowStruct:
      - corrected the way undefined hash values are handled.
    - COD::CIF::Data::AtomList:
      - the 'extract_atom' subroutine was updated to correctly handle
        input files that contain the '_atom_site_type_symbol' data item
        with both normal and special values (i.e. '?').

cod-tools (2.4)

  * Added:
    - COD::CIF::ChangeLog module.
    - COD::CIF::DDL module.
    - COD::CIF::DDL::DDL1 module.
    - COD::CIF::Tags::Manage:
      - accepting CIF format version number in new_datablock();
      - the 'contains_data_item()' subroutine.
    - data/replacement_values/replacement_values.lst
      - several more value replacement rules.
    - cif_tags_in_list:
      - the --exclude-category-names option;
    - cif_validate:
      - a validation message pertaining to quote usage in combination with
        numeric values;
      - a uniqueness constraint check for simple and composite loop references.
  * Changed:
    - COD::AuthorNames:
      - updated several error messages to only display the original author name
        without any modifications;
    - COD::CIF::Data:
      - slightly reworded several warning messages.
    - COD::CIF::Data::AtomList:
      - rewritten dump_atoms_as_cif() using standard CIF printing routines;
      - updated several warning messages.
    - COD::CIF::Data::Check:
      - replaced a composite warning message pertaining to bibliography-related
        data items with several messages of greater specificity.
    - COD::CIF::Parser::Yapp:
      - replaced the COD::ShowStruct module with Data::Dumper
        for debug prints.
    - dropped test-dependency on 'mysql' command line utility.
    - cif_validate:
      - slightly reworded several validation messages.
    - cif_cod_check:
      - slightly reworded several warning messages.
    - cif_correct_tags:
      - slightly reworded several warning messages.
    - cif_fix_values:
      - updated the text of multiple log and warning messages.
    - Relicensed to LGPL-3.
  * Deprecated:
    - cif_printout:
      - the --output-struct option.
    - cif_parse:
      - the output format.
    - COD::ShowStruct.
  * Fixed:
    - COD::CIF::Data::Check:
      - added a missing space symbol in an error message.
      - ceasing to require diffractogram and phase block links in the
        overall powder diffraction block if they are the same.
    - COD::CIF::Data::AtomList:
      - using '_space_group_name_H-M_alt' data item instead of deprecated
        '_symmetry_space_group_name_H-M' in dump_atoms_as_cif().
    - COD::CIF::Parser::Bison:
      - distributing parent data block's 'cifversion' to its save blocks
        recursively.
    - COD::CIF::Tags::Print:
      - resolving an issue with printing of CIF2 tables inside CIF2 lists
        in cif_print();
      - printing CIF save frames in cif_print().
    - cif2cod:
      - description of command line option --use-all-datablocks.
    - cif2ref and cif_filter:
      - standardising symmetry data item recognition.
    - cif_filter:
      - non-numeric space group numbers no longer raise warnings in
        combination with the '--estimate-spacegroup' option.
    - cif_molecule, cif_p1, cif_reduce_Niggli and oqmd2cif:
      - adding '_space_group_name_*' to the output instead of deprecated
        '_symmetry_space_group_name_*';
    - cif_split:
      - appending mode;
      - writing of Unicode symbols to resulting splitted files.
    - codcif:
      - no longer allowing '[dD]' symbols in CIF numbers;
      - requiring closing braces of CIF2 tables and lists be followed by
        other closing braces or whitespace;
      - allowing opening and closing braces in data_ and save_ block names.
    - replaced 'can not' with 'cannot' in all affected scripts and modules;
    - replaced the '\d' group with explicit '[0-9]' in regular expressions
      in all affected scripts and modules.

cod-tools (2.3)

  * Added:
    - cif2xyz:
      - command line option --add-xyz-header to produce XYZ format as
        defined in http://openbabel.org/wiki/XYZ_%28format%29.
    - cif_cod_check:
      - the --check-pd-block-relations and its inverse options that control
        the execution of checks related to powder diffraction blocks.
    - cif_filter:
      - the --exclude-placeholder-tags, --placeholder-tag-list options
        and a related subroutine that enables the removal of data items
        with placeholder values.
      - the --exclude-redundant-chemical-names option and a related
        subroutine that enables the removal of data items related to
        chemical names that contain redundant values.
    - cif_fix_values:
      - removing URL and doi: prefixes from the values of CIF data items
        that are supposed to hold DOIs.
    - cif_hkl_check:
      - performing powder diffraction checks.
    - cif_molecule and cif_p1:
      - prefix for preserved original CIF data items was changed from
        '_cod_src_' to '_[local]_cod_src_'.
    - cif_validate:
      - reporting non-looped CIF data items occurring in CIF loops.
      - reporting existence of both replaced and replacing data items in
        the same CIF data block.
      - single quotes are now used to delimit both the data names and the
        data values in validation messages;
      - updating the standard uncertainty validation logic to ignore
        non-numeric values;
      - slightly rewording some of the validation messages.
    - COD::CIF::Data:
      - the get_formula_units_z() subroutine.
    - COD::CIF::DDL::Validate module.
    - COD::DateTime:
      - the 'canonicalise_timestamp()' subroutine.
    - COD::Spacegroups::Lookup::COD:
      - the 'F d 1 1' space group description;
      - the 'F 1 d 1' space group description;
      - the 'F 1 1 d' space group description;
      - the 'C 1 c 1 (a-3/8,b-3/8,a+2*c)' space group description;
      - the 'F 1 2/d 1'  space group description.
    - Test dependencies for CentOS-6.8.
  * Changed:
    - cif_cod_check:
      - modifying the warning message about missing authors to use the same
        format as other warnings about missing data items;
      - replacing test case 'cif_cod_check_111' with test case
        'cif_cod_check_115' since test case 'cif_cod_check_111' was a
        duplicate of 'cif_cod_check_107'.
    - cif_eval_numbers:
      - modified the script to no longer use inline eval() and instead use
        ad hoc logic to handle known numeric operations;
      - updated the help message.
    - cif_fix_values:
      - updating the built-in CIF Core dictionary from version 2.4.1 to 2.4.5;
      - detecting value 'direct_method' as 'direct' for data items
        _atom_sites_solution_{primary,secondary,hydrogens};
      - ceasing to use regular expressions for comparisons of strings
        as metasymbols in strings might disrupt the program;
      - updated the help message to correctly state that only DDL1 CIF
        dictionaries are currently handled.
    - cif_select:
      - ceasing to convert dots ('.') to underscores ('_') in data item names
        by default.
    - cif_validate:
      - updating the dictionary building logic to take default DDL1 values into
        account;
      - numeric data items with non-numeric values no longer cause
        range violated messages;
      - validation messages related to loop references no longer output
        the dictionary name.
    - COD::CIF::Data::Check:
      - modifying the check_author_names() subroutine to no longer raise
        warnings about missing _publ_author_name data items;
      - check_bibliography() treats data items with values '?' as unknown.
    - COD::CIF::Data::CIF2COD:
      - the module no longer returns empty strings instead of NULL values
        for the author and title fields;
      - modifying the Z value handling logic to use the get_formula_units_z()
        subroutine and to try to estimate the Z value from other data items
        in cases when it is malformed or not provided;
      - the calculated cell volume is now reused in other calculations
        instead repeatedly calculating it.
    - COD::CIF::Data::EstimateZ:
      - the cif_estimate_z() subroutine now accepts optional parameters
        that override the data values provided in the CIF data block.
    - COD::Spacegroups::Lookup::COD:
      - renaming space group 'P 1 (-a,-b+c,b+c)' to 'A 1';
      - renaming space group 'P 1 (-a+c,-b,a+c)' to 'B 1';
      - renaming space group 'P 1 (b+c,a+c,a+b)' to 'I 1';
      - replacing the Hall space group symbol with a shorter one for
        space groups from the extra_settings hash.
    - COD::UserMessage:
      - the space (" ") symbol occurring in program name field is no longer
        escaped;
      - the newline ('\n') symbol and various braces ('[', ']', '(', ')', 
        '{', '}') are now escaped in the program name and filename fields;
      - the tab ('\t') symbol is now escaped in the filename field.
  * Deprecated:
    - cif_validate:
      - the --debug option.
    - cif_Fcalc:
      - the '--dump-xyz-coordinates', '--dump-Cromer-Mann',
        '--dump-cell-parameters', '--dump-cell-xyz-coordinates',
        '--dump-sorted-F', '--dump-atoms-and-neighbors',
        '--dump-test-Fhkl' options.
  * Removed:
    - cif_cod_check:
      - unused COD::CIF::Tags::Manage::tag_is_empty() import.
    - COD::CIF::Data::CODNumbers::have_equiv_timestamps:
      - unused DateTime::Format::RFC3339 import.
    - COD::CIF::Tags::COD:
     - removing the _cod_superseeded_by, _cod_published_source and
       _cod_est_spacegroup_name_H-M tags since the associated data items
       were never used nor properly defined in the dictionary.
  * Fixed:
    - cif_cod_check:
      - updating the author name handling logic by introducing an additional
        call of the 'clean_whitespaces' subroutine for each name;
      - indicating in the help message that 'die on errors' mode is default
    - cif_eval_numbers:
      - non-ASCII digits are no longer recognised as digits.
    - cif_filter:
      - corrected several typos in the help message.
    - cif_fix_values:
      - correcting a typo in the message counting subroutine;
      - looped temperature, density and refinement weighting scheme values
        no longer produce a malformed CIF file.
    - cif_molecule:
      - updating the error handling logic to properly recognise empty arrays.
    - cif_select:
      - ceasing to overwrite existing data names;
      - ceasing to print duplicated data names.
    - cif_validate:
      - quoting metasymbols in enumeration values before putting them in
        regular expressions;
      - fixing typo in deprecation messages;
      - corrected a typo in the help message.
    - cifvalues:
      - correcting detection of empty CIF files.
    - codcif:
      - not detecting single underscores ('_') as CIF data names;
      - correctly processing CIF2 table entry values starting with
        colons (':');
      - no longer reporting CIF comments without a newline symbol as errors
    - dic2markdown:
      - correcting a typo in an error message.
    - pycodcif:
      - executing 'swig' to build Python module prior to installing all
        Python modules thus removing the need for repeated build;
      - fixing source distribution generation;
      - fixing Python3 compile time warnings.
    - sdf_add_cod_data:
      - correcting the regular expression that filters out chemical names
        to take the potential whitespace prefix into account.
    - COD::CIF::Data::Check:
      - unnecessarily strict powder diffraction data checks in
        check_pdcif_relations().
    - COD::CIF::Parser::Yapp:
      - correctly dealing with horizontal tabulations in fix mode;
      - replacing hard-coded module version 1.0 with actual cod-tools
        package version.
    - COD::CIF::Tags::Manage:
      - improving the logic to handle data name overwriting;
      - preventing from creation of data blocks with disallowed names.
    - COD::DateTime:
      - switched from '\d' to '[0-9]' in regular expressions to match
        digits in dates.
    - COD::Formulae::Parser::AdHoc:
      - updated the error handling logic to raise the warn signal instead
        of printing directly to STDERR.
    - replacing 'tree' with 'find' in tests for cif_tcod_tree.
    - fixing issues with parallel building.

cod-tools (2.2)

  * Added:
    - COD::AtomNeighbours: adding subroutine
      neighbour_list_from_chemistry_openbabel_obmol() for the
      construction of atom neighbours data structure from the object
      of Chemistry::OpenBabel::OBMol Perl module.
    - COD::AuthorNames: adding the get_name_syntax_description()
      subroutine.
    - COD::CIF::Data:
      - adding get_sg_data() subroutine.
      - adding get_source_data_block_name() subroutine.
    - COD::CIF::Data::AtomList:
      - adding datablock_from_atom_array() to ease the conversion of
        atom list data structure to CIF;
      - adding generate_cod_molecule_data_block() subroutine.
    - COD::CIF::Data::Check module.
    - COD::CIF::Data::EstimateZ: adding a warning message about the
      inability to calculate the cell volume in the get_volume()
      subroutine.
    - COD::CIF::DDL::Ranges module.
    - COD::CIF::Tags::COD: adding all the data names that were defined
      in the cif_cod.dic version 0.035.
    - COD::CIF::Tags::Manage:
      - has_unknown_value() subroutine;
      - has_inapplicable_value() subroutine;
      - has_special_value() subroutine;
      - has_numeric_value subroutine;
      - get_data_value() subroutine;
      - get_aliased_value() subroutine;
      - cifversion() subroutine.
    - COD::CIF::Tags::Merge module with CIF data block merging code.
    - COD::DateTime module.
    - COD::Spacegroups::Lookup::COD:
      - adding the '-P 2yb (x,y+1/4,z)' space group description;
      - adding the 'F 41/a d c' space group description;
      - adding the 'B 1 21/d 1' space group description;
      - adding the 'P -2yabc' space group description;
      - adding the 'P 2ybc' space group description;
      - adding the 'C -4 2 b' space group description.
    - cif_fillcell: --merge-special-positions command line option.
    - codcif:
      - building and installing shared library.
      - cif_append_datablock() method.
      - value_type_from_string_1_1() function.
      - value_type_from_string_2_0() function.
      - unpack_precision() function.
    - cod_manage_related script.
    - dic2markdown script.
    - pycodcif: experimental object-oriented interface.
    - Build and run dependencies for Fedora-28.
  * Changed:
    - Changing the error messages regarding unrecognised space groups
      to match those raised by the
      COD::CIF::Data::get_symmetry_operators() subroutine.
    - COD::AuthorNames::parse_author_name(): treating leading and
      trailing spaces in author names separately to issue less
      misleading error messages about space symbols not permitted in
      author names.
    - COD::CIF::Tags::Manage: changing the way set_loop_tag() behaves
      when incorrect parameters are passed.
    - COD::CIF::Tags::Print: simplifying the interface of the
      print_loop() subroutine.
    - Removed a conditional dealing with an undefined data block name
      from multiple scripts.
    - cif_validate: changing the way numeric enumeration ranges are
      displayed in audit messages.
    - COD::CIF::Parser::Bison and pycodcif: using unpack_precision()
      function to extract precisions from numeric CIF values.
    - pycodcif:
      - throwing CifParserException instead of exiting.
      - switching to Python setuptools-based build and install system.
    - COD::CIF::Data::CODNumbers: adding 'have_equiv_lattices',
      'have_equiv_bibliographies', 'have_equiv_timestamps',
      'have_equiv_category_values' and 'build_entry_from_db_row' to
      the list of exported subroutines.
    - COD::CIF::Data::SymmetryGenerator: adding 'shift_atom' to the
      list of exported subroutines.
    - cif_fillcell:
      - modifying the output to always contain the '_atom_site_label'
        data item values.
      - modifying the output to encode the symop and translation
        information in atom names in a more standard way.
    - cif_find_symmetry: flushing zeros in the output coordinates.
    - replacement_values.lst: adding new replacement rules.
    - codcif: requalifying warnings about unallowed symbols in CIF 1.1
      comments as notes in fix mode.
    - cif_Fcalc: simplifying the code through the use of more standard
      code constructions and subroutines.
    - simplifying Makefile rules for building and installing.
    - COD::SPGLib:
      - switching to spglib v1.9.9.
      - rewriting the code to use only exported functions of spglib.
    - COD::Spacegroups::Lookup::COD:
      - renaming space group 'P 1 (-a+b+c,a-b+c,a+b-c)' to 'F 1';
      - renaming space group 'P -1 (-a+b+c,a-b+c,a+b-c)' to 'F -1'.
  * Deprecated:
    - usage of COD::CIF::Data::CODPredepositionCheck and
      cod_predeposition_check. The code is underdeveloped, duplicates
      cif-deposit.pl, yet it does not serve the purpose in the COD
      database.
  * Removed:
    - COD::SPGLib: function get_spacegroup(), which has never worked
      as expected, and was superseded by get_sym_dataset().
  * Fixed:
    - COD::Spacegroups::Lookup::COD:
      - correcting the 'ncsym' field in the description of the
        '-P 2yb (1/2*x,y,-1/2*x+z)' space group;
      - correcting space group information of the 'R 1 2/c 1' space
        group.
    - sdf_add_cod_data: modifying the script to no longer create
      useless temporary directories.
    - cif_tcod_tree: using CIF value type to detect special CIF values
      '?' and '.'.
    - COD::CIF::Tags::Manage: deleting old data item values upon the
      call of set_loop_tag() subroutine in order to avoid conflicting
      data.
    - COD::CIF::Data::AtomList: modifying the atom_groups() subroutine
      to treat undefined and unknown ('?') occupancy values as being
      equal to '1'.
    - cif_cod_check:
      - Adding missing descriptions of the '--check-bibliography',
        '--require-only-doi', '--require-full-bibliography',
        '--check-all' and '--check-none' options.
      - Restructuring the code so that error messages about empty
        files are properly issued.
    - COD::CIF::Data::CIF2COD: adding missing parentheses in the
      'cif2cod()' subroutine.
    - COD::CIF::Data::CODNumbers:
      - Correcting the bibliography handling logic to use case
        insensitive string comparison.
      - Correcting the bibliography handling logic to not compare the
        journal names.
    - codcif: possible memory leak in datablock_overwrite_cifvalue().
    - pycodcif:
      - Converting Unicode file names to string before processing.
      - Fixing incorrect braces in dictionary member access.
      - Fixing incorrect precision conversion for values with capital
        E letter in their representation.
    - COD::CIF::Parser::Bison and pycodcif: resetting lexer flags
      between subsequent parser runs.
    - cif_fillcell: correcting the numbering of the symmetry operators
      in atom names to start from '1' and not '0'.
    - cif_filter:
      - correcting CIF-encoding of user-supplied bibliography values
        for both CIF 1.1 and CIF 2.0.
      - replacing ad-hoc datablock generation by result of proper
        new_datablock() function.
    - Adding 'openbabel' from 'epel' repository to CentOS-6.8/run.sh
      dependency list.
    - cif_split and COD::CIF::Data::CIF2COD: handling of Unicode
      symbols in CIF 2.0.
    - cif_dictionary_tags: listing data items of DDLm dictionaries.
    - find_numbers:
      - using COD::CIF::Parser and COD::CIF::Data::CODNumbers.
      - added the warning message handler.
    - Removing CIF 2.0 magic code from CIF file headers before the
      addition in order to avoid duplication and accidental conversion
      of CIF 1.0 files to CIF 2.0 in:
      - cif_filter
      - cif_hkl_COD_number
      - cif_mark_disorder
      - cif_molecule
      - cif_split
    - cif2ref: replacing STAR::Parser by COD::CIF::Parser.
    - COD::Spacegroups::Names: correcting several typos in the
      comments.
    - Fixing manpage formatting issue that resulted in merged option
      descriptions.
    - codcif and pycodcif: fixing void C function prototypes.

cod-tools (2.1)

  * Added:
    - cif_sort_atoms: a script to order atoms by given method.
    - cif_filter: command line options --original-filename-tag and
      --original-data-block-tag.
    - cif_validate: displaying a warning upon validation against DDLm
      conformant dictionaries.
    - cif_cod_check: raising a warning about the space group symmetry
      operation list not being provided in the input file when the
      --check-symmetry-operators option is enabled.
    - cif_split: command line option --do-not-split-global-data-block.
    - COD::CIF::Data::SymmetryGenerator: adding functions:
     - chemical_formula_sum
     - symop_apply
     - symop_register_applied_symop
     - symops_apply_modulo1
     - translate_atom
     - translation
     - trim_polymer
    - COD::CIF::Tags::Manage: adding function rename_tags().
    - cif_tcod_tree: command line option --no-outputs.
  * Changed:
    - cif_find_symmetry: outputting symmetry operators in a canonical
      form.
    - cif_validate:
      - updated the help message.
      - updated the error message related to unrecognised data names.
      - renamed several subroutines and changed their interfaces in
        preparation for the introduction of the DDLm validator. The
        subroutine 'check_against_range' was renamed to 'is_in_range',
        'check_against_range_numb' to 'is_in_range_numeric' and
        'check_against_range_char' to 'is_in_range_char'.
    - cif_find_duplicates: removed the unused import of the
      COD::CIF::Data::CellContents.
    - COD::Spacegroups::Symop::Parse: removed the warning messages
      from the is_symop_parsable() subroutine.
    - cif_cod_check: updated the warning messages dealing with
      symmetry operations.
    - Homogenising symmetry generation code in cif_molecule, cif_p1
      and COD::CIF::Data::Classifier::get_atoms(), reusing code from
      COD::CIF::Data::SymmetryGenerator and COD::CIF::Data::AtomList
      as much as possible.
    - cif_tcod_tree: adding AiiDA commands to load AiiDA database
      dump.
  * Fixed:
    - Removing the 'svn:keywords' svn property from test input CIF
      files.
    - cif_filter: adding name of database code data item to the list
      of data block tags.
    - cif_merge: truncating loop tags after having them overwritten
      with less values.
    - cif_cod_check:
      - correcting some warning messages to no longer contain the
        script name and line number where they were raised.
      - correcting the way the overall number of error messages is
        reported.
      - updated the check_symmetry_operators() and
        'check_space_group_info() subroutines to also consider the
        values of the _space_group_symop_operation_xyz data item.
    - cod_predeposition_check:
      - adding a full stop to the end of error messages raised by
        die().
    - COD::CIF::Data::CODPredepositionCheck: adding newlines to the
      end of error messages raised by die() to remove the
      automatically added script name and line number of the context
      they were raised in.
    - replacing deprecated usage of 'find ... -perm +1' by equivalent
      construction 'find ... -executable' in the installation routine.
    - COD::ErrorHandler: changed all instances of the 'errlevel' hash
      key to 'err_level' in order to homogenize the hash structure
      across different modules.
    - COD::UserMessage: changed the keys of parsed error messages hash
      in order to homogenize the hash structure across different Perl
      modules. The 'errlevel' key was changed to 'err_level', 'line'
      to 'line_no', 'column' to 'column_no' and 'datablock' to
      'add_pos'.
    - codcif and COD::CIF::Parser::Bison: detecting unallowed symbols
      in CIF 1.1 comments.
    - COD::AtomNeighbours: making neighbour_list_from_chemistry_mol()
      treat only aromatic atoms with three or more covalent neighbours
      as planar.
    - cif_molecule: symmetry operators other than identity are not
      applied to symmetry-independent disordered sites, identified by
      negative values of '_atom_site_disorder_group'.
    - COD::CIF::Parser: removing duplicated space in error message
      concerning unknown parser options.
    - codcif: initial byte sequence 0xFEFF was detected as CIF v2.0
      byte order mark instead of U+FEFF, which is the correct byte
      order mark.
    - COD::CIF::Data::AtomList: value of _cod_molecule_atom_transl_id
      was not read by set_cod_molecule_atom_fields().
    - COD::CIF::Tags::Manage: properly removing renamed data items by
      rename_tags().
    - Generating manpages for C scripts from src/components/codcif/.
    - cif_list_tags: implementing --help command line option.
    - Removing temporary directories of failed Shell test cases.
    - COD::CIF::Tags::Print:
      - Modifying the way malformed loops are handled by the print_loop()
        subroutine. From now on a warning message will be output and
        unknown ('?') values will be printed instead of the missing ones.
      - Preventing outputting of empty loops: printing a line of question
        marks, issuing a warning.

cod-tools (2.0)

  * Added:
    - codcif: reading/writing of CIF v2.0 format.
    - cif2json: adding the '--canonical' option that forces the output
      json to be sorted in a predetermined way.
    - COD::CIF::JSON: adding the second parameter to the cif2json()
      subroutine that is intended to store the options for the json
      encoding operation. Currently only the 'canonical' option is
      supported.
    - check_symop_canonicality: a new tool script.
  * Changed:
    - cif_find_symmetry: using symmetry operators as provided by
      spglib instead of operators from lookup hashes as ones from
      spglib seem to better describe space groups with
      nonconventional settings.
    - cif_find_symmetry: using Hall symbol (more precise) for the
      detection of symmetry space group in the output of spglib.
    - cif2json and json2cif: JSON, written/read by these scripts is
      now concatenable (relaxed) by default. Strictly conforming JSON
      can now be produced via --strict command line option in
      cif2json. json2cif is able to read both strict and relaxed JSON.
    - interface of C CIF parser:
      - datablock_value() -> datablock_cifvalue() in datablock.h
      - datablock_overwrite_value() -> datablock_overwrite_cifvalue()
        in datablock.h
      - datablock_types() -> datablock_value_type() in datablock.h
      - datablock_insert_value() -> datablock_insert_cifvalue() in
        datablock.h
      - datablock_push_loop_value() -> datablock_push_loop_cifvalue()
        in datablock.h
    - COD::CIF::Parser::Yapp: detecting and reporting CIF v2.0 format.
    - COD::CIF::Parser::Yapp: adding 'cifversion' subhash.
    - COD::CIF::Parser::Yapp: removing precisions of non-numeric
      looped tags.
    - COD::CIF::Parser::Yapp: decoding Unicode symbols in messages.
    - COD::Spacegroups::Lookup::COD: changing symop strings to their
      canonical forms.
    - COD::CIF::Data::CellContents: implementing a more thorough check
      of the Z value.
    - 'precisions' fields are added for all numeric CIF values, even
      non-looped ones.
    - cif_printout_Python: using pprint() to pretty-print CIF data
      structures.
    - cif_mark_disorder: renaming options --distance-sensivity and
      --occupancy-sensivity to --distance-sensitivity and
      --occupancy-sensitivity respectively.
    - Help messages: unifying the layout of the help messages
      (accessible via the --help command line option) and correcting a
      few typos in the help messages.
  * Removed:
    - datablock.h: datablock_values()
    - duplicate_space_groups: empty import of the
      COD::Spacegroups::Symop::Parse module.
  * Fixed:
    - adding perl-XML-Simple as a run dependency for CentOS 6.8.
    - detecting and removing DEL control character (ASCII decimal
      value 127) from CIF v1.1 strings.
    - pycodcif:
      - Adding the 'precisions' field to each of the save frames.
    - COD::CIF::Parser::Bison:
      - Adding the 'precisions' field to each of the save frames.
    - codcif: detecting ASCII symbols with decimal values 16-31 in
      CIF 1.1 files as errors.

cod-tools (1.1)

  * Added:
    - cif_find_symmetry and spglib interface (using spglib-1.6.4)
    - dependency list for LinuxMint-18.1.
    - cif_bounding_box: a new script to transform obabel-generated
      non-crystal CIF files (no symmetry information, cell parameters,
      Cartesian coordinates given instead of fractional) to cubic unit
      cells, separated by margins of vacuum.
    - cif2rdf: a new script to generate RDF descriptions directly from
      CIF files.
    - cif_fix_values: adding functionality to fix the most common
      mistakes in the values of
      _atom_sites_solution_{primary,secondary,hydrogens}.
    - cif2cod: validating extracted data against SQL data field
      descriptions from database-description.xml.
    - COD::CIF::Data::CIF2COD: adding validate_SQL_types().
    - JSON schema for validation of output from cif2json and like.
    - oqmd2cif: adding convergence flags and labels, lattice and total
      energies, magnetic moments, band gaps, VASP settings, OQMD
      calculation and structure labels, runtime values, error flags,
      OQMD database codes, references to calculation input structures.
    - cod_predeposition_check: implementing parser selection via
      command line options.
    - COD::RDF: a new module for RDF generation with most of the code
      taken from cod2rdf.
    - COD::AuthorNames: a new module for author name parsing to a new
      Perl module with the code from:
      URL: svn+ssh://www.crystallography.net/home/coder/svn-repositories/codcif2xml/trunk/programs/rdfxml2xml
      Repository Root: svn+ssh://www.crystallography.net/home/coder/svn-repositories/codcif2xml
      Repository UUID: e9639961-1eee-46c2-8ca7-0101a2976781
      Revision: 73
    - COD::Algebra: a new module with common GCD functions
    - COD::AtomNeighbours: adding subroutine
      neighbour_list_from_chemistry_mol() for the construction of
      atom neighbours data structure from the output of
      Chemistry::Mol Perl module.
    - cif_hkl_check: diffraction data files conforming to
      cif_twinning.dic are detected as containing diffraction data.
    - COD::Spacegroups::Lookup::COD: adding an extra space group
      setting 'P n m a (c,a-1/4,b)'.
    - cif2cod: adding '--include-keywords-with-undefined-values' and
      '--exclude-keywords-with-undefined-values' command line options.
    - cif_parse: adding '--(no|dont)-fix-syntax-errors' command line
      options.
    - cif_filter: reporting cases when the symmetry space group can
      not be determined from symmetry operators.
    - COD::Algebra::Vector: adding subroutine vector_len().
    - cif_diff: adding '--ignore-empty-values' command line option.
    - cif_fillcell: adding '_space_group_IT_number' and 
      '_space_group_name_Hall' data items to the output.
    - cif_fillcell: adding '--unit-cell', '--no-supercell',
      '--supercell' command line options.
    - cif_validate: checking the existence of parent links, as defined
      via '_list_link_parent' of ddl_core.dic.
    - cif_cod_check: adding a check to locate disorder groups of the
      same assembly having different numbers of atoms (off by
      default).
    - COD::Cell: adding vectors2cell().
    - COD::CID::Data::CIF2COD: adding fields 'cellformula' and
      'compoundsource'.
    - COD::Algebra::Vector: adding vector_angle().
    - COD::CID::Data::CIF2COD: detecting CIF data blocks without
      fractional coordinates.
    - Build dependencies for CentOS 6.8 and Debian 8.2.
    - AtomProperties pipeline: adding dependencies.
    - cif_reduce_Niggli: adding command line option '--compute-symops'
      to compute symmetry operators as well as estimate space groups
      for reduced cells. Experimental, thus off by default.
    - cif2json: a new script to convert CIF to its JSON representation.
    - json2cif: a new script to convert JSON to CIF data structure.
    - Implementing input/output CIF in JSON carrier format in:
      - cif2cod
      - cif_cod_check
      - cif_cod_numbers
      - cif_correct_tags
      - cif_filter
      - cif_printout
      - cif_split
    - COD::CIF::JSON: adding Yapp-like object-oriented interface.
    - COD::CIF::Data::SymmetryGenerator: adding apply_shifts() and
      shift_atom().
    - Test dependency list for Ubuntu 12.04.
    - COD::Cell::Delaunay::Delaunay: more debug prints.
    - COD::AtomProperties: Adding the 'Dummy' atom.
    - COD::AtomProperties assembler:
      - Adding the 'Dummy' atom rule to the assembling process.
      - Adding a way to specify the name of the assembled Perl module.
      - Adding a way to specify the namespace of the assembled Perl
        module.
    - cif_molecule: Adding the '--exclude-dummy-atoms' option.
    - COD::CIF::Data::AtomList: adding the 'exclude_dummy_coordinates'
      option to the atom_array_from_cif() subroutine that excludes
      atoms with at least one dot ('.') coordinate.
    - version information is printed by most of the scripts using
      --version command line option.
  * Changed:
    - COD::CID::Data::CIF2COD treats CIF value '?' amid white space as
      undefined.
    - CIF parsers:
      - adding the ' -- fixed' suffix to parser warning messages
        informing about unquoted strings with spaces.
      - rephrasing error messages in the CIF parsers: replacing one
        occurrence of comma (',') and one occurrence of a dash ('-')
        with two dashes ('--') and changing the phrase 'replaced by'
        to 'replaced with'.
    - Messages in scripts:
      - cif_cod_check
      - cif_correct_tags
      - cif_diff
      - cif_filter
      - cif_fix_values
      - cif_hkl_check
      - cif_merge
      - cif_validate
      - cif2cod
    - Messages in Perl modules:
      - COD::Cell::Niggli::KG76
      - COD::CIF::Data
      - COD::CIF::Data::AtomList
      - COD::CIF::Data::CIF2COD
      - COD::CIF::Data::CODNumbers
      - COD::CIF::Data::CODPredepositionCheck
      - COD::CIF::Data::Diff
      - COD::SOptions
      - COD::Spacegroups::Lookup::COD
    - Renamed tools/duplicate_spacegroups ->
      tools/duplicate_space_groups
    - COD XML:
      - adding descriptions of 'Z', 'Zprime', 'cellformula' and
        'compoundsource'.
      - renaming 'CODDictionary' tag to 'Database', 'CODParameter' to
        to 'Field', 'CODCode' to 'Code'.
      - adding SQL data to 'SQLDataType' tags.
    - Ceasing to convert horizontal tabulations ('\t') into spaces in
      both Bison and Yapp CIF parsers, since such treatment of '\t'
      may corrupt data. Furthermore, such conversion caused lots of
      memory reallocations in Bison CIF parser.
    - cif_correct_tags:
      - Adding misspelt variants of the following tags to the
        replacement list
        (data/replacement-values/replacement_tags.lst):
        - _atom_site_site_symmetry_multiplicity
        - _atom_site_symmetry_multiplicity
        - _exptl_crystal_F_000
        - _geom_*
        - _publ_author_name
        - _publ_author_address
        - _publ_contact_author
      - Correcting several replacement rules.
      - Copying tests/inputs/replacement_tags.lst to
        data/replacement-values/.
      - Adding an error message regarding misspelt looped tags.
      - Adding several error messages regarding the situation when the
        correctly spelt data item and the misspelt one are found in
        the same file.
    - cif_cod_numbers: also considering the unit cell formula and
      compound source when searching for duplicate entries.
    - cif_tcod_tree: using more portable way to fetch contents of
      remote file to Perl scalar using WWW::Curl::Easy.
    - pycodcif:
      - Renaming Python bindings of codcif to pycodcif.
      - Making parser options optional.
      - Using python2.6 if python2.7 does not exist, using more
        common Python syntax in order to make Python code more
        backwards-compatible, in particular with python2.6.
    - COD::CIF::Unicode2CIF: converting named and decimal-numbered
      XML entities into appropriate UTF-8 code points.
    - COD::CIF::Tags::DFT: updating tag list according to
      cif_dft.dic v0.020
    - COD::CIF::Tags::DictTags: updating tag list according to
      cif_core.dic v2.4.5
    - COD::CIF::Tags::TCOD: updating tag list according to
      cif_tcod.dic v0.009
    - Replacing COD::CIF::Data::SymmetryGenerator(),
      COD::CIF::Data::AtomList::copy_struct_deep() and analogous
      functions with Perl built-in Clone::clone().
    - Eliminating "sponge" from
      makefiles/Makefile-perl-multiscript-tests to enable builds on
      CentOS-6.8.
    - COD::CIF::Data::CIF2COD: removing unused arguments (filename,
      data block) from subroutine interfaces.
    - cif_fillcell: replacing deprecated CIF tags with their new
      counterparts.
    - COD::CIF::Data::SymmetryGenerator: apply_shifts() returns
      array reference instead of the array.
    - cif_distances: removing extra space from the output.
    - cif_molecule:
      - printing only first five messages about detected bumps.
      - ignoring atoms with dummy ('.') or unknown ('?') coordinates.
    - codcif and COD::CIF::Parser: removing duplicated line and
      position numbers from parser error messages.
    - Canonicalizing CIF data item names in a bunch of scripts that
      have not used this feature before. Homogeneous treatment of CIF
      data item names in the whole system is necessary both to
      leverage the reusability of code and to avoid bugs.
    - cif_fillcell: building unit cell by default (instead of the
      3x3x3 supercell).
    - COD::SOptions: renaming interpolateFile() to interpolate_file().
    - Moving atom_groups() and assemblies() from cif_molecule and
      cif_p1 to COD::CIF::Data::AtomList.
    - cexceptions and getoptions: changing the linker from 'ld' to
      'cc'.
    - cif_distances: selecting the first shortest distance: this
      should solve the floating-point problem that occurs on different
      machines.
    - codcif: explicitly specifying the CIF version in error messages
      of the type 'it is not acceptable in this version'.
    - cif_distances: replacing shift_atom() with apply_shifts() from
      COD::CIF::Data::SymmetryGenerator.
    - COD::Spacegroups::Symop::Algebra: symop_vector_mul() returns
      array reference (Perl wantarray construction was used before).
    - cif_distances: excluding atoms with unknown coordinates.
    - COD::CIF::Data::AtomList:
      - ordering atoms by their summary occupancies in atom_groups().
      - moving the logic that allows to skip an atom before
        extracting it into a separate subroutine 'is_atom_excludable'.
      - removing the 'do_not_resolve_chemical_type' option from the 
        extract_atom() subroutine since the same functionality can
        also be achieved with the 'allow_unknown_chemical_types'
        option.
      - moving logic that sets atom values generated by 'cif_molecule'
        to a separate subroutine 'set_cod_molecule_atom_fields'.
    - Renaming COD::CIF2JSON to COD::CIF::JSON.
    - COD::CIF::JSON: switching to stream-oriented JSON parsing.
    - Moving the warning message about the user-provided Z value
      mismatching the one given in the input file from the
      COD::CIF::Data::CellContents module to the cif_cell_contents
      script.
    - Unifying interfaces of:
      - COD::Cell::Conventional::deWG91::reduce()
      - COD::Cell::Delaunay::Delaunay::reduce()
      - COD::Cell::Niggli::KG76::reduce()
    - COD::CIF::Data::CIF2COD: adding 'Z' and 'Zprime' to the list of
      default new fields.
    - cif_printout: changing default print mode to Data::Dumper in
      order to allow printing of nested data structures.
    - COD::CIF::Data::CODPredepositionCheck: replacing
      COD::ErrorHandler::process_errors() calls with calls to local
      critical().
    - Moving extraction of '_atom_site_symmetry_multiplicity' value to
      COD::CIF::Data::AtomList::extract_atom() from
      COD::CIF::Data::AtomList::atom_array_from_cif().
    - COD::CIF::Parser::Bison: linking compiled module against
      archives of static libraries (.a) instead of objects (.o) of
      codcif, cexceptions and getoptions.
    - COD::AtomProperties assembler:
      - Migrating to using the 'elements.xml' file from the '0a50119'
        commit of the BODR (https://github.com/egonw/bodr) repository.
      - Refactoring: changing the module name from 'AtomProperties' to
        'COD::AtomProperties'.
      - Correcting a few layout mistakes in the comments providing the
        data sources.
  * Deprecated:
    - usage of doc/CODDictionary.xml (database-description.xml of
      appropriate database should be used instead, such as
      http://www.crystallography.net/cod/xml/documents/database-description/database-description.xml)
  * Removed:
    - doc/TAGS.XML
    - COD::Spacegroups::Symop::Algebra: symop_apply(). Using
      symop_vector_mul() instead.
    - COD::CIF::Data::SymmetryGenerator: copy_atom(). Using
      copy_atom() from COD::CIF::Data::AtomList instead.
    - debian/ directory.
  * Fixed:
    - adding libxml-simple-perl as a run dependency for Ubuntu-12.04
      and Debian-8.6.
    - CIF line folding protocol:
      - COD::CIF::Parser::Yapp: removing backslash from the last line
        of unfolded CIF text field.
      - codcif and COD::CIF::Parser::Yapp: removing trailing
        whitespace from the lines of to-be-unfolded CIF text fields.
    - CIF line unprefixing protocol:
      - COD::CIF::Parser::Bison: removing the empty line from the
        beginning of the text field when the line is unprefixed but
        not unfolded.
      - COD::CIF::Parser::Yapp: unprefixing a multiline text field
        that has a "/\n" as its second line no longer causes the text
        field to also be unfolded.
    - COD::CIF::Unicode2CIF:
      - converting CIF triple dash ('---') into UTF-8 em dash
        (&#x2014;) instead of a combination of figure dash and en
        dash.
      - converting CIF symbol '\s' to lowercase sigma (GREEK SMALL
        LETTER SIGMA) instead of final lowercase sigma (GREEK SMALL
        LETTER FINAL SIGMA). On the other way round, UTF-8 code point
        for final lowercase sigma is now converted into corresponding
        XML entity instead of CIF markup symbol '\s'.
      - converting tilde symbol '~' into CIF '\\sim ' sequence as per
        CIF specification instead of the '\sim ' sequence.
    - codcif: fixing incorrect line numbers in error messages.
    - Memory leaks in codcif and COD::CIF::Parser::Bison.
    - codcif: performing all character operations via int data type
      (instead of char) in cif_lexer.c, as conversions between char
      and int used to cause loss of EOF characters.
    - cif_split_primitive: preserving CIF comments in the output of
      the script.
    - Error messages in codcif (occurence -> occurrence)
    - Error messages in the following scripts:
      - cif_molecule
      - cod_predeposition_check
    - Error messages in the following Perl modules:
      - COD::CIF::Data::CODPredepositionCheck
      - COD::SOptions
    - Help texts of the following scripts:
      - cif_cell_contents
      - cif_cod_check
      - cif_cod_deposit
      - cif_cod_numbers
      - cif_diff
      - cif_eval_numbers
      - cif_filter
      - cif_hkl_COD_number
      - cif_hkl_check
      - cif_merge
      - cif_molecule
      - cif_p1
      - cif_select
      - cif_split
      - cif2cod
      - cifparse
      - cod_predeposition_check
    - cif_select: adding a missing import of
      COD::CIF::Tags::Manage::rename_tag()
    - cif_cod_check: using explicit UTF-8 binmode for STDERR.
    - COD::UserMessage: escaping newline characters in generated
      messages with numeric character reference '&#10;' in order to
      comply with the EBNF grammar of error messages as published in
      Merkys et al. 2016.
    - COD::Formulae::Parser::AdHoc: using COD::UserMessage for
      message formation.
    - cif_Fcalc: fixing a typo in the atom property name
      ('scat_dispesion_real' -> 'scat_dispersion_real').
    - COD::CIF::Data::CIF2COD: returning SQL NULL instead of string
      "NULL" for unknown cell volumes.
    - codcif: duplicated tags, whose second occurrence is in a loop,
      were reported as warnings instead of errors.
    - cif_cod_deposit: adding '--show-error' command line option for
      'curl' in order to make its error messages visible.
    - codcif: escaping special symbols ('&', ':', spaces and
      parentheses in some lexems) in C parser messages.
    - codcif: detecting reserved CIF lexem 'global_'.
    - codcif and COD::CIF::Parser::Yapp: detecting empty CIF data
      block names.
    - codcif and COD::CIF::Parser::Yapp: detecting unquoted CIF
      strings starting with closing square brackets.
    - codcif and COD::CIF::Parser::Yapp: returning an empty list of
      data blocks upon parsing empty CIF files. According to the CIF
      specification, empty CIF is an empty list of data blocks.
    - codcif: reporting replaced spaces in data block names as
      WARNINGs instead of NOTEs.
    - COD::CIF::Data::AtomList:
      - sorting hash keys in atom_groups() in order to prevent from
        non-deterministic output.
      - sorting the disorder assemblies so the output results would
        not be affected by the Perl hashing algorithm.
    - codcif: allowing unquoted CIF strings that begin with 'loop_'
      prefix albeit not equal to 'loop_' string.
    - COD::CIF::Tags::Print: quoting unquoted CIF strings starting
      with closing square bracket.
    - Fixing exception handling in the following scripts:
      - cif_fix_values
      - cif_reduce_cell
      - cif2xyz
    - COD::ErrorHandler: ensuring that the code block is only
      executed upon successful matching.
    - COD::CIF::Data: checking whether tag's value/precision is
      defined in get_cell().
    - codcif: detecting and fixing headerless CIF files composed of a
      single CIF data item only.
    - COD::CIF::Parser::Yapp: everything from the quote symbol to the
      end of the line will be considered a part of the misquoted
      string.
    - cif_filter:
      - removing fold() subroutine call in the bibliography reference
        hash processing block. The subroutine was called in the wrong
        place and disregarded the command line options
        '--folding-width', '--fold-title' and '--dont-fold-title'.
      - user provided command line options dealing with
        bibliographical information are now ignored if the provided
        value is an empty string.
    - Replacing indirect Perl method calls (new Object) with direct 
      methods calls (Object->new) since it is the preferred way.
    - COD::UserMessage: avoiding negative positions in error messages.
    - COD::CIF::Data::CIF2COD: cif2cod():
      - determines number of distinct elements for structures with
        defined and non-empty chemical formulae.
      - The cif markup entity conversion is now carried out before
        collapsing several white spaces into a single white space.
        This allows to preserve at least a single whitespace after
        the symbol encoded by the cif markup entity.
    - cif_molecule:
      - Simple polymers are now detected even with
        '--max-polymer-span 0'.
      - Trimming polymers after polymer dimension measurement and
        before formulae calculation. Multiple moieties are then merged
        into one if one data block output is requested. Thus, correct
        formulae are achieved and non-polymer atoms are not trimmed.
      - Enforcing '.' occupancies for all output dummy atoms even if
        the '--force-unit-occupancies' option is in effect.
      - Setting multiplicities to '?' for atoms of dummy molecules.
      - Preventing printing of a syntactically incorrect CIFs (ones
        that contain loops without values).
    - pycodcif: passing the 'fix_datablock_name' option directly to
      the lexer.
    - pycodcif: unpacking of floats with precisions with a sign
      ('+' or '-') and implicit integer parts (-.01 and +.01).
    - installing of pycodcif.
    - oqmd2cif: producing syntactically correct CIF files for
      structures without any atoms.
    - COD::Cell::Delaunay::Delaunay: correcting the Delaunay
      reduction algorithm so that it does not return flattened unit
      cells.
    - COD::Cell::Conventional::deWG91: transposing the new basis
      matrix to get the correct cell vectors, correcting cell
      computation after the reduction.
    - COD::SOptions: modifying 'interpolate_file' subroutine to print
      the error message about not being able to open the file even if
      the 'option' argument is not provided.

cod-tools (1.0)

  * Initial release.<|MERGE_RESOLUTION|>--- conflicted
+++ resolved
@@ -11,12 +11,9 @@
       - reporting of missing parent data items;
       - the --allow-double-precision-notation and
         --no-allow-double-precision-notation options;
-<<<<<<< HEAD
-      - the --max-message-count option.
-=======
       - the --no-report-deprecated option as an alias of the
         --ignore-deprecated option.
->>>>>>> 3880d800
+      - the --max-message-count option.
     - COD::AuthorNames:
       - author_names_are_the_same() subroutine.
     - COD::CIF::DDL::DDL1:
