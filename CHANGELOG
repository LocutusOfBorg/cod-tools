--- conflicted
+++ resolved
@@ -2,14 +2,11 @@
 
   * Added:
     - COD::CIF::DDL module.
-<<<<<<< HEAD
+    - COD::CIF::DDL::DDL1 module.
     - COD::CIF::Tags::Manage:
       - accepting CIF format version number in new_datablock().
     - the 'ddlm_validate' script and associated Perl modules;
     - the 'cif_compare_dics' and 'cif_ddlm_dic_check' scripts;
-=======
-    - COD::CIF::DDL::DDL1 module.
->>>>>>> 3d195ce6
     - COD::CIF::Tags::Manage:
       - accepting CIF format version number in new_datablock().
     - data/replacement_values/replacement_values.lst
