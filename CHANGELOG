cod-tools (unreleased)

<<<<<<< HEAD
  * Added:
    - the 'ddlm_validate' script and associated Perl modules;
    - the 'cif_compare_dics' and 'cif_ddlm_dic_check' scripts.
=======
  * Changed:
    - COD::CIF::Parser::Yapp:
      - replaced the COD::ShowStruct module with Data::Dumper
        for debug prints.
  * Deprecated:
    - cif_printout:
      - the --output-struct option.
    - cif_parse:
      - the output format.
    - COD::ShowStruct.
>>>>>>> a1698989

cod-tools (2.3)

  * Added:
    - cif2xyz:
      - command line option --add-xyz-header to produce XYZ format as
        defined in http://openbabel.org/wiki/XYZ_%28format%29.
    - cif_cod_check:
      - the --check-pd-block-relations and its inverse options that control
        the execution of checks related to powder diffraction blocks.
    - cif_filter:
      - the --exclude-placeholder-tags, --placeholder-tag-list options
        and a related subroutine that enables the removal of data items
        with placeholder values.
      - the --exclude-redundant-chemical-names option and a related
        subroutine that enables the removal of data items related to
        chemical names that contain redundant values.
    - cif_fix_values:
      - removing URL and doi: prefixes from the values of CIF data items
        that are supposed to hold DOIs.
    - cif_hkl_check:
      - performing powder diffraction checks.
    - cif_molecule and cif_p1:
      - prefix for preserved original CIF data items was changed from
        '_cod_src_' to '_[local]_cod_src_'.
    - cif_validate:
      - reporting non-looped CIF data items occurring in CIF loops.
      - reporting existence of both replaced and replacing data items in
        the same CIF data block.
      - single quotes are now used to delimit both the data names and the
        data values in validation messages;
      - updating the standard uncertainty validation logic to ignore
        non-numeric values;
      - slightly rewording some of the validation messages.
    - COD::CIF::Data:
      - the get_formula_units_z() subroutine.
    - COD::CIF::DDL::Validate module.
    - COD::DateTime:
      - the 'canonicalise_timestamp()' subroutine.
    - COD::Spacegroups::Lookup::COD:
      - the 'F d 1 1' space group description;
      - the 'F 1 d 1' space group description;
      - the 'F 1 1 d' space group description;
      - the 'C 1 c 1 (a-3/8,b-3/8,a+2*c)' space group description;
      - the 'F 1 2/d 1'  space group description.
    - Test dependencies for CentOS-6.8.
  * Changed:
    - cif_cod_check:
      - modifying the warning message about missing authors to use the same
        format as other warnings about missing data items;
      - replacing test case 'cif_cod_check_111' with test case
        'cif_cod_check_115' since test case 'cif_cod_check_111' was a
        duplicate of 'cif_cod_check_107'.
    - cif_eval_numbers:
      - modified the script to no longer use inline eval() and instead use
        ad hoc logic to handle known numeric operations;
      - updated the help message.
    - cif_fix_values:
      - updating the built-in CIF Core dictionary from version 2.4.1 to 2.4.5;
      - detecting value 'direct_method' as 'direct' for data items
        _atom_sites_solution_{primary,secondary,hydrogens};
      - ceasing to use regular expressions for comparisons of strings
        as metasymbols in strings might disrupt the program;
      - updated the help message to correctly state that only DDL1 CIF
        dictionaries are currently handled.
    - cif_select:
      - ceasing to convert dots ('.') to underscores ('_') in data item names
        by default.
    - cif_validate:
      - updating the dictionary building logic to take default DDL1 values into
        account;
      - numeric data items with non-numeric values no longer cause
        range violated messages;
      - validation messages related to loop references no longer output
        the dictionary name.
    - COD::CIF::Data::Check:
      - modifying the check_author_names() subroutine to no longer raise
        warnings about missing _publ_author_name data items;
      - check_bibliography() treats data items with values '?' as unknown.
    - COD::CIF::Data::CIF2COD:
      - the module no longer returns empty strings instead of NULL values
        for the author and title fields;
      - modifying the Z value handling logic to use the get_formula_units_z()
        subroutine and to try to estimate the Z value from other data items
        in cases when it is malformed or not provided;
      - the calculated cell volume is now reused in other calculations
        instead repeatedly calculating it.
    - COD::CIF::Data::EstimateZ:
      - the cif_estimate_z() subroutine now accepts optional parameters
        that override the data values provided in the CIF data block.
    - COD::Spacegroups::Lookup::COD:
      - renaming space group 'P 1 (-a,-b+c,b+c)' to 'A 1';
      - renaming space group 'P 1 (-a+c,-b,a+c)' to 'B 1';
      - renaming space group 'P 1 (b+c,a+c,a+b)' to 'I 1';
      - replacing the Hall space group symbol with a shorter one for
        space groups from the extra_settings hash.
    - COD::UserMessage:
      - the space (" ") symbol occurring in program name field is no longer
        escaped;
      - the newline ('\n') symbol and various braces ('[', ']', '(', ')', 
        '{', '}') are now escaped in the program name and filename fields;
      - the tab ('\t') symbol is now escaped in the filename field.
  * Deprecated:
    - cif_validate:
      - the --debug option.
    - cif_Fcalc:
      - the '--dump-xyz-coordinates', '--dump-Cromer-Mann',
        '--dump-cell-parameters', '--dump-cell-xyz-coordinates',
        '--dump-sorted-F', '--dump-atoms-and-neighbors',
        '--dump-test-Fhkl' options.
  * Removed:
    - cif_cod_check:
      - unused COD::CIF::Tags::Manage::tag_is_empty() import.
    - COD::CIF::Data::CODNumbers::have_equiv_timestamps:
      - unused DateTime::Format::RFC3339 import.
    - COD::CIF::Tags::COD:
     - removing the _cod_superseeded_by, _cod_published_source and
       _cod_est_spacegroup_name_H-M tags since the associated data items
       were never used nor properly defined in the dictionary.
  * Fixed:
    - cif_cod_check:
      - updating the author name handling logic by introducing an additional
        call of the 'clean_whitespaces' subroutine for each name;
      - indicating in the help message that 'die on errors' mode is default
    - cif_eval_numbers:
      - non-ASCII digits are no longer recognised as digits.
    - cif_filter:
      - corrected several typos in the help message.
    - cif_fix_values:
      - correcting a typo in the message counting subroutine;
      - looped temperature, density and refinement weighting scheme values
        no longer produce a malformed CIF file.
    - cif_molecule:
      - updating the error handling logic to properly recognise empty arrays.
    - cif_select:
      - ceasing to overwrite existing data names;
      - ceasing to print duplicated data names.
    - cif_validate:
      - quoting metasymbols in enumeration values before putting them in
        regular expressions;
      - fixing typo in deprecation messages;
      - corrected a typo in the help message.
    - cifvalues:
      - correcting detection of empty CIF files.
    - codcif:
      - not detecting single underscores ('_') as CIF data names;
      - correctly processing CIF2 table entry values starting with
        colons (':');
      - no longer reporting CIF comments without a newline symbol as errors
    - dic2markdown:
      - correcting a typo in an error message.
    - pycodcif:
      - executing 'swig' to build Python module prior to installing all
        Python modules thus removing the need for repeated build;
      - fixing source distribution generation;
      - fixing Python3 compile time warnings.
    - sdf_add_cod_data:
      - correcting the regular expression that filters out chemical names
        to take the potential whitespace prefix into account.
    - COD::CIF::Data::Check:
      - unnecessarily strict powder diffraction data checks in
        check_pdcif_relations().
    - COD::CIF::Parser::Yapp:
      - correctly dealing with horizontal tabulations in fix mode;
      - replacing hard-coded module version 1.0 with actual cod-tools
        package version.
    - COD::CIF::Tags::Manage:
      - improving the logic to handle data name overwriting;
      - preventing from creation of data blocks with disallowed names.
    - COD::DateTime:
      - switched from '\d' to '[0-9]' in regular expressions to match
        digits in dates.
    - COD::Formulae::Parser::AdHoc:
      - updated the error handling logic to raise the warn signal instead
        of printing directly to STDERR.
    - replacing 'tree' with 'find' in tests for cif_tcod_tree.
    - fixing issues with parallel building.

cod-tools (2.2)

  * Added:
    - COD::AtomNeighbours: adding subroutine
      neighbour_list_from_chemistry_openbabel_obmol() for the
      construction of atom neighbours data structure from the object
      of Chemistry::OpenBabel::OBMol Perl module.
    - COD::AuthorNames: adding the get_name_syntax_description()
      subroutine.
    - COD::CIF::Data:
      - adding get_sg_data() subroutine.
      - adding get_source_data_block_name() subroutine.
    - COD::CIF::Data::AtomList:
      - adding datablock_from_atom_array() to ease the conversion of
        atom list data structure to CIF;
      - adding generate_cod_molecule_data_block() subroutine.
    - COD::CIF::Data::Check module.
    - COD::CIF::Data::EstimateZ: adding a warning message about the
      inability to calculate the cell volume in the get_volume()
      subroutine.
    - COD::CIF::DDL::Ranges module.
    - COD::CIF::Tags::COD: adding all the data names that were defined
      in the cif_cod.dic version 0.035.
    - COD::CIF::Tags::Manage:
      - has_unknown_value() subroutine;
      - has_inapplicable_value() subroutine;
      - has_special_value() subroutine;
      - has_numeric_value subroutine;
      - get_data_value() subroutine;
      - get_aliased_value() subroutine;
      - cifversion() subroutine.
    - COD::CIF::Tags::Merge module with CIF data block merging code.
    - COD::DateTime module.
    - COD::Spacegroups::Lookup::COD:
      - adding the '-P 2yb (x,y+1/4,z)' space group description;
      - adding the 'F 41/a d c' space group description;
      - adding the 'B 1 21/d 1' space group description;
      - adding the 'P -2yabc' space group description;
      - adding the 'P 2ybc' space group description;
      - adding the 'C -4 2 b' space group description.
    - cif_fillcell: --merge-special-positions command line option.
    - codcif:
      - building and installing shared library.
      - cif_append_datablock() method.
      - value_type_from_string_1_1() function.
      - value_type_from_string_2_0() function.
      - unpack_precision() function.
    - cod_manage_related script.
    - dic2markdown script.
    - pycodcif: experimental object-oriented interface.
    - Build and run dependencies for Fedora-28.
  * Changed:
    - Changing the error messages regarding unrecognised space groups
      to match those raised by the
      COD::CIF::Data::get_symmetry_operators() subroutine.
    - COD::AuthorNames::parse_author_name(): treating leading and
      trailing spaces in author names separately to issue less
      misleading error messages about space symbols not permitted in
      author names.
    - COD::CIF::Tags::Manage: changing the way set_loop_tag() behaves
      when incorrect parameters are passed.
    - COD::CIF::Tags::Print: simplifying the interface of the
      print_loop() subroutine.
    - Removed a conditional dealing with an undefined data block name
      from multiple scripts.
    - cif_validate: changing the way numeric enumeration ranges are
      displayed in audit messages.
    - COD::CIF::Parser::Bison and pycodcif: using unpack_precision()
      function to extract precisions from numeric CIF values.
    - pycodcif:
      - throwing CifParserException instead of exiting.
      - switching to Python setuptools-based build and install system.
    - COD::CIF::Data::CODNumbers: adding 'have_equiv_lattices',
      'have_equiv_bibliographies', 'have_equiv_timestamps',
      'have_equiv_category_values' and 'build_entry_from_db_row' to
      the list of exported subroutines.
    - COD::CIF::Data::SymmetryGenerator: adding 'shift_atom' to the
      list of exported subroutines.
    - cif_fillcell:
      - modifying the output to always contain the '_atom_site_label'
        data item values.
      - modifying the output to encode the symop and translation
        information in atom names in a more standard way.
    - cif_find_symmetry: flushing zeros in the output coordinates.
    - replacement_values.lst: adding new replacement rules.
    - codcif: requalifying warnings about unallowed symbols in CIF 1.1
      comments as notes in fix mode.
    - cif_Fcalc: simplifying the code through the use of more standard
      code constructions and subroutines.
    - simplifying Makefile rules for building and installing.
    - COD::SPGLib:
      - switching to spglib v1.9.9.
      - rewriting the code to use only exported functions of spglib.
    - COD::Spacegroups::Lookup::COD:
      - renaming space group 'P 1 (-a+b+c,a-b+c,a+b-c)' to 'F 1';
      - renaming space group 'P -1 (-a+b+c,a-b+c,a+b-c)' to 'F -1'.
  * Deprecated:
    - usage of COD::CIF::Data::CODPredepositionCheck and
      cod_predeposition_check. The code is underdeveloped, duplicates
      cif-deposit.pl, yet it does not serve the purpose in the COD
      database.
  * Removed:
    - COD::SPGLib: function get_spacegroup(), which has never worked
      as expected, and was superseded by get_sym_dataset().
  * Fixed:
    - COD::Spacegroups::Lookup::COD:
      - correcting the 'ncsym' field in the description of the
        '-P 2yb (1/2*x,y,-1/2*x+z)' space group;
      - correcting space group information of the 'R 1 2/c 1' space
        group.
    - sdf_add_cod_data: modifying the script to no longer create
      useless temporary directories.
    - cif_tcod_tree: using CIF value type to detect special CIF values
      '?' and '.'.
    - COD::CIF::Tags::Manage: deleting old data item values upon the
      call of set_loop_tag() subroutine in order to avoid conflicting
      data.
    - COD::CIF::Data::AtomList: modifying the atom_groups() subroutine
      to treat undefined and unknown ('?') occupancy values as being
      equal to '1'.
    - cif_cod_check:
      - Adding missing descriptions of the '--check-bibliography',
        '--require-only-doi', '--require-full-bibliography',
        '--check-all' and '--check-none' options.
      - Restructuring the code so that error messages about empty
        files are properly issued.
    - COD::CIF::Data::CIF2COD: adding missing parentheses in the
      'cif2cod()' subroutine.
    - COD::CIF::Data::CODNumbers:
      - Correcting the bibliography handling logic to use case
        insensitive string comparison.
      - Correcting the bibliography handling logic to not compare the
        journal names.
    - codcif: possible memory leak in datablock_overwrite_cifvalue().
    - pycodcif:
      - Converting Unicode file names to string before processing.
      - Fixing incorrect braces in dictionary member access.
      - Fixing incorrect precision conversion for values with capital
        E letter in their representation.
    - COD::CIF::Parser::Bison and pycodcif: resetting lexer flags
      between subsequent parser runs.
    - cif_fillcell: correcting the numbering of the symmetry operators
      in atom names to start from '1' and not '0'.
    - cif_filter:
      - correcting CIF-encoding of user-supplied bibliography values
        for both CIF 1.1 and CIF 2.0.
      - replacing ad-hoc datablock generation by result of proper
        new_datablock() function.
    - Adding 'openbabel' from 'epel' repository to CentOS-6.8/run.sh
      dependency list.
    - cif_split and COD::CIF::Data::CIF2COD: handling of Unicode
      symbols in CIF 2.0.
    - cif_dictionary_tags: listing data items of DDLm dictionaries.
    - find_numbers:
      - using COD::CIF::Parser and COD::CIF::Data::CODNumbers.
      - added the warning message handler.
    - Removing CIF 2.0 magic code from CIF file headers before the
      addition in order to avoid duplication and accidental conversion
      of CIF 1.0 files to CIF 2.0 in:
      - cif_filter
      - cif_hkl_COD_number
      - cif_mark_disorder
      - cif_molecule
      - cif_split
    - cif2ref: replacing STAR::Parser by COD::CIF::Parser.
    - COD::Spacegroups::Names: correcting several typos in the
      comments.
    - Fixing manpage formatting issue that resulted in merged option
      descriptions.
    - codcif and pycodcif: fixing void C function prototypes.

cod-tools (2.1)

  * Added:
    - cif_sort_atoms: a script to order atoms by given method.
    - cif_filter: command line options --original-filename-tag and
      --original-data-block-tag.
    - cif_validate: displaying a warning upon validation against DDLm
      conformant dictionaries.
    - cif_cod_check: raising a warning about the space group symmetry
      operation list not being provided in the input file when the
      --check-symmetry-operators option is enabled.
    - cif_split: command line option --do-not-split-global-data-block.
    - COD::CIF::Data::SymmetryGenerator: adding functions:
     - chemical_formula_sum
     - symop_apply
     - symop_register_applied_symop
     - symops_apply_modulo1
     - translate_atom
     - translation
     - trim_polymer
    - COD::CIF::Tags::Manage: adding function rename_tags().
    - cif_tcod_tree: command line option --no-outputs.
  * Changed:
    - cif_find_symmetry: outputting symmetry operators in a canonical
      form.
    - cif_validate:
      - updated the help message.
      - updated the error message related to unrecognised data names.
      - renamed several subroutines and changed their interfaces in
        preparation for the introduction of the DDLm validator. The
        subroutine 'check_against_range' was renamed to 'is_in_range',
        'check_against_range_numb' to 'is_in_range_numeric' and
        'check_against_range_char' to 'is_in_range_char'.
    - cif_find_duplicates: removed the unused import of the
      COD::CIF::Data::CellContents.
    - COD::Spacegroups::Symop::Parse: removed the warning messages
      from the is_symop_parsable() subroutine.
    - cif_cod_check: updated the warning messages dealing with
      symmetry operations.
    - Homogenising symmetry generation code in cif_molecule, cif_p1
      and COD::CIF::Data::Classifier::get_atoms(), reusing code from
      COD::CIF::Data::SymmetryGenerator and COD::CIF::Data::AtomList
      as much as possible.
    - cif_tcod_tree: adding AiiDA commands to load AiiDA database
      dump.
  * Fixed:
    - Removing the 'svn:keywords' svn property from test input CIF
      files.
    - cif_filter: adding name of database code data item to the list
      of data block tags.
    - cif_merge: truncating loop tags after having them overwritten
      with less values.
    - cif_cod_check:
      - correcting some warning messages to no longer contain the
        script name and line number where they were raised.
      - correcting the way the overall number of error messages is
        reported.
      - updated the check_symmetry_operators() and
        'check_space_group_info() subroutines to also consider the
        values of the _space_group_symop_operation_xyz data item.
    - cod_predeposition_check:
      - adding a full stop to the end of error messages raised by
        die().
    - COD::CIF::Data::CODPredepositionCheck: adding newlines to the
      end of error messages raised by die() to remove the
      automatically added script name and line number of the context
      they were raised in.
    - replacing deprecated usage of 'find ... -perm +1' by equivalent
      construction 'find ... -executable' in the installation routine.
    - COD::ErrorHandler: changed all instances of the 'errlevel' hash
      key to 'err_level' in order to homogenize the hash structure
      across different modules.
    - COD::UserMessage: changed the keys of parsed error messages hash
      in order to homogenize the hash structure across different Perl
      modules. The 'errlevel' key was changed to 'err_level', 'line'
      to 'line_no', 'column' to 'column_no' and 'datablock' to
      'add_pos'.
    - codcif and COD::CIF::Parser::Bison: detecting unallowed symbols
      in CIF 1.1 comments.
    - COD::AtomNeighbours: making neighbour_list_from_chemistry_mol()
      treat only aromatic atoms with three or more covalent neighbours
      as planar.
    - cif_molecule: symmetry operators other than identity are not
      applied to symmetry-independent disordered sites, identified by
      negative values of '_atom_site_disorder_group'.
    - COD::CIF::Parser: removing duplicated space in error message
      concerning unknown parser options.
    - codcif: initial byte sequence 0xFEFF was detected as CIF v2.0
      byte order mark instead of U+FEFF, which is the correct byte
      order mark.
    - COD::CIF::Data::AtomList: value of _cod_molecule_atom_transl_id
      was not read by set_cod_molecule_atom_fields().
    - COD::CIF::Tags::Manage: properly removing renamed data items by
      rename_tags().
    - Generating manpages for C scripts from src/components/codcif/.
    - cif_list_tags: implementing --help command line option.
    - Removing temporary directories of failed Shell test cases.
    - COD::CIF::Tags::Print:
      - Modifying the way malformed loops are handled by the print_loop()
        subroutine. From now on a warning message will be output and
        unknown ('?') values will be printed instead of the missing ones.
      - Preventing outputting of empty loops: printing a line of question
        marks, issuing a warning.

cod-tools (2.0)

  * Added:
    - codcif: reading/writing of CIF v2.0 format.
    - cif2json: adding the '--canonical' option that forces the output
      json to be sorted in a predetermined way.
    - COD::CIF::JSON: adding the second parameter to the cif2json()
      subroutine that is intended to store the options for the json
      encoding operation. Currently only the 'canonical' option is
      supported.
    - check_symop_canonicality: a new tool script.
  * Changed:
    - cif_find_symmetry: using symmetry operators as provided by
      spglib instead of operators from lookup hashes as ones from
      spglib seem to better describe space groups with
      nonconventional settings.
    - cif_find_symmetry: using Hall symbol (more precise) for the
      detection of symmetry space group in the output of spglib.
    - cif2json and json2cif: JSON, written/read by these scripts is
      now concatenable (relaxed) by default. Strictly conforming JSON
      can now be produced via --strict command line option in
      cif2json. json2cif is able to read both strict and relaxed JSON.
    - interface of C CIF parser:
      - datablock_value() -> datablock_cifvalue() in datablock.h
      - datablock_overwrite_value() -> datablock_overwrite_cifvalue()
        in datablock.h
      - datablock_types() -> datablock_value_type() in datablock.h
      - datablock_insert_value() -> datablock_insert_cifvalue() in
        datablock.h
      - datablock_push_loop_value() -> datablock_push_loop_cifvalue()
        in datablock.h
    - COD::CIF::Parser::Yapp: detecting and reporting CIF v2.0 format.
    - COD::CIF::Parser::Yapp: adding 'cifversion' subhash.
    - COD::CIF::Parser::Yapp: removing precisions of non-numeric
      looped tags.
    - COD::CIF::Parser::Yapp: decoding Unicode symbols in messages.
    - COD::Spacegroups::Lookup::COD: changing symop strings to their
      canonical forms.
    - COD::CIF::Data::CellContents: implementing a more thorough check
      of the Z value.
    - 'precisions' fields are added for all numeric CIF values, even
      non-looped ones.
    - cif_printout_Python: using pprint() to pretty-print CIF data
      structures.
    - cif_mark_disorder: renaming options --distance-sensivity and
      --occupancy-sensivity to --distance-sensitivity and
      --occupancy-sensitivity respectively.
    - Help messages: unifying the layout of the help messages
      (accessible via the --help command line option) and correcting a
      few typos in the help messages.
  * Removed:
    - datablock.h: datablock_values()
    - duplicate_space_groups: empty import of the
      COD::Spacegroups::Symop::Parse module.
  * Fixed:
    - adding perl-XML-Simple as a run dependency for CentOS 6.8.
    - detecting and removing DEL control character (ASCII decimal
      value 127) from CIF v1.1 strings.
    - pycodcif:
      - Adding the 'precisions' field to each of the save frames.
    - COD::CIF::Parser::Bison:
      - Adding the 'precisions' field to each of the save frames.
    - codcif: detecting ASCII symbols with decimal values 16-31 in
      CIF 1.1 files as errors.

cod-tools (1.1)

  * Added:
    - cif_find_symmetry and spglib interface (using spglib-1.6.4)
    - dependency list for LinuxMint-18.1.
    - cif_bounding_box: a new script to transform obabel-generated
      non-crystal CIF files (no symmetry information, cell parameters,
      Cartesian coordinates given instead of fractional) to cubic unit
      cells, separated by margins of vacuum.
    - cif2rdf: a new script to generate RDF descriptions directly from
      CIF files.
    - cif_fix_values: adding functionality to fix the most common
      mistakes in the values of
      _atom_sites_solution_{primary,secondary,hydrogens}.
    - cif2cod: validating extracted data against SQL data field
      descriptions from database-description.xml.
    - COD::CIF::Data::CIF2COD: adding validate_SQL_types().
    - JSON schema for validation of output from cif2json and like.
    - oqmd2cif: adding convergence flags and labels, lattice and total
      energies, magnetic moments, band gaps, VASP settings, OQMD
      calculation and structure labels, runtime values, error flags,
      OQMD database codes, references to calculation input structures.
    - cod_predeposition_check: implementing parser selection via
      command line options.
    - COD::RDF: a new module for RDF generation with most of the code
      taken from cod2rdf.
    - COD::AuthorNames: a new module for author name parsing to a new
      Perl module with the code from:
      URL: svn+ssh://www.crystallography.net/home/coder/svn-repositories/codcif2xml/trunk/programs/rdfxml2xml
      Repository Root: svn+ssh://www.crystallography.net/home/coder/svn-repositories/codcif2xml
      Repository UUID: e9639961-1eee-46c2-8ca7-0101a2976781
      Revision: 73
    - COD::Algebra: a new module with common GCD functions
    - COD::AtomNeighbours: adding subroutine
      neighbour_list_from_chemistry_mol() for the construction of
      atom neighbours data structure from the output of
      Chemistry::Mol Perl module.
    - cif_hkl_check: diffraction data files conforming to
      cif_twinning.dic are detected as containing diffraction data.
    - COD::Spacegroups::Lookup::COD: adding an extra space group
      setting 'P n m a (c,a-1/4,b)'.
    - cif2cod: adding '--include-keywords-with-undefined-values' and
      '--exclude-keywords-with-undefined-values' command line options.
    - cif_parse: adding '--(no|dont)-fix-syntax-errors' command line
      options.
    - cif_filter: reporting cases when the symmetry space group can
      not be determined from symmetry operators.
    - COD::Algebra::Vector: adding subroutine vector_len().
    - cif_diff: adding '--ignore-empty-values' command line option.
    - cif_fillcell: adding '_space_group_IT_number' and 
      '_space_group_name_Hall' data items to the output.
    - cif_fillcell: adding '--unit-cell', '--no-supercell',
      '--supercell' command line options.
    - cif_validate: checking the existence of parent links, as defined
      via '_list_link_parent' of ddl_core.dic.
    - cif_cod_check: adding a check to locate disorder groups of the
      same assembly having different numbers of atoms (off by
      default).
    - COD::Cell: adding vectors2cell().
    - COD::CID::Data::CIF2COD: adding fields 'cellformula' and
      'compoundsource'.
    - COD::Algebra::Vector: adding vector_angle().
    - COD::CID::Data::CIF2COD: detecting CIF data blocks without
      fractional coordinates.
    - Build dependencies for CentOS 6.8 and Debian 8.2.
    - AtomProperties pipeline: adding dependencies.
    - cif_reduce_Niggli: adding command line option '--compute-symops'
      to compute symmetry operators as well as estimate space groups
      for reduced cells. Experimental, thus off by default.
    - cif2json: a new script to convert CIF to its JSON representation.
    - json2cif: a new script to convert JSON to CIF data structure.
    - Implementing input/output CIF in JSON carrier format in:
      - cif2cod
      - cif_cod_check
      - cif_cod_numbers
      - cif_correct_tags
      - cif_filter
      - cif_printout
      - cif_split
    - COD::CIF::JSON: adding Yapp-like object-oriented interface.
    - COD::CIF::Data::SymmetryGenerator: adding apply_shifts() and
      shift_atom().
    - Test dependency list for Ubuntu 12.04.
    - COD::Cell::Delaunay::Delaunay: more debug prints.
    - COD::AtomProperties: Adding the 'Dummy' atom.
    - COD::AtomProperties assembler:
      - Adding the 'Dummy' atom rule to the assembling process.
      - Adding a way to specify the name of the assembled Perl module.
      - Adding a way to specify the namespace of the assembled Perl
        module.
    - cif_molecule: Adding the '--exclude-dummy-atoms' option.
    - COD::CIF::Data::AtomList: adding the 'exclude_dummy_coordinates'
      option to the atom_array_from_cif() subroutine that excludes
      atoms with at least one dot ('.') coordinate.
    - version information is printed by most of the scripts using
      --version command line option.
  * Changed:
    - COD::CID::Data::CIF2COD treats CIF value '?' amid white space as
      undefined.
    - CIF parsers:
      - adding the ' -- fixed' suffix to parser warning messages
        informing about unquoted strings with spaces.
      - rephrasing error messages in the CIF parsers: replacing one
        occurrence of comma (',') and one occurrence of a dash ('-')
        with two dashes ('--') and changing the phrase 'replaced by'
        to 'replaced with'.
    - Messages in scripts:
      - cif_cod_check
      - cif_correct_tags
      - cif_diff
      - cif_filter
      - cif_fix_values
      - cif_hkl_check
      - cif_merge
      - cif_validate
      - cif2cod
    - Messages in Perl modules:
      - COD::Cell::Niggli::KG76
      - COD::CIF::Data
      - COD::CIF::Data::AtomList
      - COD::CIF::Data::CIF2COD
      - COD::CIF::Data::CODNumbers
      - COD::CIF::Data::CODPredepositionCheck
      - COD::CIF::Data::Diff
      - COD::SOptions
      - COD::Spacegroups::Lookup::COD
    - Renamed tools/duplicate_spacegroups ->
      tools/duplicate_space_groups
    - COD XML:
      - adding descriptions of 'Z', 'Zprime', 'cellformula' and
        'compoundsource'.
      - renaming 'CODDictionary' tag to 'Database', 'CODParameter' to
        to 'Field', 'CODCode' to 'Code'.
      - adding SQL data to 'SQLDataType' tags.
    - Ceasing to convert horizontal tabulations ('\t') into spaces in
      both Bison and Yapp CIF parsers, since such treatment of '\t'
      may corrupt data. Furthermore, such conversion caused lots of
      memory reallocations in Bison CIF parser.
    - cif_correct_tags:
      - Adding misspelt variants of the following tags to the
        replacement list
        (data/replacement-values/replacement_tags.lst):
        - _atom_site_site_symmetry_multiplicity
        - _atom_site_symmetry_multiplicity
        - _exptl_crystal_F_000
        - _geom_*
        - _publ_author_name
        - _publ_author_address
        - _publ_contact_author
      - Correcting several replacement rules.
      - Copying tests/inputs/replacement_tags.lst to
        data/replacement-values/.
      - Adding an error message regarding misspelt looped tags.
      - Adding several error messages regarding the situation when the
        correctly spelt data item and the misspelt one are found in
        the same file.
    - cif_cod_numbers: also considering the unit cell formula and
      compound source when searching for duplicate entries.
    - cif_tcod_tree: using more portable way to fetch contents of
      remote file to Perl scalar using WWW::Curl::Easy.
    - pycodcif:
      - Renaming Python bindings of codcif to pycodcif.
      - Making parser options optional.
      - Using python2.6 if python2.7 does not exist, using more
        common Python syntax in order to make Python code more
        backwards-compatible, in particular with python2.6.
    - COD::CIF::Unicode2CIF: converting named and decimal-numbered
      XML entities into appropriate UTF-8 code points.
    - COD::CIF::Tags::DFT: updating tag list according to
      cif_dft.dic v0.020
    - COD::CIF::Tags::DictTags: updating tag list according to
      cif_core.dic v2.4.5
    - COD::CIF::Tags::TCOD: updating tag list according to
      cif_tcod.dic v0.009
    - Replacing COD::CIF::Data::SymmetryGenerator(),
      COD::CIF::Data::AtomList::copy_struct_deep() and analogous
      functions with Perl built-in Clone::clone().
    - Eliminating "sponge" from
      makefiles/Makefile-perl-multiscript-tests to enable builds on
      CentOS-6.8.
    - COD::CIF::Data::CIF2COD: removing unused arguments (filename,
      data block) from subroutine interfaces.
    - cif_fillcell: replacing deprecated CIF tags with their new
      counterparts.
    - COD::CIF::Data::SymmetryGenerator: apply_shifts() returns
      array reference instead of the array.
    - cif_distances: removing extra space from the output.
    - cif_molecule:
      - printing only first five messages about detected bumps.
      - ignoring atoms with dummy ('.') or unknown ('?') coordinates.
    - codcif and COD::CIF::Parser: removing duplicated line and
      position numbers from parser error messages.
    - Canonicalizing CIF data item names in a bunch of scripts that
      have not used this feature before. Homogeneous treatment of CIF
      data item names in the whole system is necessary both to
      leverage the reusability of code and to avoid bugs.
    - cif_fillcell: building unit cell by default (instead of the
      3x3x3 supercell).
    - COD::SOptions: renaming interpolateFile() to interpolate_file().
    - Moving atom_groups() and assemblies() from cif_molecule and
      cif_p1 to COD::CIF::Data::AtomList.
    - cexceptions and getoptions: changing the linker from 'ld' to
      'cc'.
    - cif_distances: selecting the first shortest distance: this
      should solve the floating-point problem that occurs on different
      machines.
    - codcif: explicitly specifying the CIF version in error messages
      of the type 'it is not acceptable in this version'.
    - cif_distances: replacing shift_atom() with apply_shifts() from
      COD::CIF::Data::SymmetryGenerator.
    - COD::Spacegroups::Symop::Algebra: symop_vector_mul() returns
      array reference (Perl wantarray construction was used before).
    - cif_distances: excluding atoms with unknown coordinates.
    - COD::CIF::Data::AtomList:
      - ordering atoms by their summary occupancies in atom_groups().
      - moving the logic that allows to skip an atom before
        extracting it into a separate subroutine 'is_atom_excludable'.
      - removing the 'do_not_resolve_chemical_type' option from the 
        extract_atom() subroutine since the same functionality can
        also be achieved with the 'allow_unknown_chemical_types'
        option.
      - moving logic that sets atom values generated by 'cif_molecule'
        to a separate subroutine 'set_cod_molecule_atom_fields'.
    - Renaming COD::CIF2JSON to COD::CIF::JSON.
    - COD::CIF::JSON: switching to stream-oriented JSON parsing.
    - Moving the warning message about the user-provided Z value
      mismatching the one given in the input file from the
      COD::CIF::Data::CellContents module to the cif_cell_contents
      script.
    - Unifying interfaces of:
      - COD::Cell::Conventional::deWG91::reduce()
      - COD::Cell::Delaunay::Delaunay::reduce()
      - COD::Cell::Niggli::KG76::reduce()
    - COD::CIF::Data::CIF2COD: adding 'Z' and 'Zprime' to the list of
      default new fields.
    - cif_printout: changing default print mode to Data::Dumper in
      order to allow printing of nested data structures.
    - COD::CIF::Data::CODPredepositionCheck: replacing
      COD::ErrorHandler::process_errors() calls with calls to local
      critical().
    - Moving extraction of '_atom_site_symmetry_multiplicity' value to
      COD::CIF::Data::AtomList::extract_atom() from
      COD::CIF::Data::AtomList::atom_array_from_cif().
    - COD::CIF::Parser::Bison: linking compiled module against
      archives of static libraries (.a) instead of objects (.o) of
      codcif, cexceptions and getoptions.
    - COD::AtomProperties assembler:
      - Migrating to using the 'elements.xml' file from the '0a50119'
        commit of the BODR (https://github.com/egonw/bodr) repository.
      - Refactoring: changing the module name from 'AtomProperties' to
        'COD::AtomProperties'.
      - Correcting a few layout mistakes in the comments providing the
        data sources.
  * Deprecated:
    - usage of doc/CODDictionary.xml (database-description.xml of
      appropriate database should be used instead, such as
      http://www.crystallography.net/cod/xml/documents/database-description/database-description.xml)
  * Removed:
    - doc/TAGS.XML
    - COD::Spacegroups::Symop::Algebra: symop_apply(). Using
      symop_vector_mul() instead.
    - COD::CIF::Data::SymmetryGenerator: copy_atom(). Using
      copy_atom() from COD::CIF::Data::AtomList instead.
    - debian/ directory.
  * Fixed:
    - adding libxml-simple-perl as a run dependency for Ubuntu-12.04
      and Debian-8.6.
    - CIF line folding protocol:
      - COD::CIF::Parser::Yapp: removing backslash from the last line
        of unfolded CIF text field.
      - codcif and COD::CIF::Parser::Yapp: removing trailing
        whitespace from the lines of to-be-unfolded CIF text fields.
    - CIF line unprefixing protocol:
      - COD::CIF::Parser::Bison: removing the empty line from the
        beginning of the text field when the line is unprefixed but
        not unfolded.
      - COD::CIF::Parser::Yapp: unprefixing a multiline text field
        that has a "/\n" as its second line no longer causes the text
        field to also be unfolded.
    - COD::CIF::Unicode2CIF:
      - converting CIF triple dash ('---') into UTF-8 em dash
        (&#x2014;) instead of a combination of figure dash and en
        dash.
      - converting CIF symbol '\s' to lowercase sigma (GREEK SMALL
        LETTER SIGMA) instead of final lowercase sigma (GREEK SMALL
        LETTER FINAL SIGMA). On the other way round, UTF-8 code point
        for final lowercase sigma is now converted into corresponding
        XML entity instead of CIF markup symbol '\s'.
      - converting tilde symbol '~' into CIF '\\sim ' sequence as per
        CIF specification instead of the '\sim ' sequence.
    - codcif: fixing incorrect line numbers in error messages.
    - Memory leaks in codcif and COD::CIF::Parser::Bison.
    - codcif: performing all character operations via int data type
      (instead of char) in cif_lexer.c, as conversions between char
      and int used to cause loss of EOF characters.
    - cif_split_primitive: preserving CIF comments in the output of
      the script.
    - Error messages in codcif (occurence -> occurrence)
    - Error messages in the following scripts:
      - cif_molecule
      - cod_predeposition_check
    - Error messages in the following Perl modules:
      - COD::CIF::Data::CODPredepositionCheck
      - COD::SOptions
    - Help texts of the following scripts:
      - cif_cell_contents
      - cif_cod_check
      - cif_cod_deposit
      - cif_cod_numbers
      - cif_diff
      - cif_eval_numbers
      - cif_filter
      - cif_hkl_COD_number
      - cif_hkl_check
      - cif_merge
      - cif_molecule
      - cif_p1
      - cif_select
      - cif_split
      - cif2cod
      - cifparse
      - cod_predeposition_check
    - cif_select: adding a missing import of
      COD::CIF::Tags::Manage::rename_tag()
    - cif_cod_check: using explicit UTF-8 binmode for STDERR.
    - COD::UserMessage: escaping newline characters in generated
      messages with numeric character reference '&#10;' in order to
      comply with the EBNF grammar of error messages as published in
      Merkys et al. 2016.
    - COD::Formulae::Parser::AdHoc: using COD::UserMessage for
      message formation.
    - cif_Fcalc: fixing a typo in the atom property name
      ('scat_dispesion_real' -> 'scat_dispersion_real').
    - COD::CIF::Data::CIF2COD: returning SQL NULL instead of string
      "NULL" for unknown cell volumes.
    - codcif: duplicated tags, whose second occurrence is in a loop,
      were reported as warnings instead of errors.
    - cif_cod_deposit: adding '--show-error' command line option for
      'curl' in order to make its error messages visible.
    - codcif: escaping special symbols ('&', ':', spaces and
      parentheses in some lexems) in C parser messages.
    - codcif: detecting reserved CIF lexem 'global_'.
    - codcif and COD::CIF::Parser::Yapp: detecting empty CIF data
      block names.
    - codcif and COD::CIF::Parser::Yapp: detecting unquoted CIF
      strings starting with closing square brackets.
    - codcif and COD::CIF::Parser::Yapp: returning an empty list of
      data blocks upon parsing empty CIF files. According to the CIF
      specification, empty CIF is an empty list of data blocks.
    - codcif: reporting replaced spaces in data block names as
      WARNINGs instead of NOTEs.
    - COD::CIF::Data::AtomList:
      - sorting hash keys in atom_groups() in order to prevent from
        non-deterministic output.
      - sorting the disorder assemblies so the output results would
        not be affected by the Perl hashing algorithm.
    - codcif: allowing unquoted CIF strings that begin with 'loop_'
      prefix albeit not equal to 'loop_' string.
    - COD::CIF::Tags::Print: quoting unquoted CIF strings starting
      with closing square bracket.
    - Fixing exception handling in the following scripts:
      - cif_fix_values
      - cif_reduce_cell
      - cif2xyz
    - COD::ErrorHandler: ensuring that the code block is only
      executed upon successful matching.
    - COD::CIF::Data: checking whether tag's value/precision is
      defined in get_cell().
    - codcif: detecting and fixing headerless CIF files composed of a
      single CIF data item only.
    - COD::CIF::Parser::Yapp: everything from the quote symbol to the
      end of the line will be considered a part of the misquoted
      string.
    - cif_filter:
      - removing fold() subroutine call in the bibliography reference
        hash processing block. The subroutine was called in the wrong
        place and disregarded the command line options
        '--folding-width', '--fold-title' and '--dont-fold-title'.
      - user provided command line options dealing with
        bibliographical information are now ignored if the provided
        value is an empty string.
    - Replacing indirect Perl method calls (new Object) with direct 
      methods calls (Object->new) since it is the preferred way.
    - COD::UserMessage: avoiding negative positions in error messages.
    - COD::CIF::Data::CIF2COD: cif2cod():
      - determines number of distinct elements for structures with
        defined and non-empty chemical formulae.
      - The cif markup entity conversion is now carried out before
        collapsing several white spaces into a single white space.
        This allows to preserve at least a single whitespace after
        the symbol encoded by the cif markup entity.
    - cif_molecule:
      - Simple polymers are now detected even with
        '--max-polymer-span 0'.
      - Trimming polymers after polymer dimension measurement and
        before formulae calculation. Multiple moieties are then merged
        into one if one data block output is requested. Thus, correct
        formulae are achieved and non-polymer atoms are not trimmed.
      - Enforcing '.' occupancies for all output dummy atoms even if
        the '--force-unit-occupancies' option is in effect.
      - Setting multiplicities to '?' for atoms of dummy molecules.
      - Preventing printing of a syntactically incorrect CIFs (ones
        that contain loops without values).
    - pycodcif: passing the 'fix_datablock_name' option directly to
      the lexer.
    - pycodcif: unpacking of floats with precisions with a sign
      ('+' or '-') and implicit integer parts (-.01 and +.01).
    - installing of pycodcif.
    - oqmd2cif: producing syntactically correct CIF files for
      structures without any atoms.
    - COD::Cell::Delaunay::Delaunay: correcting the Delaunay
      reduction algorithm so that it does not return flattened unit
      cells.
    - COD::Cell::Conventional::deWG91: transposing the new basis
      matrix to get the correct cell vectors, correcting cell
      computation after the reduction.
    - COD::SOptions: modifying 'interpolate_file' subroutine to print
      the error message about not being able to open the file even if
      the 'option' argument is not provided.

cod-tools (1.0)

  * Initial release.<|MERGE_RESOLUTION|>--- conflicted
+++ resolved
@@ -1,10 +1,8 @@
 cod-tools (unreleased)
 
-<<<<<<< HEAD
   * Added:
     - the 'ddlm_validate' script and associated Perl modules;
     - the 'cif_compare_dics' and 'cif_ddlm_dic_check' scripts.
-=======
   * Changed:
     - COD::CIF::Parser::Yapp:
       - replaced the COD::ShowStruct module with Data::Dumper
@@ -15,7 +13,6 @@
     - cif_parse:
       - the output format.
     - COD::ShowStruct.
->>>>>>> a1698989
 
 cod-tools (2.3)
 
