--- conflicted
+++ resolved
@@ -1,17 +1,14 @@
 cod-tools (unreleased)
 
   * Added:
-<<<<<<< HEAD
     - the 'ddlm_validate' script and associated Perl modules;
     - the 'cif_compare_dics' and 'cif_ddlm_dic_check' scripts;
-=======
     - cif_validate:
       - checking if data items from the same category reside in the same loop.
 
 cod-tools (2.4)
 
   * Added:
->>>>>>> b59a22ab
     - COD::CIF::ChangeLog module.
     - COD::CIF::DDL module.
     - COD::CIF::DDL::DDL1 module.
