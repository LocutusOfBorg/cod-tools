--- conflicted
+++ resolved
@@ -1,22 +1,21 @@
 cod-tools (unreleased)
 
   * Added:
-<<<<<<< HEAD
     - COD::CIF::DDL module.
-=======
-    - the 'ddlm_validate' script and associated Perl modules;
-    - the 'cif_compare_dics' and 'cif_ddlm_dic_check' scripts;
->>>>>>> de56ed6e
     - COD::CIF::Tags::Manage:
       - accepting CIF format version number in new_datablock().
     - the 'ddlm_validate' script and associated Perl modules;
-    - the 'cif_compare_dics' and 'cif_ddlm_dic_check' scripts.
+    - the 'cif_compare_dics' and 'cif_ddlm_dic_check' scripts;
+    - COD::CIF::Tags::Manage:
+      - accepting CIF format version number in new_datablock().
     - data/replacement_values/replacement_values.lst
       - several more value replacement rules.
     - cif_validate:
       - a validation message pertaining to quote usage in combination with
         numeric values;
       - a uniqueness constraint check for simple and composite loop references.
+    - data/replacement_values/replacement_values.lst
+      - several more value replacement rules.
   * Changed:
     - COD::CIF::Data::AtomList:
       - rewritten dump_atoms_as_cif() using standard CIF printing routines.
