--- conflicted
+++ resolved
@@ -1,48 +1,9 @@
 cod-tools (unreleased)
 
-<<<<<<< HEAD
   * Added:
-    - COD::CIF::DDL::Validate module.
     - the 'ddlm_validate' script and associated Perl modules;
     - the 'cif_compare_dics' and 'cif_ddlm_dic_check' scripts.
-  * Changed:
-    - cif_validate:
-      - single quotes are now used to delimit both the data names and the
-        data values in validation messages;
-      - updating the standard uncertainty validation logic to ignore
-        non-numeric values;
-      - slightly rewording some of the validation messages.
-    - cif_molecule and cif_p1:
-      - prefix for preserved original CIF data items was changed from
-        '_cod_src_' to '_[local]_cod_src_'.
-  * Deprecated:
-    - cif_Fcalc:
-      - the '--dump-xyz-coordinates', '--dump-Cromer-Mann',
-        '--dump-cell-parameters', '--dump-cell-xyz-coordinates',
-        '--dump-sorted-F', '--dump-atoms-and-neighbors',
-        '--dump-test-Fhkl' options.
-  * Removed:
-    - COD::CIF::Tags::COD:
-     - removing the _cod_superseeded_by, _cod_published_source and
-       _cod_est_spacegroup_name_H-M tags since the associated data items
-       were never used nor properly defined in the dictionary.
-  * Fixed:
-    - cif_validate:
-      - corrected a typo in the help message.
-    - cif_fix_values:
-      - looped temperature, density and refinement weighting scheme values
-        no longer produce a malformed CIF file.
-    - codcif:
-      - correctly processing CIF2 table entry values starting with
-        colons (':').
-    - COD::CIF::Tags::Manage:
-      - preventing from creation of data blocks with disallowed names.
-    - COD::DateTime:
-      - switched from '\d' to '[0-9]' in regular expressions to match
-        digits in dates.
-
-=======
->>>>>>> 28c601e8
+
 cod-tools (2.3)
 
   * Added:
