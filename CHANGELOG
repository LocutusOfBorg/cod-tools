cod-tools (unreleased)

  * Added:
<<<<<<< HEAD
    - the 'ddlm_validate' script and associated Perl modules;
    - the 'cif_compare_dics' script;
    - the 'cif_ddl1_dic_check' script;
    - the 'cif_ddlm_dic_check' script;
=======
    - cif_molecule:
      - command line option to turn off special treatment of disorder groups
        with negative indices.
>>>>>>> f6d11efa
    - cif_validate:
      - checking if data items from the same category reside in the same loop;
      - reporting of missing parent data items.
    - COD::CIF::DDL::DDL1:
      - the get_list_constraint_type() and get_dic_item_value() subroutines.
  * Changed:
    - cif_validate:
      - updated the range validation logic to always consider the standard
        uncertainty (s.u.) values even if the data item is not formally
        eligible to have an associated s.u. value.
  * Fixed:
    - cif_molecule:
      - removed duplicated option description.
    - cif_validate:
      - corrected the way character ranges are handled.

cod-tools (2.4)

  * Added:
    - COD::CIF::ChangeLog module.
    - COD::CIF::DDL module.
    - COD::CIF::DDL::DDL1 module.
    - COD::CIF::Tags::Manage:
      - accepting CIF format version number in new_datablock();
      - the 'contains_data_item()' subroutine.
    - data/replacement_values/replacement_values.lst
      - several more value replacement rules.
    - cif_tags_in_list:
      - the --exclude-category-names option;
    - cif_validate:
      - a validation message pertaining to quote usage in combination with
        numeric values;
      - a uniqueness constraint check for simple and composite loop references.
  * Changed:
    - COD::AuthorNames:
      - updated several error messages to only display the original author name
        without any modifications;
    - COD::CIF::Data:
      - slightly reworded several warning messages.
    - COD::CIF::Data::AtomList:
      - rewritten dump_atoms_as_cif() using standard CIF printing routines;
      - updated several warning messages.
    - COD::CIF::Data::Check:
      - replaced a composite warning message pertaining to bibliography-related
        data items with several messages of greater specificity.
    - COD::CIF::Parser::Yapp:
      - replaced the COD::ShowStruct module with Data::Dumper
        for debug prints.
    - dropped test-dependency on 'mysql' command line utility.
    - cif_validate:
      - slightly reworded several validation messages.
    - cif_cod_check:
      - slightly reworded several warning messages.
    - cif_correct_tags:
      - slightly reworded several warning messages.
    - cif_fix_values:
      - updated the text of multiple log and warning messages.
    - Relicensed to LGPL-3.
  * Deprecated:
    - cif_printout:
      - the --output-struct option.
    - cif_parse:
      - the output format.
    - COD::ShowStruct.
  * Fixed:
    - COD::CIF::Data::Check:
      - added a missing space symbol in an error message.
      - ceasing to require diffractogram and phase block links in the
        overall powder diffraction block if they are the same.
    - COD::CIF::Data::AtomList:
      - using '_space_group_name_H-M_alt' data item instead of deprecated
        '_symmetry_space_group_name_H-M' in dump_atoms_as_cif().
    - COD::CIF::Parser::Bison:
      - distributing parent data block's 'cifversion' to its save blocks
        recursively.
    - COD::CIF::Tags::Print:
      - resolving an issue with printing of CIF2 tables inside CIF2 lists
        in cif_print();
      - printing CIF save frames in cif_print().
    - cif2cod:
      - description of command line option --use-all-datablocks.
    - cif2ref and cif_filter:
      - standardising symmetry data item recognition.
    - cif_filter:
      - non-numeric space group numbers no longer raise warnings in
        combination with the '--estimate-spacegroup' option.
    - cif_molecule, cif_p1, cif_reduce_Niggli and oqmd2cif:
      - adding '_space_group_name_*' to the output instead of deprecated
        '_symmetry_space_group_name_*';
    - cif_split:
      - appending mode;
      - writing of Unicode symbols to resulting splitted files.
    - codcif:
      - no longer allowing '[dD]' symbols in CIF numbers;
      - requiring closing braces of CIF2 tables and lists be followed by
        other closing braces or whitespace;
      - allowing opening and closing braces in data_ and save_ block names.
    - replaced 'can not' with 'cannot' in all affected scripts and modules;
    - replaced the '\d' group with explicit '[0-9]' in regular expressions
      in all affected scripts and modules.

cod-tools (2.3)

  * Added:
    - cif2xyz:
      - command line option --add-xyz-header to produce XYZ format as
        defined in http://openbabel.org/wiki/XYZ_%28format%29.
    - cif_cod_check:
      - the --check-pd-block-relations and its inverse options that control
        the execution of checks related to powder diffraction blocks.
    - cif_filter:
      - the --exclude-placeholder-tags, --placeholder-tag-list options
        and a related subroutine that enables the removal of data items
        with placeholder values.
      - the --exclude-redundant-chemical-names option and a related
        subroutine that enables the removal of data items related to
        chemical names that contain redundant values.
    - cif_fix_values:
      - removing URL and doi: prefixes from the values of CIF data items
        that are supposed to hold DOIs.
    - cif_hkl_check:
      - performing powder diffraction checks.
    - cif_molecule and cif_p1:
      - prefix for preserved original CIF data items was changed from
        '_cod_src_' to '_[local]_cod_src_'.
    - cif_validate:
      - reporting non-looped CIF data items occurring in CIF loops.
      - reporting existence of both replaced and replacing data items in
        the same CIF data block.
      - single quotes are now used to delimit both the data names and the
        data values in validation messages;
      - updating the standard uncertainty validation logic to ignore
        non-numeric values;
      - slightly rewording some of the validation messages.
    - COD::CIF::Data:
      - the get_formula_units_z() subroutine.
    - COD::CIF::DDL::Validate module.
    - COD::DateTime:
      - the 'canonicalise_timestamp()' subroutine.
    - COD::Spacegroups::Lookup::COD:
      - the 'F d 1 1' space group description;
      - the 'F 1 d 1' space group description;
      - the 'F 1 1 d' space group description;
      - the 'C 1 c 1 (a-3/8,b-3/8,a+2*c)' space group description;
      - the 'F 1 2/d 1'  space group description.
    - Test dependencies for CentOS-6.8.
  * Changed:
    - cif_cod_check:
      - modifying the warning message about missing authors to use the same
        format as other warnings about missing data items;
      - replacing test case 'cif_cod_check_111' with test case
        'cif_cod_check_115' since test case 'cif_cod_check_111' was a
        duplicate of 'cif_cod_check_107'.
    - cif_eval_numbers:
      - modified the script to no longer use inline eval() and instead use
        ad hoc logic to handle known numeric operations;
      - updated the help message.
    - cif_fix_values:
      - updating the built-in CIF Core dictionary from version 2.4.1 to 2.4.5;
      - detecting value 'direct_method' as 'direct' for data items
        _atom_sites_solution_{primary,secondary,hydrogens};
      - ceasing to use regular expressions for comparisons of strings
        as metasymbols in strings might disrupt the program;
      - updated the help message to correctly state that only DDL1 CIF
        dictionaries are currently handled.
    - cif_select:
      - ceasing to convert dots ('.') to underscores ('_') in data item names
        by default.
    - cif_validate:
      - updating the dictionary building logic to take default DDL1 values into
        account;
      - numeric data items with non-numeric values no longer cause
        range violated messages;
      - validation messages related to loop references no longer output
        the dictionary name.
    - COD::CIF::Data::Check:
      - modifying the check_author_names() subroutine to no longer raise
        warnings about missing _publ_author_name data items;
      - check_bibliography() treats data items with values '?' as unknown.
    - COD::CIF::Data::CIF2COD:
      - the module no longer returns empty strings instead of NULL values
        for the author and title fields;
      - modifying the Z value handling logic to use the get_formula_units_z()
        subroutine and to try to estimate the Z value from other data items
        in cases when it is malformed or not provided;
      - the calculated cell volume is now reused in other calculations
        instead repeatedly calculating it.
    - COD::CIF::Data::EstimateZ:
      - the cif_estimate_z() subroutine now accepts optional parameters
        that override the data values provided in the CIF data block.
    - COD::Spacegroups::Lookup::COD:
      - renaming space group 'P 1 (-a,-b+c,b+c)' to 'A 1';
      - renaming space group 'P 1 (-a+c,-b,a+c)' to 'B 1';
      - renaming space group 'P 1 (b+c,a+c,a+b)' to 'I 1';
      - replacing the Hall space group symbol with a shorter one for
        space groups from the extra_settings hash.
    - COD::UserMessage:
      - the space (" ") symbol occurring in program name field is no longer
        escaped;
      - the newline ('\n') symbol and various braces ('[', ']', '(', ')', 
        '{', '}') are now escaped in the program name and filename fields;
      - the tab ('\t') symbol is now escaped in the filename field.
  * Deprecated:
    - cif_validate:
      - the --debug option.
    - cif_Fcalc:
      - the '--dump-xyz-coordinates', '--dump-Cromer-Mann',
        '--dump-cell-parameters', '--dump-cell-xyz-coordinates',
        '--dump-sorted-F', '--dump-atoms-and-neighbors',
        '--dump-test-Fhkl' options.
  * Removed:
    - cif_cod_check:
      - unused COD::CIF::Tags::Manage::tag_is_empty() import.
    - COD::CIF::Data::CODNumbers::have_equiv_timestamps:
      - unused DateTime::Format::RFC3339 import.
    - COD::CIF::Tags::COD:
     - removing the _cod_superseeded_by, _cod_published_source and
       _cod_est_spacegroup_name_H-M tags since the associated data items
       were never used nor properly defined in the dictionary.
  * Fixed:
    - cif_cod_check:
      - updating the author name handling logic by introducing an additional
        call of the 'clean_whitespaces' subroutine for each name;
      - indicating in the help message that 'die on errors' mode is default
    - cif_eval_numbers:
      - non-ASCII digits are no longer recognised as digits.
    - cif_filter:
      - corrected several typos in the help message.
    - cif_fix_values:
      - correcting a typo in the message counting subroutine;
      - looped temperature, density and refinement weighting scheme values
        no longer produce a malformed CIF file.
    - cif_molecule:
      - updating the error handling logic to properly recognise empty arrays.
    - cif_select:
      - ceasing to overwrite existing data names;
      - ceasing to print duplicated data names.
    - cif_validate:
      - quoting metasymbols in enumeration values before putting them in
        regular expressions;
      - fixing typo in deprecation messages;
      - corrected a typo in the help message.
    - cifvalues:
      - correcting detection of empty CIF files.
    - codcif:
      - not detecting single underscores ('_') as CIF data names;
      - correctly processing CIF2 table entry values starting with
        colons (':');
      - no longer reporting CIF comments without a newline symbol as errors
    - dic2markdown:
      - correcting a typo in an error message.
    - pycodcif:
      - executing 'swig' to build Python module prior to installing all
        Python modules thus removing the need for repeated build;
      - fixing source distribution generation;
      - fixing Python3 compile time warnings.
    - sdf_add_cod_data:
      - correcting the regular expression that filters out chemical names
        to take the potential whitespace prefix into account.
    - COD::CIF::Data::Check:
      - unnecessarily strict powder diffraction data checks in
        check_pdcif_relations().
    - COD::CIF::Parser::Yapp:
      - correctly dealing with horizontal tabulations in fix mode;
      - replacing hard-coded module version 1.0 with actual cod-tools
        package version.
    - COD::CIF::Tags::Manage:
      - improving the logic to handle data name overwriting;
      - preventing from creation of data blocks with disallowed names.
    - COD::DateTime:
      - switched from '\d' to '[0-9]' in regular expressions to match
        digits in dates.
    - COD::Formulae::Parser::AdHoc:
      - updated the error handling logic to raise the warn signal instead
        of printing directly to STDERR.
    - replacing 'tree' with 'find' in tests for cif_tcod_tree.
    - fixing issues with parallel building.

cod-tools (2.2)

  * Added:
    - COD::AtomNeighbours: adding subroutine
      neighbour_list_from_chemistry_openbabel_obmol() for the
      construction of atom neighbours data structure from the object
      of Chemistry::OpenBabel::OBMol Perl module.
    - COD::AuthorNames: adding the get_name_syntax_description()
      subroutine.
    - COD::CIF::Data:
      - adding get_sg_data() subroutine.
      - adding get_source_data_block_name() subroutine.
    - COD::CIF::Data::AtomList:
      - adding datablock_from_atom_array() to ease the conversion of
        atom list data structure to CIF;
      - adding generate_cod_molecule_data_block() subroutine.
    - COD::CIF::Data::Check module.
    - COD::CIF::Data::EstimateZ: adding a warning message about the
      inability to calculate the cell volume in the get_volume()
      subroutine.
    - COD::CIF::DDL::Ranges module.
    - COD::CIF::Tags::COD: adding all the data names that were defined
      in the cif_cod.dic version 0.035.
    - COD::CIF::Tags::Manage:
      - has_unknown_value() subroutine;
      - has_inapplicable_value() subroutine;
      - has_special_value() subroutine;
      - has_numeric_value subroutine;
      - get_data_value() subroutine;
      - get_aliased_value() subroutine;
      - cifversion() subroutine.
    - COD::CIF::Tags::Merge module with CIF data block merging code.
    - COD::DateTime module.
    - COD::Spacegroups::Lookup::COD:
      - adding the '-P 2yb (x,y+1/4,z)' space group description;
      - adding the 'F 41/a d c' space group description;
      - adding the 'B 1 21/d 1' space group description;
      - adding the 'P -2yabc' space group description;
      - adding the 'P 2ybc' space group description;
      - adding the 'C -4 2 b' space group description.
    - cif_fillcell: --merge-special-positions command line option.
    - codcif:
      - building and installing shared library.
      - cif_append_datablock() method.
      - value_type_from_string_1_1() function.
      - value_type_from_string_2_0() function.
      - unpack_precision() function.
    - cod_manage_related script.
    - dic2markdown script.
    - pycodcif: experimental object-oriented interface.
    - Build and run dependencies for Fedora-28.
  * Changed:
    - Changing the error messages regarding unrecognised space groups
      to match those raised by the
      COD::CIF::Data::get_symmetry_operators() subroutine.
    - COD::AuthorNames::parse_author_name(): treating leading and
      trailing spaces in author names separately to issue less
      misleading error messages about space symbols not permitted in
      author names.
    - COD::CIF::Tags::Manage: changing the way set_loop_tag() behaves
      when incorrect parameters are passed.
    - COD::CIF::Tags::Print: simplifying the interface of the
      print_loop() subroutine.
    - Removed a conditional dealing with an undefined data block name
      from multiple scripts.
    - cif_validate: changing the way numeric enumeration ranges are
      displayed in audit messages.
    - COD::CIF::Parser::Bison and pycodcif: using unpack_precision()
      function to extract precisions from numeric CIF values.
    - pycodcif:
      - throwing CifParserException instead of exiting.
      - switching to Python setuptools-based build and install system.
    - COD::CIF::Data::CODNumbers: adding 'have_equiv_lattices',
      'have_equiv_bibliographies', 'have_equiv_timestamps',
      'have_equiv_category_values' and 'build_entry_from_db_row' to
      the list of exported subroutines.
    - COD::CIF::Data::SymmetryGenerator: adding 'shift_atom' to the
      list of exported subroutines.
    - cif_fillcell:
      - modifying the output to always contain the '_atom_site_label'
        data item values.
      - modifying the output to encode the symop and translation
        information in atom names in a more standard way.
    - cif_find_symmetry: flushing zeros in the output coordinates.
    - replacement_values.lst: adding new replacement rules.
    - codcif: requalifying warnings about unallowed symbols in CIF 1.1
      comments as notes in fix mode.
    - cif_Fcalc: simplifying the code through the use of more standard
      code constructions and subroutines.
    - simplifying Makefile rules for building and installing.
    - COD::SPGLib:
      - switching to spglib v1.9.9.
      - rewriting the code to use only exported functions of spglib.
    - COD::Spacegroups::Lookup::COD:
      - renaming space group 'P 1 (-a+b+c,a-b+c,a+b-c)' to 'F 1';
      - renaming space group 'P -1 (-a+b+c,a-b+c,a+b-c)' to 'F -1'.
  * Deprecated:
    - usage of COD::CIF::Data::CODPredepositionCheck and
      cod_predeposition_check. The code is underdeveloped, duplicates
      cif-deposit.pl, yet it does not serve the purpose in the COD
      database.
  * Removed:
    - COD::SPGLib: function get_spacegroup(), which has never worked
      as expected, and was superseded by get_sym_dataset().
  * Fixed:
    - COD::Spacegroups::Lookup::COD:
      - correcting the 'ncsym' field in the description of the
        '-P 2yb (1/2*x,y,-1/2*x+z)' space group;
      - correcting space group information of the 'R 1 2/c 1' space
        group.
    - sdf_add_cod_data: modifying the script to no longer create
      useless temporary directories.
    - cif_tcod_tree: using CIF value type to detect special CIF values
      '?' and '.'.
    - COD::CIF::Tags::Manage: deleting old data item values upon the
      call of set_loop_tag() subroutine in order to avoid conflicting
      data.
    - COD::CIF::Data::AtomList: modifying the atom_groups() subroutine
      to treat undefined and unknown ('?') occupancy values as being
      equal to '1'.
    - cif_cod_check:
      - Adding missing descriptions of the '--check-bibliography',
        '--require-only-doi', '--require-full-bibliography',
        '--check-all' and '--check-none' options.
      - Restructuring the code so that error messages about empty
        files are properly issued.
    - COD::CIF::Data::CIF2COD: adding missing parentheses in the
      'cif2cod()' subroutine.
    - COD::CIF::Data::CODNumbers:
      - Correcting the bibliography handling logic to use case
        insensitive string comparison.
      - Correcting the bibliography handling logic to not compare the
        journal names.
    - codcif: possible memory leak in datablock_overwrite_cifvalue().
    - pycodcif:
      - Converting Unicode file names to string before processing.
      - Fixing incorrect braces in dictionary member access.
      - Fixing incorrect precision conversion for values with capital
        E letter in their representation.
    - COD::CIF::Parser::Bison and pycodcif: resetting lexer flags
      between subsequent parser runs.
    - cif_fillcell: correcting the numbering of the symmetry operators
      in atom names to start from '1' and not '0'.
    - cif_filter:
      - correcting CIF-encoding of user-supplied bibliography values
        for both CIF 1.1 and CIF 2.0.
      - replacing ad-hoc datablock generation by result of proper
        new_datablock() function.
    - Adding 'openbabel' from 'epel' repository to CentOS-6.8/run.sh
      dependency list.
    - cif_split and COD::CIF::Data::CIF2COD: handling of Unicode
      symbols in CIF 2.0.
    - cif_dictionary_tags: listing data items of DDLm dictionaries.
    - find_numbers:
      - using COD::CIF::Parser and COD::CIF::Data::CODNumbers.
      - added the warning message handler.
    - Removing CIF 2.0 magic code from CIF file headers before the
      addition in order to avoid duplication and accidental conversion
      of CIF 1.0 files to CIF 2.0 in:
      - cif_filter
      - cif_hkl_COD_number
      - cif_mark_disorder
      - cif_molecule
      - cif_split
    - cif2ref: replacing STAR::Parser by COD::CIF::Parser.
    - COD::Spacegroups::Names: correcting several typos in the
      comments.
    - Fixing manpage formatting issue that resulted in merged option
      descriptions.
    - codcif and pycodcif: fixing void C function prototypes.

cod-tools (2.1)

  * Added:
    - cif_sort_atoms: a script to order atoms by given method.
    - cif_filter: command line options --original-filename-tag and
      --original-data-block-tag.
    - cif_validate: displaying a warning upon validation against DDLm
      conformant dictionaries.
    - cif_cod_check: raising a warning about the space group symmetry
      operation list not being provided in the input file when the
      --check-symmetry-operators option is enabled.
    - cif_split: command line option --do-not-split-global-data-block.
    - COD::CIF::Data::SymmetryGenerator: adding functions:
     - chemical_formula_sum
     - symop_apply
     - symop_register_applied_symop
     - symops_apply_modulo1
     - translate_atom
     - translation
     - trim_polymer
    - COD::CIF::Tags::Manage: adding function rename_tags().
    - cif_tcod_tree: command line option --no-outputs.
  * Changed:
    - cif_find_symmetry: outputting symmetry operators in a canonical
      form.
    - cif_validate:
      - updated the help message.
      - updated the error message related to unrecognised data names.
      - renamed several subroutines and changed their interfaces in
        preparation for the introduction of the DDLm validator. The
        subroutine 'check_against_range' was renamed to 'is_in_range',
        'check_against_range_numb' to 'is_in_range_numeric' and
        'check_against_range_char' to 'is_in_range_char'.
    - cif_find_duplicates: removed the unused import of the
      COD::CIF::Data::CellContents.
    - COD::Spacegroups::Symop::Parse: removed the warning messages
      from the is_symop_parsable() subroutine.
    - cif_cod_check: updated the warning messages dealing with
      symmetry operations.
    - Homogenising symmetry generation code in cif_molecule, cif_p1
      and COD::CIF::Data::Classifier::get_atoms(), reusing code from
      COD::CIF::Data::SymmetryGenerator and COD::CIF::Data::AtomList
      as much as possible.
    - cif_tcod_tree: adding AiiDA commands to load AiiDA database
      dump.
  * Fixed:
    - Removing the 'svn:keywords' svn property from test input CIF
      files.
    - cif_filter: adding name of database code data item to the list
      of data block tags.
    - cif_merge: truncating loop tags after having them overwritten
      with less values.
    - cif_cod_check:
      - correcting some warning messages to no longer contain the
        script name and line number where they were raised.
      - correcting the way the overall number of error messages is
        reported.
      - updated the check_symmetry_operators() and
        'check_space_group_info() subroutines to also consider the
        values of the _space_group_symop_operation_xyz data item.
    - cod_predeposition_check:
      - adding a full stop to the end of error messages raised by
        die().
    - COD::CIF::Data::CODPredepositionCheck: adding newlines to the
      end of error messages raised by die() to remove the
      automatically added script name and line number of the context
      they were raised in.
    - replacing deprecated usage of 'find ... -perm +1' by equivalent
      construction 'find ... -executable' in the installation routine.
    - COD::ErrorHandler: changed all instances of the 'errlevel' hash
      key to 'err_level' in order to homogenize the hash structure
      across different modules.
    - COD::UserMessage: changed the keys of parsed error messages hash
      in order to homogenize the hash structure across different Perl
      modules. The 'errlevel' key was changed to 'err_level', 'line'
      to 'line_no', 'column' to 'column_no' and 'datablock' to
      'add_pos'.
    - codcif and COD::CIF::Parser::Bison: detecting unallowed symbols
      in CIF 1.1 comments.
    - COD::AtomNeighbours: making neighbour_list_from_chemistry_mol()
      treat only aromatic atoms with three or more covalent neighbours
      as planar.
    - cif_molecule: symmetry operators other than identity are not
      applied to symmetry-independent disordered sites, identified by
      negative values of '_atom_site_disorder_group'.
    - COD::CIF::Parser: removing duplicated space in error message
      concerning unknown parser options.
    - codcif: initial byte sequence 0xFEFF was detected as CIF v2.0
      byte order mark instead of U+FEFF, which is the correct byte
      order mark.
    - COD::CIF::Data::AtomList: value of _cod_molecule_atom_transl_id
      was not read by set_cod_molecule_atom_fields().
    - COD::CIF::Tags::Manage: properly removing renamed data items by
      rename_tags().
    - Generating manpages for C scripts from src/components/codcif/.
    - cif_list_tags: implementing --help command line option.
    - Removing temporary directories of failed Shell test cases.
    - COD::CIF::Tags::Print:
      - Modifying the way malformed loops are handled by the print_loop()
        subroutine. From now on a warning message will be output and
        unknown ('?') values will be printed instead of the missing ones.
      - Preventing outputting of empty loops: printing a line of question
        marks, issuing a warning.

cod-tools (2.0)

  * Added:
    - codcif: reading/writing of CIF v2.0 format.
    - cif2json: adding the '--canonical' option that forces the output
      json to be sorted in a predetermined way.
    - COD::CIF::JSON: adding the second parameter to the cif2json()
      subroutine that is intended to store the options for the json
      encoding operation. Currently only the 'canonical' option is
      supported.
    - check_symop_canonicality: a new tool script.
  * Changed:
    - cif_find_symmetry: using symmetry operators as provided by
      spglib instead of operators from lookup hashes as ones from
      spglib seem to better describe space groups with
      nonconventional settings.
    - cif_find_symmetry: using Hall symbol (more precise) for the
      detection of symmetry space group in the output of spglib.
    - cif2json and json2cif: JSON, written/read by these scripts is
      now concatenable (relaxed) by default. Strictly conforming JSON
      can now be produced via --strict command line option in
      cif2json. json2cif is able to read both strict and relaxed JSON.
    - interface of C CIF parser:
      - datablock_value() -> datablock_cifvalue() in datablock.h
      - datablock_overwrite_value() -> datablock_overwrite_cifvalue()
        in datablock.h
      - datablock_types() -> datablock_value_type() in datablock.h
      - datablock_insert_value() -> datablock_insert_cifvalue() in
        datablock.h
      - datablock_push_loop_value() -> datablock_push_loop_cifvalue()
        in datablock.h
    - COD::CIF::Parser::Yapp: detecting and reporting CIF v2.0 format.
    - COD::CIF::Parser::Yapp: adding 'cifversion' subhash.
    - COD::CIF::Parser::Yapp: removing precisions of non-numeric
      looped tags.
    - COD::CIF::Parser::Yapp: decoding Unicode symbols in messages.
    - COD::Spacegroups::Lookup::COD: changing symop strings to their
      canonical forms.
    - COD::CIF::Data::CellContents: implementing a more thorough check
      of the Z value.
    - 'precisions' fields are added for all numeric CIF values, even
      non-looped ones.
    - cif_printout_Python: using pprint() to pretty-print CIF data
      structures.
    - cif_mark_disorder: renaming options --distance-sensivity and
      --occupancy-sensivity to --distance-sensitivity and
      --occupancy-sensitivity respectively.
    - Help messages: unifying the layout of the help messages
      (accessible via the --help command line option) and correcting a
      few typos in the help messages.
  * Removed:
    - datablock.h: datablock_values()
    - duplicate_space_groups: empty import of the
      COD::Spacegroups::Symop::Parse module.
  * Fixed:
    - adding perl-XML-Simple as a run dependency for CentOS 6.8.
    - detecting and removing DEL control character (ASCII decimal
      value 127) from CIF v1.1 strings.
    - pycodcif:
      - Adding the 'precisions' field to each of the save frames.
    - COD::CIF::Parser::Bison:
      - Adding the 'precisions' field to each of the save frames.
    - codcif: detecting ASCII symbols with decimal values 16-31 in
      CIF 1.1 files as errors.

cod-tools (1.1)

  * Added:
    - cif_find_symmetry and spglib interface (using spglib-1.6.4)
    - dependency list for LinuxMint-18.1.
    - cif_bounding_box: a new script to transform obabel-generated
      non-crystal CIF files (no symmetry information, cell parameters,
      Cartesian coordinates given instead of fractional) to cubic unit
      cells, separated by margins of vacuum.
    - cif2rdf: a new script to generate RDF descriptions directly from
      CIF files.
    - cif_fix_values: adding functionality to fix the most common
      mistakes in the values of
      _atom_sites_solution_{primary,secondary,hydrogens}.
    - cif2cod: validating extracted data against SQL data field
      descriptions from database-description.xml.
    - COD::CIF::Data::CIF2COD: adding validate_SQL_types().
    - JSON schema for validation of output from cif2json and like.
    - oqmd2cif: adding convergence flags and labels, lattice and total
      energies, magnetic moments, band gaps, VASP settings, OQMD
      calculation and structure labels, runtime values, error flags,
      OQMD database codes, references to calculation input structures.
    - cod_predeposition_check: implementing parser selection via
      command line options.
    - COD::RDF: a new module for RDF generation with most of the code
      taken from cod2rdf.
    - COD::AuthorNames: a new module for author name parsing to a new
      Perl module with the code from:
      URL: svn+ssh://www.crystallography.net/home/coder/svn-repositories/codcif2xml/trunk/programs/rdfxml2xml
      Repository Root: svn+ssh://www.crystallography.net/home/coder/svn-repositories/codcif2xml
      Repository UUID: e9639961-1eee-46c2-8ca7-0101a2976781
      Revision: 73
    - COD::Algebra: a new module with common GCD functions
    - COD::AtomNeighbours: adding subroutine
      neighbour_list_from_chemistry_mol() for the construction of
      atom neighbours data structure from the output of
      Chemistry::Mol Perl module.
    - cif_hkl_check: diffraction data files conforming to
      cif_twinning.dic are detected as containing diffraction data.
    - COD::Spacegroups::Lookup::COD: adding an extra space group
      setting 'P n m a (c,a-1/4,b)'.
    - cif2cod: adding '--include-keywords-with-undefined-values' and
      '--exclude-keywords-with-undefined-values' command line options.
    - cif_parse: adding '--(no|dont)-fix-syntax-errors' command line
      options.
    - cif_filter: reporting cases when the symmetry space group can
      not be determined from symmetry operators.
    - COD::Algebra::Vector: adding subroutine vector_len().
    - cif_diff: adding '--ignore-empty-values' command line option.
    - cif_fillcell: adding '_space_group_IT_number' and 
      '_space_group_name_Hall' data items to the output.
    - cif_fillcell: adding '--unit-cell', '--no-supercell',
      '--supercell' command line options.
    - cif_validate: checking the existence of parent links, as defined
      via '_list_link_parent' of ddl_core.dic.
    - cif_cod_check: adding a check to locate disorder groups of the
      same assembly having different numbers of atoms (off by
      default).
    - COD::Cell: adding vectors2cell().
    - COD::CID::Data::CIF2COD: adding fields 'cellformula' and
      'compoundsource'.
    - COD::Algebra::Vector: adding vector_angle().
    - COD::CID::Data::CIF2COD: detecting CIF data blocks without
      fractional coordinates.
    - Build dependencies for CentOS 6.8 and Debian 8.2.
    - AtomProperties pipeline: adding dependencies.
    - cif_reduce_Niggli: adding command line option '--compute-symops'
      to compute symmetry operators as well as estimate space groups
      for reduced cells. Experimental, thus off by default.
    - cif2json: a new script to convert CIF to its JSON representation.
    - json2cif: a new script to convert JSON to CIF data structure.
    - Implementing input/output CIF in JSON carrier format in:
      - cif2cod
      - cif_cod_check
      - cif_cod_numbers
      - cif_correct_tags
      - cif_filter
      - cif_printout
      - cif_split
    - COD::CIF::JSON: adding Yapp-like object-oriented interface.
    - COD::CIF::Data::SymmetryGenerator: adding apply_shifts() and
      shift_atom().
    - Test dependency list for Ubuntu 12.04.
    - COD::Cell::Delaunay::Delaunay: more debug prints.
    - COD::AtomProperties: Adding the 'Dummy' atom.
    - COD::AtomProperties assembler:
      - Adding the 'Dummy' atom rule to the assembling process.
      - Adding a way to specify the name of the assembled Perl module.
      - Adding a way to specify the namespace of the assembled Perl
        module.
    - cif_molecule: Adding the '--exclude-dummy-atoms' option.
    - COD::CIF::Data::AtomList: adding the 'exclude_dummy_coordinates'
      option to the atom_array_from_cif() subroutine that excludes
      atoms with at least one dot ('.') coordinate.
    - version information is printed by most of the scripts using
      --version command line option.
  * Changed:
    - COD::CID::Data::CIF2COD treats CIF value '?' amid white space as
      undefined.
    - CIF parsers:
      - adding the ' -- fixed' suffix to parser warning messages
        informing about unquoted strings with spaces.
      - rephrasing error messages in the CIF parsers: replacing one
        occurrence of comma (',') and one occurrence of a dash ('-')
        with two dashes ('--') and changing the phrase 'replaced by'
        to 'replaced with'.
    - Messages in scripts:
      - cif_cod_check
      - cif_correct_tags
      - cif_diff
      - cif_filter
      - cif_fix_values
      - cif_hkl_check
      - cif_merge
      - cif_validate
      - cif2cod
    - Messages in Perl modules:
      - COD::Cell::Niggli::KG76
      - COD::CIF::Data
      - COD::CIF::Data::AtomList
      - COD::CIF::Data::CIF2COD
      - COD::CIF::Data::CODNumbers
      - COD::CIF::Data::CODPredepositionCheck
      - COD::CIF::Data::Diff
      - COD::SOptions
      - COD::Spacegroups::Lookup::COD
    - Renamed tools/duplicate_spacegroups ->
      tools/duplicate_space_groups
    - COD XML:
      - adding descriptions of 'Z', 'Zprime', 'cellformula' and
        'compoundsource'.
      - renaming 'CODDictionary' tag to 'Database', 'CODParameter' to
        to 'Field', 'CODCode' to 'Code'.
      - adding SQL data to 'SQLDataType' tags.
    - Ceasing to convert horizontal tabulations ('\t') into spaces in
      both Bison and Yapp CIF parsers, since such treatment of '\t'
      may corrupt data. Furthermore, such conversion caused lots of
      memory reallocations in Bison CIF parser.
    - cif_correct_tags:
      - Adding misspelt variants of the following tags to the
        replacement list
        (data/replacement-values/replacement_tags.lst):
        - _atom_site_site_symmetry_multiplicity
        - _atom_site_symmetry_multiplicity
        - _exptl_crystal_F_000
        - _geom_*
        - _publ_author_name
        - _publ_author_address
        - _publ_contact_author
      - Correcting several replacement rules.
      - Copying tests/inputs/replacement_tags.lst to
        data/replacement-values/.
      - Adding an error message regarding misspelt looped tags.
      - Adding several error messages regarding the situation when the
        correctly spelt data item and the misspelt one are found in
        the same file.
    - cif_cod_numbers: also considering the unit cell formula and
      compound source when searching for duplicate entries.
    - cif_tcod_tree: using more portable way to fetch contents of
      remote file to Perl scalar using WWW::Curl::Easy.
    - pycodcif:
      - Renaming Python bindings of codcif to pycodcif.
      - Making parser options optional.
      - Using python2.6 if python2.7 does not exist, using more
        common Python syntax in order to make Python code more
        backwards-compatible, in particular with python2.6.
    - COD::CIF::Unicode2CIF: converting named and decimal-numbered
      XML entities into appropriate UTF-8 code points.
    - COD::CIF::Tags::DFT: updating tag list according to
      cif_dft.dic v0.020
    - COD::CIF::Tags::DictTags: updating tag list according to
      cif_core.dic v2.4.5
    - COD::CIF::Tags::TCOD: updating tag list according to
      cif_tcod.dic v0.009
    - Replacing COD::CIF::Data::SymmetryGenerator(),
      COD::CIF::Data::AtomList::copy_struct_deep() and analogous
      functions with Perl built-in Clone::clone().
    - Eliminating "sponge" from
      makefiles/Makefile-perl-multiscript-tests to enable builds on
      CentOS-6.8.
    - COD::CIF::Data::CIF2COD: removing unused arguments (filename,
      data block) from subroutine interfaces.
    - cif_fillcell: replacing deprecated CIF tags with their new
      counterparts.
    - COD::CIF::Data::SymmetryGenerator: apply_shifts() returns
      array reference instead of the array.
    - cif_distances: removing extra space from the output.
    - cif_molecule:
      - printing only first five messages about detected bumps.
      - ignoring atoms with dummy ('.') or unknown ('?') coordinates.
    - codcif and COD::CIF::Parser: removing duplicated line and
      position numbers from parser error messages.
    - Canonicalizing CIF data item names in a bunch of scripts that
      have not used this feature before. Homogeneous treatment of CIF
      data item names in the whole system is necessary both to
      leverage the reusability of code and to avoid bugs.
    - cif_fillcell: building unit cell by default (instead of the
      3x3x3 supercell).
    - COD::SOptions: renaming interpolateFile() to interpolate_file().
    - Moving atom_groups() and assemblies() from cif_molecule and
      cif_p1 to COD::CIF::Data::AtomList.
    - cexceptions and getoptions: changing the linker from 'ld' to
      'cc'.
    - cif_distances: selecting the first shortest distance: this
      should solve the floating-point problem that occurs on different
      machines.
    - codcif: explicitly specifying the CIF version in error messages
      of the type 'it is not acceptable in this version'.
    - cif_distances: replacing shift_atom() with apply_shifts() from
      COD::CIF::Data::SymmetryGenerator.
    - COD::Spacegroups::Symop::Algebra: symop_vector_mul() returns
      array reference (Perl wantarray construction was used before).
    - cif_distances: excluding atoms with unknown coordinates.
    - COD::CIF::Data::AtomList:
      - ordering atoms by their summary occupancies in atom_groups().
      - moving the logic that allows to skip an atom before
        extracting it into a separate subroutine 'is_atom_excludable'.
      - removing the 'do_not_resolve_chemical_type' option from the 
        extract_atom() subroutine since the same functionality can
        also be achieved with the 'allow_unknown_chemical_types'
        option.
      - moving logic that sets atom values generated by 'cif_molecule'
        to a separate subroutine 'set_cod_molecule_atom_fields'.
    - Renaming COD::CIF2JSON to COD::CIF::JSON.
    - COD::CIF::JSON: switching to stream-oriented JSON parsing.
    - Moving the warning message about the user-provided Z value
      mismatching the one given in the input file from the
      COD::CIF::Data::CellContents module to the cif_cell_contents
      script.
    - Unifying interfaces of:
      - COD::Cell::Conventional::deWG91::reduce()
      - COD::Cell::Delaunay::Delaunay::reduce()
      - COD::Cell::Niggli::KG76::reduce()
    - COD::CIF::Data::CIF2COD: adding 'Z' and 'Zprime' to the list of
      default new fields.
    - cif_printout: changing default print mode to Data::Dumper in
      order to allow printing of nested data structures.
    - COD::CIF::Data::CODPredepositionCheck: replacing
      COD::ErrorHandler::process_errors() calls with calls to local
      critical().
    - Moving extraction of '_atom_site_symmetry_multiplicity' value to
      COD::CIF::Data::AtomList::extract_atom() from
      COD::CIF::Data::AtomList::atom_array_from_cif().
    - COD::CIF::Parser::Bison: linking compiled module against
      archives of static libraries (.a) instead of objects (.o) of
      codcif, cexceptions and getoptions.
    - COD::AtomProperties assembler:
      - Migrating to using the 'elements.xml' file from the '0a50119'
        commit of the BODR (https://github.com/egonw/bodr) repository.
      - Refactoring: changing the module name from 'AtomProperties' to
        'COD::AtomProperties'.
      - Correcting a few layout mistakes in the comments providing the
        data sources.
  * Deprecated:
    - usage of doc/CODDictionary.xml (database-description.xml of
      appropriate database should be used instead, such as
      http://www.crystallography.net/cod/xml/documents/database-description/database-description.xml)
  * Removed:
    - doc/TAGS.XML
    - COD::Spacegroups::Symop::Algebra: symop_apply(). Using
      symop_vector_mul() instead.
    - COD::CIF::Data::SymmetryGenerator: copy_atom(). Using
      copy_atom() from COD::CIF::Data::AtomList instead.
    - debian/ directory.
  * Fixed:
    - adding libxml-simple-perl as a run dependency for Ubuntu-12.04
      and Debian-8.6.
    - CIF line folding protocol:
      - COD::CIF::Parser::Yapp: removing backslash from the last line
        of unfolded CIF text field.
      - codcif and COD::CIF::Parser::Yapp: removing trailing
        whitespace from the lines of to-be-unfolded CIF text fields.
    - CIF line unprefixing protocol:
      - COD::CIF::Parser::Bison: removing the empty line from the
        beginning of the text field when the line is unprefixed but
        not unfolded.
      - COD::CIF::Parser::Yapp: unprefixing a multiline text field
        that has a "/\n" as its second line no longer causes the text
        field to also be unfolded.
    - COD::CIF::Unicode2CIF:
      - converting CIF triple dash ('---') into UTF-8 em dash
        (&#x2014;) instead of a combination of figure dash and en
        dash.
      - converting CIF symbol '\s' to lowercase sigma (GREEK SMALL
        LETTER SIGMA) instead of final lowercase sigma (GREEK SMALL
        LETTER FINAL SIGMA). On the other way round, UTF-8 code point
        for final lowercase sigma is now converted into corresponding
        XML entity instead of CIF markup symbol '\s'.
      - converting tilde symbol '~' into CIF '\\sim ' sequence as per
        CIF specification instead of the '\sim ' sequence.
    - codcif: fixing incorrect line numbers in error messages.
    - Memory leaks in codcif and COD::CIF::Parser::Bison.
    - codcif: performing all character operations via int data type
      (instead of char) in cif_lexer.c, as conversions between char
      and int used to cause loss of EOF characters.
    - cif_split_primitive: preserving CIF comments in the output of
      the script.
    - Error messages in codcif (occurence -> occurrence)
    - Error messages in the following scripts:
      - cif_molecule
      - cod_predeposition_check
    - Error messages in the following Perl modules:
      - COD::CIF::Data::CODPredepositionCheck
      - COD::SOptions
    - Help texts of the following scripts:
      - cif_cell_contents
      - cif_cod_check
      - cif_cod_deposit
      - cif_cod_numbers
      - cif_diff
      - cif_eval_numbers
      - cif_filter
      - cif_hkl_COD_number
      - cif_hkl_check
      - cif_merge
      - cif_molecule
      - cif_p1
      - cif_select
      - cif_split
      - cif2cod
      - cifparse
      - cod_predeposition_check
    - cif_select: adding a missing import of
      COD::CIF::Tags::Manage::rename_tag()
    - cif_cod_check: using explicit UTF-8 binmode for STDERR.
    - COD::UserMessage: escaping newline characters in generated
      messages with numeric character reference '&#10;' in order to
      comply with the EBNF grammar of error messages as published in
      Merkys et al. 2016.
    - COD::Formulae::Parser::AdHoc: using COD::UserMessage for
      message formation.
    - cif_Fcalc: fixing a typo in the atom property name
      ('scat_dispesion_real' -> 'scat_dispersion_real').
    - COD::CIF::Data::CIF2COD: returning SQL NULL instead of string
      "NULL" for unknown cell volumes.
    - codcif: duplicated tags, whose second occurrence is in a loop,
      were reported as warnings instead of errors.
    - cif_cod_deposit: adding '--show-error' command line option for
      'curl' in order to make its error messages visible.
    - codcif: escaping special symbols ('&', ':', spaces and
      parentheses in some lexems) in C parser messages.
    - codcif: detecting reserved CIF lexem 'global_'.
    - codcif and COD::CIF::Parser::Yapp: detecting empty CIF data
      block names.
    - codcif and COD::CIF::Parser::Yapp: detecting unquoted CIF
      strings starting with closing square brackets.
    - codcif and COD::CIF::Parser::Yapp: returning an empty list of
      data blocks upon parsing empty CIF files. According to the CIF
      specification, empty CIF is an empty list of data blocks.
    - codcif: reporting replaced spaces in data block names as
      WARNINGs instead of NOTEs.
    - COD::CIF::Data::AtomList:
      - sorting hash keys in atom_groups() in order to prevent from
        non-deterministic output.
      - sorting the disorder assemblies so the output results would
        not be affected by the Perl hashing algorithm.
    - codcif: allowing unquoted CIF strings that begin with 'loop_'
      prefix albeit not equal to 'loop_' string.
    - COD::CIF::Tags::Print: quoting unquoted CIF strings starting
      with closing square bracket.
    - Fixing exception handling in the following scripts:
      - cif_fix_values
      - cif_reduce_cell
      - cif2xyz
    - COD::ErrorHandler: ensuring that the code block is only
      executed upon successful matching.
    - COD::CIF::Data: checking whether tag's value/precision is
      defined in get_cell().
    - codcif: detecting and fixing headerless CIF files composed of a
      single CIF data item only.
    - COD::CIF::Parser::Yapp: everything from the quote symbol to the
      end of the line will be considered a part of the misquoted
      string.
    - cif_filter:
      - removing fold() subroutine call in the bibliography reference
        hash processing block. The subroutine was called in the wrong
        place and disregarded the command line options
        '--folding-width', '--fold-title' and '--dont-fold-title'.
      - user provided command line options dealing with
        bibliographical information are now ignored if the provided
        value is an empty string.
    - Replacing indirect Perl method calls (new Object) with direct 
      methods calls (Object->new) since it is the preferred way.
    - COD::UserMessage: avoiding negative positions in error messages.
    - COD::CIF::Data::CIF2COD: cif2cod():
      - determines number of distinct elements for structures with
        defined and non-empty chemical formulae.
      - The cif markup entity conversion is now carried out before
        collapsing several white spaces into a single white space.
        This allows to preserve at least a single whitespace after
        the symbol encoded by the cif markup entity.
    - cif_molecule:
      - Simple polymers are now detected even with
        '--max-polymer-span 0'.
      - Trimming polymers after polymer dimension measurement and
        before formulae calculation. Multiple moieties are then merged
        into one if one data block output is requested. Thus, correct
        formulae are achieved and non-polymer atoms are not trimmed.
      - Enforcing '.' occupancies for all output dummy atoms even if
        the '--force-unit-occupancies' option is in effect.
      - Setting multiplicities to '?' for atoms of dummy molecules.
      - Preventing printing of a syntactically incorrect CIFs (ones
        that contain loops without values).
    - pycodcif: passing the 'fix_datablock_name' option directly to
      the lexer.
    - pycodcif: unpacking of floats with precisions with a sign
      ('+' or '-') and implicit integer parts (-.01 and +.01).
    - installing of pycodcif.
    - oqmd2cif: producing syntactically correct CIF files for
      structures without any atoms.
    - COD::Cell::Delaunay::Delaunay: correcting the Delaunay
      reduction algorithm so that it does not return flattened unit
      cells.
    - COD::Cell::Conventional::deWG91: transposing the new basis
      matrix to get the correct cell vectors, correcting cell
      computation after the reduction.
    - COD::SOptions: modifying 'interpolate_file' subroutine to print
      the error message about not being able to open the file even if
      the 'option' argument is not provided.

cod-tools (1.0)

  * Initial release.<|MERGE_RESOLUTION|>--- conflicted
+++ resolved
@@ -1,16 +1,13 @@
 cod-tools (unreleased)
 
   * Added:
-<<<<<<< HEAD
     - the 'ddlm_validate' script and associated Perl modules;
     - the 'cif_compare_dics' script;
     - the 'cif_ddl1_dic_check' script;
     - the 'cif_ddlm_dic_check' script;
-=======
     - cif_molecule:
       - command line option to turn off special treatment of disorder groups
         with negative indices.
->>>>>>> f6d11efa
     - cif_validate:
       - checking if data items from the same category reside in the same loop;
       - reporting of missing parent data items.
