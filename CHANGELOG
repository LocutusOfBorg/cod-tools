--- conflicted
+++ resolved
@@ -29,12 +29,9 @@
     - COD::UserMessage:
       - the interface of print_message(), sprint_message(), note(), warning(),
         error() and debug_note() subroutines.
-<<<<<<< HEAD
-=======
     - codcif:
       - cif_lexer_set_line_length_limit() and cif_lexer_set_tag_length_limit()
         now accept and return size_t instead of int to comply with strlen().
->>>>>>> a525aafd
   * Removed:
     - COD::CIF::Data::CODPredepositionCheck.
     - COD::ShowStruct.
