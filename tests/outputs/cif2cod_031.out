scripts/cif2cod: tests/cases/cif2cod_031.inp data_global: WARNING, data block does not contain fractional coordinates.
scripts/cif2cod: tests/cases/cif2cod_031.inp data_C5H17AlN2O8P2: WARNING, data item '_publ_section_title' is absent.
scripts/cif2cod: tests/cases/cif2cod_031.inp data_C5H17AlN2O8P2: WARNING, data item '_journal_name_full' is absent.
scripts/cif2cod: tests/cases/cif2cod_031.inp data_C5H17AlN2O8P2: WARNING, data item '_journal_year' is absent.
scripts/cif2cod: tests/cases/cif2cod_031.inp data_C5H17AlN2O8P2: WARNING, data item '_journal_volume' is absent.
scripts/cif2cod: tests/cases/cif2cod_031.inp data_C5H17AlN2O8P2: WARNING, data item '_journal_page_first' is absent.
scripts/cif2cod: tests/cases/cif2cod_031.inp data_C5H17AlN2O8P2: WARNING, no Hall space group symbol found.
<<<<<<< HEAD
=======
file a siga b sigb c sigc alpha sigalpha beta sigbeta gamma siggamma vol sigvol celltemp sigcelltemp diffrtemp sigdiffrtemp cellpressure sigcellpressure diffrpressure sigdiffrpressure thermalhist pressurehist compoundsource nel sg sgHall commonname chemname mineral formula calcformula cellformula Z Zprime acce_code authors title journal year volume issue firstpage lastpage doi method radiation wavelength radType radSymbol Rall Robs Rref wRall wRobs wRref RFsqd RI gofall gofobs gofgt gofref duplicateof optimal status flags text onhold
>>>>>>> 92a56058
file C5H17AlN2O8P2
a 7.8783
siga 0.0002
b 10.46890
sigb 0.0001
c 16.0680
sigc 0.0004
alpha 90.00
beta 95.1470
sigbeta 0.001
gamma 90.00
vol 1319.90
sigvol 0.05
celltemp 296
sigcelltemp 2
diffrtemp 296
sigdiffrtemp 2
compoundsource ?
nel 6
sg P2~1~/n
formula - C5 H17 Al N2 O8 P2 -
calcformula - C5 H17 Al N2 O8 P2 -
cellformula - C20 H68 Al4 N8 O32 P8 -
Z 4
wavelength 0.71073
radType MoKα
Rall 0.1073
Robs 0.0584
wRall 0.2069
wRref 0.1362
gofall 1.055
gofref 1.080
flags has coordinates
text \n\n\n\n()\n
onhold 2013-03-21<|MERGE_RESOLUTION|>--- conflicted
+++ resolved
@@ -5,10 +5,6 @@
 scripts/cif2cod: tests/cases/cif2cod_031.inp data_C5H17AlN2O8P2: WARNING, data item '_journal_volume' is absent.
 scripts/cif2cod: tests/cases/cif2cod_031.inp data_C5H17AlN2O8P2: WARNING, data item '_journal_page_first' is absent.
 scripts/cif2cod: tests/cases/cif2cod_031.inp data_C5H17AlN2O8P2: WARNING, no Hall space group symbol found.
-<<<<<<< HEAD
-=======
-file a siga b sigb c sigc alpha sigalpha beta sigbeta gamma siggamma vol sigvol celltemp sigcelltemp diffrtemp sigdiffrtemp cellpressure sigcellpressure diffrpressure sigdiffrpressure thermalhist pressurehist compoundsource nel sg sgHall commonname chemname mineral formula calcformula cellformula Z Zprime acce_code authors title journal year volume issue firstpage lastpage doi method radiation wavelength radType radSymbol Rall Robs Rref wRall wRobs wRref RFsqd RI gofall gofobs gofgt gofref duplicateof optimal status flags text onhold
->>>>>>> 92a56058
 file C5H17AlN2O8P2
 a 7.8783
 siga 0.0002
