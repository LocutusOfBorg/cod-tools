--- conflicted
+++ resolved
@@ -33,18 +33,14 @@
 _space_group_name_H-M_alt        'P 1'
 _cod_molecule_is_polymer         no
 loop_
-<<<<<<< HEAD
-_atom_type_symbol
-_atom_type_oxidation_number
-S6+ 6.000
-O2- -2.000
-Li1+ 1.000
-H1+ 1.000
-loop_
-_symmetry_equiv_pos_as_xyz
-=======
-_space_group_symop_operation_xyz
->>>>>>> 99865c3a
+_atom_type_symbol
+_atom_type_oxidation_number
+S6+ 6.000
+O2- -2.000
+Li1+ 1.000
+H1+ 1.000
+loop_
+_space_group_symop_operation_xyz
 'x, y, z'
 loop_
 _atom_site_label
@@ -111,18 +107,14 @@
 _space_group_name_H-M_alt        'P 1'
 _cod_molecule_is_polymer         no
 loop_
-<<<<<<< HEAD
-_atom_type_symbol
-_atom_type_oxidation_number
-S6+ 6.000
-O2- -2.000
-Li1+ 1.000
-H1+ 1.000
-loop_
-_symmetry_equiv_pos_as_xyz
-=======
-_space_group_symop_operation_xyz
->>>>>>> 99865c3a
+_atom_type_symbol
+_atom_type_oxidation_number
+S6+ 6.000
+O2- -2.000
+Li1+ 1.000
+H1+ 1.000
+loop_
+_space_group_symop_operation_xyz
 'x, y, z'
 loop_
 _atom_site_label
@@ -181,18 +173,14 @@
 _space_group_name_H-M_alt        'P 1'
 _cod_molecule_is_polymer         no
 loop_
-<<<<<<< HEAD
-_atom_type_symbol
-_atom_type_oxidation_number
-S6+ 6.000
-O2- -2.000
-Li1+ 1.000
-H1+ 1.000
-loop_
-_symmetry_equiv_pos_as_xyz
-=======
-_space_group_symop_operation_xyz
->>>>>>> 99865c3a
+_atom_type_symbol
+_atom_type_oxidation_number
+S6+ 6.000
+O2- -2.000
+Li1+ 1.000
+H1+ 1.000
+loop_
+_space_group_symop_operation_xyz
 'x, y, z'
 loop_
 _atom_site_label
@@ -251,18 +239,14 @@
 _space_group_name_H-M_alt        'P 1'
 _cod_molecule_is_polymer         no
 loop_
-<<<<<<< HEAD
-_atom_type_symbol
-_atom_type_oxidation_number
-S6+ 6.000
-O2- -2.000
-Li1+ 1.000
-H1+ 1.000
-loop_
-_symmetry_equiv_pos_as_xyz
-=======
-_space_group_symop_operation_xyz
->>>>>>> 99865c3a
+_atom_type_symbol
+_atom_type_oxidation_number
+S6+ 6.000
+O2- -2.000
+Li1+ 1.000
+H1+ 1.000
+loop_
+_space_group_symop_operation_xyz
 'x, y, z'
 loop_
 _atom_site_label
