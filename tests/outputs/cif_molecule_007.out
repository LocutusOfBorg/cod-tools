scripts/cif_molecule: tests/cases/cif_molecule_007.inp data_1000002.cif: WARNING, data item '_symmetry_space_group_name_Hall' value '-P*2yn' was not recognised as a space group name.
data_1000002.cif_molecule_0
loop_
_publ_author_name
'Vanhoyland, G.'
'Bour\'ee, F.'
'Van Bael, M. K.'
'Mullens, J.'
'Van Poucke, L. C.'
_publ_section_title
;
Structure determination and refinement of acid strontium oxalate from X-ray
and neutron powder diffraction
;
_journal_page_first              283
_journal_page_last               288
_journal_volume                  157
_journal_year                    2001
_[local]_cod_src_chemical_formula_structural Sr(DC2O4).0,5(C2O4).D2O
_[local]_cod_src_chemical_formula_sum 'Sr O7 C3 D3'
_cell_angle_alpha                90.000
_cell_angle_beta                 97.60(1)
_cell_angle_gamma                90.000
_cell_length_a                   6.341(1)
_cell_length_b                   16.880(2)
_cell_length_c                   5.7798(8)
_chemical_formula_sum            Sr
_cod_data_source_file            cif_molecule_007.inp
_cod_data_source_block           1000002.cif
_cell_formula_units_Z            1
<<<<<<< HEAD
_symmetry_space_group_name_H-M   'P 1'
_cod_molecule_is_polymer         no
=======
_space_group_name_H-M_alt        'P 1'
>>>>>>> 9fecc2bd
loop_
_symmetry_equiv_pos_as_xyz
'x, y, z'
loop_
_atom_site_label
_atom_site_type_symbol
_atom_site_fract_x
_atom_site_fract_y
_atom_site_fract_z
_atom_site_U_iso_or_equiv
_atom_site_occupancy
_atom_site_attached_hydrogens
_atom_site_calc_flag
Sr Sr 0.8786 0.4184 0.7385 0.61(5) ? ? d
loop_
_cod_molecule_atom_label
_cod_molecule_atom_orig_label
_cod_molecule_atom_symmetry
_cod_molecule_atom_symop_id
_cod_molecule_atom_symop_xyz
_cod_molecule_atom_transl_id
_cod_molecule_atom_transl_x
_cod_molecule_atom_transl_y
_cod_molecule_atom_transl_z
_cod_molecule_atom_mult
_cod_molecule_atom_mult_ratio
Sr Sr 1_555 1 x,y,z 555 0 0 0 4 1
data_1000002.cif_molecule_1
loop_
_publ_author_name
'Vanhoyland, G.'
'Bour\'ee, F.'
'Van Bael, M. K.'
'Mullens, J.'
'Van Poucke, L. C.'
_publ_section_title
;
Structure determination and refinement of acid strontium oxalate from X-ray
and neutron powder diffraction
;
_journal_page_first              283
_journal_page_last               288
_journal_volume                  157
_journal_year                    2001
_[local]_cod_src_chemical_formula_structural Sr(DC2O4).0,5(C2O4).D2O
_[local]_cod_src_chemical_formula_sum 'Sr O7 C3 D3'
_cell_angle_alpha                90.000
_cell_angle_beta                 97.60(1)
_cell_angle_gamma                90.000
_cell_length_a                   6.341(1)
_cell_length_b                   16.880(2)
_cell_length_c                   5.7798(8)
_chemical_formula_sum            'C2 D O4'
_cod_data_source_file            cif_molecule_007.inp
_cod_data_source_block           1000002.cif
_cell_formula_units_Z            1
<<<<<<< HEAD
_symmetry_space_group_name_H-M   'P 1'
_cod_molecule_is_polymer         no
=======
_space_group_name_H-M_alt        'P 1'
>>>>>>> 9fecc2bd
loop_
_symmetry_equiv_pos_as_xyz
'x, y, z'
loop_
_atom_site_label
_atom_site_type_symbol
_atom_site_fract_x
_atom_site_fract_y
_atom_site_fract_z
_atom_site_U_iso_or_equiv
_atom_site_occupancy
_atom_site_attached_hydrogens
_atom_site_calc_flag
C1 C 0.6300 0.2384 0.5765 0.71(6) ? ? d
C3 C 0.6495 0.2790 0.3378 0.69(6) ? ? d
O1 O 0.6171 0.2290 0.1597 1.35(8) ? ? d
O2 O 0.6749 0.2813 0.7532 1.35(8) ? ? d
O5 O 0.5734 0.1682 0.5661 1.19(8) ? ? d
O7 O 0.6978 0.3493 0.3315 1.58(8) ? ? d
D3_4_555 D 0.6473 0.2544 0.0027 3.0(1) ? ? d
loop_
_cod_molecule_atom_label
_cod_molecule_atom_orig_label
_cod_molecule_atom_symmetry
_cod_molecule_atom_symop_id
_cod_molecule_atom_symop_xyz
_cod_molecule_atom_transl_id
_cod_molecule_atom_transl_x
_cod_molecule_atom_transl_y
_cod_molecule_atom_transl_z
_cod_molecule_atom_mult
_cod_molecule_atom_mult_ratio
C1 C1 1_555 1 x,y,z 555 0 0 0 4 1
C3 C3 1_555 1 x,y,z 555 0 0 0 4 1
O1 O1 1_555 1 x,y,z 555 0 0 0 4 1
O2 O2 1_555 1 x,y,z 555 0 0 0 4 1
O5 O5 1_555 1 x,y,z 555 0 0 0 4 1
O7 O7 1_555 1 x,y,z 555 0 0 0 4 1
D3_4_555 D3 4_555 4 x+1/2,-y+1/2,z+1/2 555 0 0 0 4 1
data_1000002.cif_molecule_2
loop_
_publ_author_name
'Vanhoyland, G.'
'Bour\'ee, F.'
'Van Bael, M. K.'
'Mullens, J.'
'Van Poucke, L. C.'
_publ_section_title
;
Structure determination and refinement of acid strontium oxalate from X-ray
and neutron powder diffraction
;
_journal_page_first              283
_journal_page_last               288
_journal_volume                  157
_journal_year                    2001
_[local]_cod_src_chemical_formula_structural Sr(DC2O4).0,5(C2O4).D2O
_[local]_cod_src_chemical_formula_sum 'Sr O7 C3 D3'
_cell_angle_alpha                90.000
_cell_angle_beta                 97.60(1)
_cell_angle_gamma                90.000
_cell_length_a                   6.341(1)
_cell_length_b                   16.880(2)
_cell_length_c                   5.7798(8)
_chemical_formula_sum            'D2 O'
_cod_data_source_file            cif_molecule_007.inp
_cod_data_source_block           1000002.cif
_cell_formula_units_Z            1
<<<<<<< HEAD
_symmetry_space_group_name_H-M   'P 1'
_cod_molecule_is_polymer         no
=======
_space_group_name_H-M_alt        'P 1'
>>>>>>> 9fecc2bd
loop_
_symmetry_equiv_pos_as_xyz
'x, y, z'
loop_
_atom_site_label
_atom_site_type_symbol
_atom_site_fract_x
_atom_site_fract_y
_atom_site_fract_z
_atom_site_U_iso_or_equiv
_atom_site_occupancy
_atom_site_attached_hydrogens
_atom_site_calc_flag
Ow3 O 0.8613 0.5630 0.5715 1.12(8) ? ? d
Dw1_2_555 D 0.7196 0.5700 0.4781 2.61(9) ? ? d
Dw2_2_555 D 0.8683 0.6041 0.6981 2.59(9) ? ? d
loop_
_cod_molecule_atom_label
_cod_molecule_atom_orig_label
_cod_molecule_atom_symmetry
_cod_molecule_atom_symop_id
_cod_molecule_atom_symop_xyz
_cod_molecule_atom_transl_id
_cod_molecule_atom_transl_x
_cod_molecule_atom_transl_y
_cod_molecule_atom_transl_z
_cod_molecule_atom_mult
_cod_molecule_atom_mult_ratio
Ow3 Ow3 1_555 1 x,y,z 555 0 0 0 4 1
Dw1_2_555 Dw1 2_555 2 -x+1/2,y+1/2,-z+1/2 555 0 0 0 4 1
Dw2_2_555 Dw2 2_555 2 -x+1/2,y+1/2,-z+1/2 555 0 0 0 4 1
data_1000002.cif_molecule_3
loop_
_publ_author_name
'Vanhoyland, G.'
'Bour\'ee, F.'
'Van Bael, M. K.'
'Mullens, J.'
'Van Poucke, L. C.'
_publ_section_title
;
Structure determination and refinement of acid strontium oxalate from X-ray
and neutron powder diffraction
;
_journal_page_first              283
_journal_page_last               288
_journal_volume                  157
_journal_year                    2001
_[local]_cod_src_chemical_formula_structural Sr(DC2O4).0,5(C2O4).D2O
_[local]_cod_src_chemical_formula_sum 'Sr O7 C3 D3'
_cell_angle_alpha                90.000
_cell_angle_beta                 97.60(1)
_cell_angle_gamma                90.000
_cell_length_a                   6.341(1)
_cell_length_b                   16.880(2)
_cell_length_c                   5.7798(8)
_chemical_formula_sum            'C2 O4'
_cod_data_source_file            cif_molecule_007.inp
_cod_data_source_block           1000002.cif
_cell_formula_units_Z            1
<<<<<<< HEAD
_symmetry_space_group_name_H-M   'P 1'
_cod_molecule_is_polymer         no
=======
_space_group_name_H-M_alt        'P 1'
>>>>>>> 9fecc2bd
loop_
_symmetry_equiv_pos_as_xyz
'x, y, z'
loop_
_atom_site_label
_atom_site_type_symbol
_atom_site_fract_x
_atom_site_fract_y
_atom_site_fract_z
_atom_site_U_iso_or_equiv
_atom_site_occupancy
_atom_site_attached_hydrogens
_atom_site_calc_flag
C2 C 0.5849 0.5177 0.0912 0.49(5) ? ? d
O4 O 0.7759 0.5072 0.0679 1.14(8) ? ? d
O6 O 0.5139 0.5549 0.2612 1.45(9) ? ? d
C2_3_554 C 0.4151 0.4823 -0.0912 0.49(5) ? ? d
O4_3_554 O 0.2241 0.4928 -0.0679 1.14(8) ? ? d
O6_3_554 O 0.4861 0.4451 -0.2612 1.45(9) ? ? d
loop_
_cod_molecule_atom_label
_cod_molecule_atom_orig_label
_cod_molecule_atom_symmetry
_cod_molecule_atom_symop_id
_cod_molecule_atom_symop_xyz
_cod_molecule_atom_transl_id
_cod_molecule_atom_transl_x
_cod_molecule_atom_transl_y
_cod_molecule_atom_transl_z
_cod_molecule_atom_mult
_cod_molecule_atom_mult_ratio
C2 C2 1_555 1 x,y,z 555 0 0 0 4 1
O4 O4 1_555 1 x,y,z 555 0 0 0 4 1
O6 O6 1_555 1 x,y,z 555 0 0 0 4 1
C2_3_554 C2 3_554 3 -x,-y,-z 554 0 0 -1 4 1
O4_3_554 O4 3_554 3 -x,-y,-z 554 0 0 -1 4 1
O6_3_554 O6 3_554 3 -x,-y,-z 554 0 0 -1 4 1<|MERGE_RESOLUTION|>--- conflicted
+++ resolved
@@ -28,12 +28,8 @@
 _cod_data_source_file            cif_molecule_007.inp
 _cod_data_source_block           1000002.cif
 _cell_formula_units_Z            1
-<<<<<<< HEAD
-_symmetry_space_group_name_H-M   'P 1'
-_cod_molecule_is_polymer         no
-=======
-_space_group_name_H-M_alt        'P 1'
->>>>>>> 9fecc2bd
+_space_group_name_H-M_alt        'P 1'
+_cod_molecule_is_polymer         no
 loop_
 _symmetry_equiv_pos_as_xyz
 'x, y, z'
@@ -90,12 +86,8 @@
 _cod_data_source_file            cif_molecule_007.inp
 _cod_data_source_block           1000002.cif
 _cell_formula_units_Z            1
-<<<<<<< HEAD
-_symmetry_space_group_name_H-M   'P 1'
-_cod_molecule_is_polymer         no
-=======
-_space_group_name_H-M_alt        'P 1'
->>>>>>> 9fecc2bd
+_space_group_name_H-M_alt        'P 1'
+_cod_molecule_is_polymer         no
 loop_
 _symmetry_equiv_pos_as_xyz
 'x, y, z'
@@ -164,12 +156,8 @@
 _cod_data_source_file            cif_molecule_007.inp
 _cod_data_source_block           1000002.cif
 _cell_formula_units_Z            1
-<<<<<<< HEAD
-_symmetry_space_group_name_H-M   'P 1'
-_cod_molecule_is_polymer         no
-=======
-_space_group_name_H-M_alt        'P 1'
->>>>>>> 9fecc2bd
+_space_group_name_H-M_alt        'P 1'
+_cod_molecule_is_polymer         no
 loop_
 _symmetry_equiv_pos_as_xyz
 'x, y, z'
@@ -230,12 +218,8 @@
 _cod_data_source_file            cif_molecule_007.inp
 _cod_data_source_block           1000002.cif
 _cell_formula_units_Z            1
-<<<<<<< HEAD
-_symmetry_space_group_name_H-M   'P 1'
-_cod_molecule_is_polymer         no
-=======
-_space_group_name_H-M_alt        'P 1'
->>>>>>> 9fecc2bd
+_space_group_name_H-M_alt        'P 1'
+_cod_molecule_is_polymer         no
 loop_
 _symmetry_equiv_pos_as_xyz
 'x, y, z'
