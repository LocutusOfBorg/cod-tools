--- conflicted
+++ resolved
@@ -34,7 +34,6 @@
 _space_group_name_H-M_alt        'P 1'
 _cod_molecule_is_polymer         yes
 loop_
-<<<<<<< HEAD
 _atom_type_symbol
 _atom_type_oxidation_number
 Ba2+ 2.000
@@ -42,10 +41,7 @@
 Ca2+ 2.000
 O2- -2.000
 loop_
-_symmetry_equiv_pos_as_xyz
-=======
 _space_group_symop_operation_xyz
->>>>>>> 99865c3a
 'x, y, z'
 loop_
 _atom_site_label
