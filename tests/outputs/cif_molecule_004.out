data_1000002.cif_molecule_0
loop_
_publ_author_name
'Vanhoyland, G.'
'Bour\'ee, F.'
'Van Bael, M. K.'
'Mullens, J.'
'Van Poucke, L. C.'
_publ_section_title
;
Structure determination and refinement of acid strontium oxalate from X-ray
and neutron powder diffraction
;
_journal_page_first              283
_journal_page_last               288
_journal_volume                  157
_journal_year                    2001
_[local]_cod_src_chemical_formula_structural Sr(DC2O4).0,5(C2O4).D2O
_[local]_cod_src_chemical_formula_sum 'Sr O7 C3 D3'
_cell_angle_alpha                90.000
_cell_angle_beta                 97.60(1)
_cell_angle_gamma                90.000
_cell_length_a                   6.341(1)
_cell_length_b                   16.880(2)
_cell_length_c                   5.7798(8)
_chemical_formula_sum            Sr
_cod_data_source_file            cif_molecule_004.inp
_cod_data_source_block           1000002.cif
_cell_formula_units_Z            1
_space_group_name_H-M_alt        'P 1'
_cod_molecule_is_polymer         no
loop_
<<<<<<< HEAD
_atom_type_symbol
_atom_type_oxidation_number
Sr ?
O ?
C ?
D ?
loop_
_symmetry_equiv_pos_as_xyz
=======
_space_group_symop_operation_xyz
>>>>>>> 99865c3a
'x, y, z'
loop_
_atom_site_label
_atom_site_type_symbol
_atom_site_fract_x
_atom_site_fract_y
_atom_site_fract_z
_atom_site_U_iso_or_equiv
_atom_site_occupancy
_atom_site_attached_hydrogens
_atom_site_calc_flag
Sr Sr 0.8786 0.4184 0.7385 0.61(5) ? ? d
loop_
_cod_molecule_atom_label
_cod_molecule_atom_orig_label
_cod_molecule_atom_symmetry
_cod_molecule_atom_symop_id
_cod_molecule_atom_symop_xyz
_cod_molecule_atom_transl_id
_cod_molecule_atom_transl_x
_cod_molecule_atom_transl_y
_cod_molecule_atom_transl_z
_cod_molecule_atom_mult
_cod_molecule_atom_mult_ratio
Sr Sr 1_555 1 x,y,z 555 0 0 0 4 1
data_1000002.cif_molecule_1
loop_
_publ_author_name
'Vanhoyland, G.'
'Bour\'ee, F.'
'Van Bael, M. K.'
'Mullens, J.'
'Van Poucke, L. C.'
_publ_section_title
;
Structure determination and refinement of acid strontium oxalate from X-ray
and neutron powder diffraction
;
_journal_page_first              283
_journal_page_last               288
_journal_volume                  157
_journal_year                    2001
_[local]_cod_src_chemical_formula_structural Sr(DC2O4).0,5(C2O4).D2O
_[local]_cod_src_chemical_formula_sum 'Sr O7 C3 D3'
_cell_angle_alpha                90.000
_cell_angle_beta                 97.60(1)
_cell_angle_gamma                90.000
_cell_length_a                   6.341(1)
_cell_length_b                   16.880(2)
_cell_length_c                   5.7798(8)
_chemical_formula_sum            'C2 D O4'
_cod_data_source_file            cif_molecule_004.inp
_cod_data_source_block           1000002.cif
_cell_formula_units_Z            1
_space_group_name_H-M_alt        'P 1'
_cod_molecule_is_polymer         no
loop_
<<<<<<< HEAD
_atom_type_symbol
_atom_type_oxidation_number
Sr ?
O ?
C ?
D ?
loop_
_symmetry_equiv_pos_as_xyz
=======
_space_group_symop_operation_xyz
>>>>>>> 99865c3a
'x, y, z'
loop_
_atom_site_label
_atom_site_type_symbol
_atom_site_fract_x
_atom_site_fract_y
_atom_site_fract_z
_atom_site_U_iso_or_equiv
_atom_site_occupancy
_atom_site_attached_hydrogens
_atom_site_calc_flag
C1 C 0.6300 0.2384 0.5765 0.71(6) ? ? d
C3 C 0.6495 0.2790 0.3378 0.69(6) ? ? d
O1 O 0.6171 0.2290 0.1597 1.35(8) ? ? d
O2 O 0.6749 0.2813 0.7532 1.35(8) ? ? d
O5 O 0.5734 0.1682 0.5661 1.19(8) ? ? d
O7 O 0.6978 0.3493 0.3315 1.58(8) ? ? d
D3_4_555 D 0.6473 0.2544 0.0027 3.0(1) ? ? d
loop_
_cod_molecule_atom_label
_cod_molecule_atom_orig_label
_cod_molecule_atom_symmetry
_cod_molecule_atom_symop_id
_cod_molecule_atom_symop_xyz
_cod_molecule_atom_transl_id
_cod_molecule_atom_transl_x
_cod_molecule_atom_transl_y
_cod_molecule_atom_transl_z
_cod_molecule_atom_mult
_cod_molecule_atom_mult_ratio
C1 C1 1_555 1 x,y,z 555 0 0 0 4 1
C3 C3 1_555 1 x,y,z 555 0 0 0 4 1
O1 O1 1_555 1 x,y,z 555 0 0 0 4 1
O2 O2 1_555 1 x,y,z 555 0 0 0 4 1
O5 O5 1_555 1 x,y,z 555 0 0 0 4 1
O7 O7 1_555 1 x,y,z 555 0 0 0 4 1
D3_4_555 D3 4_555 4 x+1/2,-y+1/2,z+1/2 555 0 0 0 4 1
data_1000002.cif_molecule_2
loop_
_publ_author_name
'Vanhoyland, G.'
'Bour\'ee, F.'
'Van Bael, M. K.'
'Mullens, J.'
'Van Poucke, L. C.'
_publ_section_title
;
Structure determination and refinement of acid strontium oxalate from X-ray
and neutron powder diffraction
;
_journal_page_first              283
_journal_page_last               288
_journal_volume                  157
_journal_year                    2001
_[local]_cod_src_chemical_formula_structural Sr(DC2O4).0,5(C2O4).D2O
_[local]_cod_src_chemical_formula_sum 'Sr O7 C3 D3'
_cell_angle_alpha                90.000
_cell_angle_beta                 97.60(1)
_cell_angle_gamma                90.000
_cell_length_a                   6.341(1)
_cell_length_b                   16.880(2)
_cell_length_c                   5.7798(8)
_chemical_formula_sum            'D2 O'
_cod_data_source_file            cif_molecule_004.inp
_cod_data_source_block           1000002.cif
_cell_formula_units_Z            1
_space_group_name_H-M_alt        'P 1'
_cod_molecule_is_polymer         no
loop_
<<<<<<< HEAD
_atom_type_symbol
_atom_type_oxidation_number
Sr ?
O ?
C ?
D ?
loop_
_symmetry_equiv_pos_as_xyz
=======
_space_group_symop_operation_xyz
>>>>>>> 99865c3a
'x, y, z'
loop_
_atom_site_label
_atom_site_type_symbol
_atom_site_fract_x
_atom_site_fract_y
_atom_site_fract_z
_atom_site_U_iso_or_equiv
_atom_site_occupancy
_atom_site_attached_hydrogens
_atom_site_calc_flag
Ow3 O 0.8613 0.5630 0.5715 1.12(8) ? ? d
Dw1_2_555 D 0.7196 0.5700 0.4781 2.61(9) ? ? d
Dw2_2_555 D 0.8683 0.6041 0.6981 2.59(9) ? ? d
loop_
_cod_molecule_atom_label
_cod_molecule_atom_orig_label
_cod_molecule_atom_symmetry
_cod_molecule_atom_symop_id
_cod_molecule_atom_symop_xyz
_cod_molecule_atom_transl_id
_cod_molecule_atom_transl_x
_cod_molecule_atom_transl_y
_cod_molecule_atom_transl_z
_cod_molecule_atom_mult
_cod_molecule_atom_mult_ratio
Ow3 Ow3 1_555 1 x,y,z 555 0 0 0 4 1
Dw1_2_555 Dw1 2_555 2 -x+1/2,y+1/2,-z+1/2 555 0 0 0 4 1
Dw2_2_555 Dw2 2_555 2 -x+1/2,y+1/2,-z+1/2 555 0 0 0 4 1
data_1000002.cif_molecule_3
loop_
_publ_author_name
'Vanhoyland, G.'
'Bour\'ee, F.'
'Van Bael, M. K.'
'Mullens, J.'
'Van Poucke, L. C.'
_publ_section_title
;
Structure determination and refinement of acid strontium oxalate from X-ray
and neutron powder diffraction
;
_journal_page_first              283
_journal_page_last               288
_journal_volume                  157
_journal_year                    2001
_[local]_cod_src_chemical_formula_structural Sr(DC2O4).0,5(C2O4).D2O
_[local]_cod_src_chemical_formula_sum 'Sr O7 C3 D3'
_cell_angle_alpha                90.000
_cell_angle_beta                 97.60(1)
_cell_angle_gamma                90.000
_cell_length_a                   6.341(1)
_cell_length_b                   16.880(2)
_cell_length_c                   5.7798(8)
_chemical_formula_sum            'C2 O4'
_cod_data_source_file            cif_molecule_004.inp
_cod_data_source_block           1000002.cif
_cell_formula_units_Z            1
_space_group_name_H-M_alt        'P 1'
_cod_molecule_is_polymer         no
loop_
<<<<<<< HEAD
_atom_type_symbol
_atom_type_oxidation_number
Sr ?
O ?
C ?
D ?
loop_
_symmetry_equiv_pos_as_xyz
=======
_space_group_symop_operation_xyz
>>>>>>> 99865c3a
'x, y, z'
loop_
_atom_site_label
_atom_site_type_symbol
_atom_site_fract_x
_atom_site_fract_y
_atom_site_fract_z
_atom_site_U_iso_or_equiv
_atom_site_occupancy
_atom_site_attached_hydrogens
_atom_site_calc_flag
C2 C 0.5849 0.5177 0.0912 0.49(5) ? ? d
O4 O 0.7759 0.5072 0.0679 1.14(8) ? ? d
O6 O 0.5139 0.5549 0.2612 1.45(9) ? ? d
C2_3_554 C 0.4151 0.4823 -0.0912 0.49(5) ? ? d
O4_3_554 O 0.2241 0.4928 -0.0679 1.14(8) ? ? d
O6_3_554 O 0.4861 0.4451 -0.2612 1.45(9) ? ? d
loop_
_cod_molecule_atom_label
_cod_molecule_atom_orig_label
_cod_molecule_atom_symmetry
_cod_molecule_atom_symop_id
_cod_molecule_atom_symop_xyz
_cod_molecule_atom_transl_id
_cod_molecule_atom_transl_x
_cod_molecule_atom_transl_y
_cod_molecule_atom_transl_z
_cod_molecule_atom_mult
_cod_molecule_atom_mult_ratio
C2 C2 1_555 1 x,y,z 555 0 0 0 4 1
O4 O4 1_555 1 x,y,z 555 0 0 0 4 1
O6 O6 1_555 1 x,y,z 555 0 0 0 4 1
C2_3_554 C2 3_554 3 -x,-y,-z 554 0 0 -1 4 1
O4_3_554 O4 3_554 3 -x,-y,-z 554 0 0 -1 4 1
O6_3_554 O6 3_554 3 -x,-y,-z 554 0 0 -1 4 1<|MERGE_RESOLUTION|>--- conflicted
+++ resolved
@@ -30,18 +30,14 @@
 _space_group_name_H-M_alt        'P 1'
 _cod_molecule_is_polymer         no
 loop_
-<<<<<<< HEAD
-_atom_type_symbol
-_atom_type_oxidation_number
-Sr ?
-O ?
-C ?
-D ?
-loop_
-_symmetry_equiv_pos_as_xyz
-=======
-_space_group_symop_operation_xyz
->>>>>>> 99865c3a
+_atom_type_symbol
+_atom_type_oxidation_number
+Sr ?
+O ?
+C ?
+D ?
+loop_
+_space_group_symop_operation_xyz
 'x, y, z'
 loop_
 _atom_site_label
@@ -99,18 +95,14 @@
 _space_group_name_H-M_alt        'P 1'
 _cod_molecule_is_polymer         no
 loop_
-<<<<<<< HEAD
-_atom_type_symbol
-_atom_type_oxidation_number
-Sr ?
-O ?
-C ?
-D ?
-loop_
-_symmetry_equiv_pos_as_xyz
-=======
-_space_group_symop_operation_xyz
->>>>>>> 99865c3a
+_atom_type_symbol
+_atom_type_oxidation_number
+Sr ?
+O ?
+C ?
+D ?
+loop_
+_space_group_symop_operation_xyz
 'x, y, z'
 loop_
 _atom_site_label
@@ -180,18 +172,14 @@
 _space_group_name_H-M_alt        'P 1'
 _cod_molecule_is_polymer         no
 loop_
-<<<<<<< HEAD
-_atom_type_symbol
-_atom_type_oxidation_number
-Sr ?
-O ?
-C ?
-D ?
-loop_
-_symmetry_equiv_pos_as_xyz
-=======
-_space_group_symop_operation_xyz
->>>>>>> 99865c3a
+_atom_type_symbol
+_atom_type_oxidation_number
+Sr ?
+O ?
+C ?
+D ?
+loop_
+_space_group_symop_operation_xyz
 'x, y, z'
 loop_
 _atom_site_label
@@ -253,18 +241,14 @@
 _space_group_name_H-M_alt        'P 1'
 _cod_molecule_is_polymer         no
 loop_
-<<<<<<< HEAD
-_atom_type_symbol
-_atom_type_oxidation_number
-Sr ?
-O ?
-C ?
-D ?
-loop_
-_symmetry_equiv_pos_as_xyz
-=======
-_space_group_symop_operation_xyz
->>>>>>> 99865c3a
+_atom_type_symbol
+_atom_type_oxidation_number
+Sr ?
+O ?
+C ?
+D ?
+loop_
+_space_group_symop_operation_xyz
 'x, y, z'
 loop_
 _atom_site_label
