--- conflicted
+++ resolved
@@ -593,18 +593,6 @@
                         }
                     }
                 } else {
-<<<<<<< HEAD
-                    if( is_textfield == 0 ) {
-                        cif2error( "incorrect CIF syntax" );
-                    } else if( non_ascii_explained == 0 ) {
-                        print_message( cif_cc, "ERROR", "non-ASCII symbols "
-                                       "encountered "
-                                       "in the text field", ":",
-                                       cif_flex_current_line_number(),
-                                       -1, ex );
-                        print_current_text_field( cif_cc, start, ex );
-                        cif_compiler_increase_nerrors( cif_cc );
-=======
                     if( non_ascii_explained == 0 ) {
                         if( is_textfield == 0 ) {
                             cif2error( "incorrect CIF syntax" );
@@ -612,12 +600,11 @@
                             print_message( cif_cc, "ERROR", "non-ASCII symbols "
                                            "encountered "
                                            "in the text field", ":",
-                                           cif2_flex_current_line_number(),
+                                           cif_flex_current_line_number(),
                                            -1, ex );
                             print_current_text_field( cif_cc, start, ex );
                             cif_compiler_increase_nerrors( cif_cc );
                         }
->>>>>>> b00a759b
                         non_ascii_explained = 1;
                     }
                     dest--; /* Omit non-ASCII symbols */
