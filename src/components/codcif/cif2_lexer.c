/*---------------------------------------------------------------------------*\
**$Author$
**$Date$
**$Revision$
**$URL$
\*---------------------------------------------------------------------------*/

/* exports: */
#include <cif2_lexer.h>

/* uses: */
#include <string.h>
#include <ctype.h>
#include <cif_grammar_flex.h>
#include <cif_grammar_y.h>
#include <cif_lex_buffer.h>
#include <cif2_grammar.tab.h>
#include <common.h>
#include <yy.h>
#include <cxprintf.h>
#include <allocx.h>
#include <stringx.h>
#include <assert.h>

static CIF_COMPILER *cif_cc;

/* was the last returned symbol a quoted string? */
static int qstring_seen = 0;

static size_t cif_mandated_tag_length = 74;
static int report_long_tags = 0;

int cif2_lexer_set_report_long_tags( int flag )
{
    int old_value = report_long_tags;
    report_long_tags = flag;
    return old_value;
}

int cif2_lexer_report_long_tags( void )
{
    return report_long_tags;
}

size_t cif2_lexer_set_tag_length_limit( size_t max_length )
{
    size_t old_value = cif_mandated_tag_length;
    cif_mandated_tag_length = max_length;
    return old_value;
}

void cif2_lexer_set_compiler( CIF_COMPILER *ccc )
{
    cif_cc = ccc;
}

static int cif_lexer( FILE *in, cexception_t *ex );

int cif2lex( void )
{
    if( !cif_compiler_file( cif_cc ) )
        cif_compiler_set_file( cif_cc, stdin );
    return cif_lexer( cif_compiler_file( cif_cc ), NULL );
}

void cif2restart( void )
{
    /* FIXME: Nothing so far, to be expanded... */
}

static char *clean_string( char *src, int is_textfield, cexception_t *ex );
static void check_utf8( unsigned char *s );
static char *check_and_clean( char *token, int is_textfield,
                              cexception_t *ex );

static int cif_lexer( FILE *in, cexception_t *ex )
{
    int ch = '\0';
    static int prevchar = '\0';
    int pos;

    while( ch != EOF ) {
        /* It is important that the predicate that checks for spaces
           in the if() statement below is the same as is used in the
           predicate in the 'default:' branch of the next switch
           statement; otherwise we can end up in an infinite loop if a
           character is regarded as space by the 'default:' branch but
           not skipped here. S.G. */
        if( is_cif_space( ch ) || ch == '\0' ) {
            /* skip spaces: */
            prevchar = ch;
<<<<<<< HEAD
            ch = getlinec( in, cif_cc, ex );
            if( isspace( prevchar ) ) {
=======
            ch = getlinec( in, ex );
            if( is_cif_space( prevchar ) ) {
>>>>>>> 7ee7ca1c
                qstring_seen = 0;
            }
            continue;
        }
        switch( ch ) {
        case '\032': /* DOS EOF (^Z, Ctrl-Z) character */
            backstep_mark();
            if( cif_lexer_has_flags
                (CIF_FLEX_LEXER_FIX_CTRL_Z) ) {
                yywarning_token( cif_cc, "DOS EOF symbol ^Z was encountered and ignored",
                                 cif_flex_previous_line_number(), -1, ex );
            } else {
                cif2error( "DOS EOF symbol ^Z was encountered, "
                           "it is not permitted in CIFs" );
            }
            prevchar = ch;
            ch = getlinec( in, cif_cc, ex );
            break;
        case '#':
            if( yy_flex_debug ) {
                printf( ">>> comment: " );
                putchar( ch );
            }
            /* skip comments: */
            while( ch != EOF && ch != '\n' && ch != '\r' ) {
                ch = getlinec( in, cif_cc, ex );
                if( yy_flex_debug ) {
                    putchar( ch );
                }
            }
            if( ch == '\r' ) {
                /* check and process the DOS newlines: */
                int before = ch;
                ch = getlinec( in, cif_cc, ex );
                if( ch != '\n' ) {
                    ungetlinec( ch, in );
                    ch = before;
                } else {
                    if( yy_flex_debug ) {
                        putchar( '\n' );
                    }
                }
            }
            prevchar = ch;
            ch = getlinec( in, cif_cc, ex );
            break;
        case '_':
            /* data name, or "tag": */
            advance_mark();
            pos = 0;
            pushchar( pos++, ch );
            pushchar( pos++,
                      tolower(ch = getlinec( in, cif_cc, ex )) );
            /* !!! FIXME: check whether a quote or a semicolon
                   immediatly after the tag is a part of the tag or a
                   part of the subsequent quoted/unquoted value: */
<<<<<<< HEAD
            while( !isspace(ch) ) {
                pushchar( pos++,
                          tolower(ch = getlinec( in, cif_cc, ex )) );
=======
            while( !is_cif_space(ch) ) {
                pushchar( &token, &length, pos++,
                          tolower(ch = getlinec( in, ex )) );
>>>>>>> 7ee7ca1c
            }
            ungetlinec( ch, in );
            pos --;
            prevchar = cif_flex_token()[pos-1];
            pushchar( pos, '\0' );
            check_utf8( (unsigned char *)cif_flex_token() );
            cif2lval.s = clean_string( cif_flex_token(), /* is_textfield = */ 0, ex );
            if( yy_flex_debug ) {
                printf( ">>> TAG: '%s'\n", cif_flex_token() );
            }
            if( report_long_tags ) {
                if( strlen( cif2lval.s ) > cif_mandated_tag_length ) {
                    yynote_token( cif_cc, cxprintf( "data name '%s' exceeds %d characters",
                                      cif2lval.s, cif_mandated_tag_length ),
                                  cif_flex_previous_line_number(), -1, ex );
                }
            }
            qstring_seen = 0;
            return _TAG;
            break;

        case '.': case '+': case '-': case '0': case '1': case '2': case '3':
        case '4': case '5': case '6': case '7': case '8': case '9':
            pos = 0;
            advance_mark();
<<<<<<< HEAD
            pushchar( pos++, ch );
            while( !isspace( ch ) && ch != EOF &&
=======
            pushchar( &token, &length, pos++, ch );
            while( !is_cif_space( ch ) && ch != EOF &&
>>>>>>> 7ee7ca1c
                    ch != '[' && ch != ']' && ch != '{' && ch != '}' ) {
                pushchar( pos++, ch = getlinec( in, cif_cc, ex ));
            }
            ungetlinec( ch, in );
            pos --;
            prevchar = cif_flex_token()[pos-1];
            pushchar( pos, '\0' );
            check_utf8( (unsigned char*)cif_flex_token() );
            cif2lval.s = clean_string( cif_flex_token(), /* is_textfield = */ 0, ex );
            if( is_integer( cif_flex_token() )) {
                if( yy_flex_debug ) {
                    printf( ">>> INTEGER: '%s'\n", cif_flex_token() );
                }
                qstring_seen = 0;
                return _INTEGER_CONST;
            } else if( is_real( cif_flex_token() )) {
                if( yy_flex_debug ) {
                    printf( ">>> REAL: '%s'\n", cif_flex_token() );
                }
                qstring_seen = 0;
                return _REAL_CONST;
            } else {
                if( yy_flex_debug ) {
                /* !!! FIXME: check whether it is really a real number.
                       Currently it is assumed that a sequence of digits 
                       that is not an integer number is automatically a 
                       real number without explicitly imposing that it 
                       should not contain any other symbols besides 
                       [.0-9] */
                    printf( ">>> UQSTRING (not a number): '%s'\n", cif_flex_token() );
                }
                qstring_seen = 0;
                return _UQSTRING;
            }
            break;
        case '"': case '\'':
            {
                /* quoted strings: */
                int quote = ch;
                advance_mark();
                pos = 0;
                int quote_count = 1;
                while( (ch = getlinec( in, cif_cc, ex )) == quote ) {
                    quote_count++;                    
                }
                ungetlinec( ch, in );
                int type = quote == '"' ? _DQSTRING : _SQSTRING;
                if(        quote_count == 1 ) {
                    /* start of quote-delimited string */
                } else if( quote_count == 2 ) {
                    /* empty quote-delimited string */
<<<<<<< HEAD
                    ch = getlinec( in, cif_cc, ex );
                    if( !isspace( ch ) && ch != EOF && ch != ':' &&
=======
                    ch = getlinec( in, ex );
                    if( !is_cif_space( ch ) && ch != EOF && ch != ':' &&
>>>>>>> 7ee7ca1c
                        ch != '[' && ch != ']' && ch != '{' && ch != '}' ) {
                        /* quoted string must be followed by a space
                         * or ':' in case of table keys */
                        cif2error( "incorrect CIF syntax" );
                    }
                    ungetlinec( ch, in );
                    cif_flex_token()[0] = '\0';
                    cif2lval.s = strdupx( cif_flex_token(), ex );
                    if( yy_flex_debug ) {
                        printf( ">>> *QSTRING (%c): ''\n",
                                quote );
                    }
                    qstring_seen = 1;
                    return type;
                } else if( quote_count == 3 ) {
                    /* start of triple quote-delimited string */
                    type = quote == '"' ? _DQ3STRING : _SQ3STRING;
                } else if( quote_count >= 4 && quote_count <= 5 ) {
                    /* quote(s) inside triple quote-delimited string */
                    int i;
                    for( i = 0; i < quote_count - 3; i++ ) {
                        ungetlinec( quote, in );
                    }
                    type = quote == '"' ? _DQ3STRING : _SQ3STRING;
                } else {
                    /* empty triple quote-delimited string with
                     * something quoted attached to its end */
                    int i;
                    for( i = 0; i < quote_count - 6; i++ ) {
                        ungetlinec( quote, in );
                    }
<<<<<<< HEAD
                    ch = getlinec( in, cif_cc, ex );
                    if( !isspace( ch ) && ch != EOF && ch != ':' &&
=======
                    ch = getlinec( in, ex );
                    if( !is_cif_space( ch ) && ch != EOF && ch != ':' &&
>>>>>>> 7ee7ca1c
                        ch != '[' && ch != ']' && ch != '{' && ch != '}' ) {
                        /* quoted string must be followed by a space
                           or ':' in case of table keys */
                        cif2error( "incorrect CIF syntax" );
                    }
                    ungetlinec( ch, in );
                    cif_flex_token()[0] = '\0';
                    cif2lval.s = strdupx( cif_flex_token(), ex );
                    type = quote == '"' ? _DQ3STRING : _SQ3STRING;
                    if( yy_flex_debug ) {
                        printf( ">>> *Q3STRING (%c): ''\n",
                                quote );
                    }
                    qstring_seen = 1;
                    return type;
                }
                quote_count = 0;
                while( (ch = getlinec( in, cif_cc, ex )) != EOF ) {
                    if( type == _DQSTRING || type == _SQSTRING ) {
                        if( ch == '\n' || ch == '\r' ) {
                            break;
                        }
                        if( ch == quote ) {
                            /* properly terminated quote-delimited string: */
<<<<<<< HEAD
                            ch = getlinec( in, cif_cc, ex );
                            if( !isspace( ch ) && ch != EOF && ch != ':' &&
=======
                            ch = getlinec( in, ex );
                            if( !is_cif_space( ch ) && ch != EOF && ch != ':' &&
>>>>>>> 7ee7ca1c
                                ch != '[' && ch != ']' && ch != '{' && ch != '}' ) {
                                /* quoted string must be followed by a space
                                 * or ':' in case of table keys */
                                cif2error( "incorrect CIF syntax" );
                            }
                            ungetlinec( ch, in );
                            pushchar( pos, '\0' );
                            cif2lval.s = check_and_clean
                                ( cif_flex_token(), /* is_textfield = */ 0, ex );
                            if( yy_flex_debug ) {
                                printf( ">>> *QSTRING (%c): '%s'\n",
                                        quote, cif_flex_token() );
                            }
                            qstring_seen = 1;
                            return type;
                        }                        
                    } else {
                        if( ch == quote ) {
                            quote_count++;
                        } else if( quote_count >= 3 ) {
                            /* terminated triple-quoted string: */
                            ungetlinec( ch, in );
                            if( !is_cif_space( ch ) && ch != EOF && ch != ':' &&
                                ch != '[' && ch != ']' && ch != '{' && ch != '}' ) {
                                /* quoted string must be followed by a space
                                 * or ':' in case of table keys */
                                cif2error( "incorrect CIF syntax" );
                            }
                            pushchar( pos-3, '\0' );
                            cif2lval.s = check_and_clean
                                ( cif_flex_token(), /* is_textfield = */ 0, ex );
                            if( yy_flex_debug ) {
                                printf( ">>> *Q3STRING (%c): '%s'\n",
                                        quote, cif_flex_token() );
                            }
                            qstring_seen = 1;
                            return type;
                        } else {
                            quote_count = 0;
                        }                        
                    }
                    pushchar( pos++, ch );
                }
                /* Unterminated quoted string: */
                prevchar = cif_flex_token()[pos-1];
                pushchar( pos, '\0' );
                cif2lval.s = check_and_clean( cif_flex_token(), /* is_textfield = */ 0,
                                            ex );
                switch( quote ) {
                    case '"':
                        if( cif_lexer_has_flags
                            (CIF_FLEX_LEXER_FIX_MISSING_CLOSING_DOUBLE_QUOTE)
                            ) {
                            yywarning_token( cif_cc, "double-quoted string is missing "
                                             "a closing quote -- fixed",
                                             cif_flex_previous_line_number(), -1, ex );
                        } else {
                            yyerror_token( cif_cc, "incorrect CIF syntax",
                                           cif_flex_current_line_number()-1,
                                           cif_flex_current_position()+1,
                                           (char*)cif_flex_previous_line(),
                                           ex );
                        }
                        break;
                    case '\'':
                        if( cif_lexer_has_flags
                            (CIF_FLEX_LEXER_FIX_MISSING_CLOSING_SINGLE_QUOTE)
                            ) {
                            yywarning_token( cif_cc, "single-quoted string is missing "
                                             "a closing quote -- fixed",
                                             cif_flex_previous_line_number(), -1, ex );
                        } else {
                            yyerror_token( cif_cc, "incorrect CIF syntax",
                                           cif_flex_current_line_number()-1,
                                           cif_flex_current_position()+1,
                                           (char*)cif_flex_previous_line(),
                                           ex );
                        }
                        break;
                }
                qstring_seen = 1;
                return quote == '"' ? _DQSTRING : _SQSTRING;
            }
            break;
        case '[': case ']': case '{': case '}':
            advance_mark();
            qstring_seen = 0;
            int after = getlinec( in, cif_cc, ex );
            ungetlinec( after, in );
            if( (ch == ']' || ch == '}') &&
                (after != EOF && !is_cif_space( after ) && after != ']' && after != '}') ) {
                cif2error( "incorrect CIF syntax" );
            }
            if( yy_flex_debug ) {
                printf( ">>> LIST/TABLE DELIMITER\n" );
            }
            return ch;
        case ':':
            if( qstring_seen == 1 ) {
                /* table entry separator */
                if( yy_flex_debug ) {
                    printf( ">>> TABLE ENTRY SEPARATOR: ':'\n" );
                }
                qstring_seen = 0;
                return _TABLE_ENTRY_SEP;
            }
            /* else this is an ordinary unquoted string -- drop
               through to the 'default:' case (no break here,
               deliberately!): */
        case ';':
            /* the character has to be checked to be equal to ';' in order
               to detect whether the lexer has arrived here after matching
               ';' or dropped through from ':': */
            if( ch == ';' && ( prevchar == '\n' || prevchar == '\0' ) ) {
                /* multi-line text field: */
                advance_mark();
                ssize_t textfield_start = cif_flex_current_line_number();
                pos = 0;
                while( ch != EOF ) {
                    prevchar = ch;
                    ch = getlinec( in, cif_cc, ex );
                    if( ch == ';' &&
                        ( prevchar == '\n' || prevchar == '\r' )) {
                        /* end of the text field detected: */
                        prevchar = ch;
                        int after = getlinec( in, cif_cc, ex );
                        ungetlinec( after, in );
                        if( !is_cif_space( after ) && after != EOF ) {
                            cif2error( "incorrect CIF syntax" );
                        }
                        cif_flex_token()[pos-1] = '\0'; /* delete the last '\n' char */
                        if( yy_flex_debug ) {
                            printf( ">>> TEXT FIELD: '%s'\n", cif_flex_token() );
                        }
                        check_utf8( (unsigned char*)cif_flex_token() );
                        cif2lval.s = clean_string( cif_flex_token(), /* is_textfield = */ 1,
                                                 ex );
                        qstring_seen = 0;
                        return _TEXT_FIELD;
                    }
                    pushchar( pos++, ch );
                }
                /* Unterminated text field: */
                yyerror_token( cif_cc,
                     cxprintf( "end of file encountered while in "
                               "text field starting in line %d, "
                               "possible runaway closing semicolon (';')",
                               textfield_start ),
                               cif_flex_current_line_number()-1, -1,
                               NULL, ex );
            }
            /* else this is an ordinary unquoted string -- drop
               through to the 'default:' case (no break here,
               deliberately!): */
        default:
            pos = 0;
            advance_mark();
            pushchar( pos++, ch );
            int is_container_code = 0;
            while( !is_cif_space( ch ) && ch != EOF &&
                   (is_container_code ||
                    (ch != '[' && ch != ']' && ch != '{' && ch != '}')) ) {
                pushchar( pos++, ch = getlinec( in, cif_cc, ex ));
                if( pos == 5 &&
                    ( starts_with_keyword( "data_", cif_flex_token() ) ||
                      starts_with_keyword( "save_", cif_flex_token() ) ) ) {
                    is_container_code = 1;
                }
            }
            ungetlinec( ch, in );
            prevchar = cif_flex_token()[pos-1];
            pos --;
            // assert( pos < length );
            assert( pos >= 0 );
            cif_flex_token()[pos] = '\0';
            if( starts_with_keyword( "data_", cif_flex_token() ) ) {
                /* data block header: */
                if( pos == 5 ) {
                    if( cif_lexer_has_flags(CIF_FLEX_LEXER_FIX_DATABLOCK_NAMES) ) {
                        yywarning_token( cif_cc, "zero-length data block name detected "
                                         "-- ignored",
                                         cif_flex_previous_line_number(), -1, ex );
                    } else {
                        cif2error( "zero-length data block name detected" );
                    }
                }
                if( yy_flex_debug ) {
                    printf( ">>> DATA_: '%s'\n", cif_flex_token() + 5 );
                }
                check_utf8( (unsigned char*)cif_flex_token() );
                cif2lval.s = clean_string( cif_flex_token() + 5, /* is_textfield = */ 0,
                                         ex );
                qstring_seen = 0;
                return _DATA_;
            } else if( starts_with_keyword( "save_", cif_flex_token() )) {
                /* save frame header or terminator: */
                if( pos == 5 /* strlen( "save_" ) */ ) {
                    /* This is a save frame terminator: */
                    if( yy_flex_debug ) {
                        printf( ">>> SAVE_\n" );
                    }
                    cif2lval.s = NULL;
                    qstring_seen = 0;
                    return _SAVE_FOOT;
                } else {
                    if( yy_flex_debug ) {
                        printf( ">>> SAVE_: '%s'\n", cif_flex_token() + 5 );
                    }
                    check_utf8( (unsigned char*)cif_flex_token() );
                    cif2lval.s = clean_string( cif_flex_token() + 5, /* is_textfield = */ 0,
                                             ex );
                    qstring_seen = 0;
                    return _SAVE_HEAD;
                }
            } else if( starts_with_keyword( "loop_", cif_flex_token() ) && pos == 5) {
                /* loop header: */
                if( yy_flex_debug ) {
                    printf( ">>> LOOP_\n" );
                }
                check_utf8( (unsigned char*)cif_flex_token() );
                cif2lval.s = clean_string( cif_flex_token(), /* is_textfield = */ 0, ex );
                qstring_seen = 0;
                return _LOOP_;
            } else if( starts_with_keyword( "stop_", cif_flex_token() ) && pos == 5 ) {
                /* stop field: */
                cif2error( "STOP_ symbol detected -- "
                         "it is not acceptable in CIF v2.0" );
            } else if( starts_with_keyword( "global_", cif_flex_token() ) && pos == 7 ) {
                /* global field: */
                cif2error( "GLOBAL_ symbol detected -- "
                         "it is not acceptable in CIF v2.0" );
            } else {
                cif2lval.s = check_and_clean( cif_flex_token(), /* is_textfield = */ 0,
                                            ex );
                qstring_seen = 0;
                if( cif_flex_token()[0] == '$' ) {
                    /* dollar is a reserved symbol, unquoted strings
                       may not start with it: */
                    cif2error( "dollar symbol ('$') must not start an "
                               "unquoted string" );
                    if( yy_flex_debug ) {
                        printf( ">>> SQSTRING (corrected dollar): '%s'\n", cif_flex_token() );
                    }
                    return _SQSTRING;
                } else {
                    if( yy_flex_debug ) {
                        printf( ">>> UQSTRING: '%s'\n", cif_flex_token() );
                    }
                    return _UQSTRING;
                }
            }
        }
    }

    qstring_seen = 0;
    return 0;
}

static char *clean_string( char *src, int is_textfield, cexception_t *ex )
{
    int DELTA = 8;
    ssize_t length = strlen( src );
    char *volatile new = mallocx( length + 1, ex );
    char *dest = new;
    char *start = src;
    int non_ascii_explained = 0;

    cexception_t inner;
    cexception_guard( inner ) {
        while( *src != '\0' ) {
            if( ((*src & 255 ) < 32 &&
                (*src & 255 ) != '\n' &&
                (*src & 255 ) != '\t' &&
                (*src & 255 ) != '\r' ) || ( *src & 255 ) == 127 ) {
                if( cif_lexer_has_flags
                (CIF_FLEX_LEXER_FIX_NON_ASCII_SYMBOLS)) {
                    /* Do magic with non-ascii symbols */
                    *dest = '\0';
                    length += DELTA;
                    new = reallocx( new, length + 1, &inner );
                    strcat( new, cxprintf( "&#x%04X;", *src & 255 ) );
                    dest = new + strlen( new ) - 1;
                    if( non_ascii_explained == 0 ) {
                        if( is_textfield == 0 ) {
                            print_message( cif_cc, "WARNING", "non-ascii symbols "
                                           "encountered in the text", ":",
                                           cif_flex_current_line_number(),
                                           cif_flex_current_position()+1,
                                           ex );
                            print_trace( cif_cc, (char*)cif_flex_current_line(),
                                         cif_flex_current_position()+1, ex );
                            non_ascii_explained = 1;
                        } else {
                            print_message( cif_cc, "WARNING", "non-ascii symbols "
                                           "encountered in the text field -- "
                                           "replaced with XML entities", ":",
                                           cif_flex_current_line_number(),
                                           -1, ex );
                            print_current_text_field( cif_cc, start, ex );
                            non_ascii_explained = 1;
                        }
                    }
                } else {
                    if( is_textfield == 0 ) {
                        cif2error( "incorrect CIF syntax" );
                    } else if( non_ascii_explained == 0 ) {
                        print_message( cif_cc, "ERROR", "non-ascii symbols "
                                       "encountered "
                                       "in the text field", ":",
                                       cif_flex_current_line_number(),
                                       -1, ex );
                        print_current_text_field( cif_cc, start, ex );
                        cif_compiler_increase_nerrors( cif_cc );
                        non_ascii_explained = 1;
                    }
                    dest--; /* Omit non-ascii symbols */
                }
            } else if( (*src & 255) == '\r' ) {
                dest--; /* Skip carriage return symbols */
            } else {
                *dest = *src;
            }
            src++;
            dest++;
        }
    }
    cexception_catch {
        freex( new );
        cexception_reraise( inner, ex );
    }
    *dest = '\0';
    return new;
}

static int string_has_control_chars( unsigned char *s )
{
    if( !s ) return 0;

    while( *s ) {
        if( (*s < 32 && *s != '\n' && *s != '\t' && *s != '\r' ) ||
            *s == 127 )
            return 1;
        s++;
    }
    return 0;
}

static void check_utf8( unsigned char *s )
{
    if( !s ) return;
    int continuation_bytes = 0;
    unsigned long ch = 0;

    while( *s ) {
        if( continuation_bytes && *s >= 0x80 && *s < 0xC0 ) {
            continuation_bytes--;
            ch = (ch << 6) | (*s & 0x3F );
            if( continuation_bytes == 0 ) {
                if( (ch > 0x007E && ch < 0x00A0) ||
                    (ch > 0xD7FF && ch < 0xE000) ||
                    (ch > 0xFDCF && ch < 0xFDF0) ||
                    ((ch & 0xFFFF) == 0xFFFE) ||
                    ((ch & 0xFFFF) == 0xFFFF) ) {
                    cif2error( cxprintf( "Unicode codepoint U+%04X is not "
                                         "allowed in CIF v2.0", ch ) );
                }
            }
        } else if( continuation_bytes ) {
            cif2error( "incorrect UTF-8" );
            continuation_bytes = 0;
            ch = 0;
        } else if( *s >= 0x80 && *s < 0xC0 ) {
            cif2error( "stray UTF-8 continuation byte" );
        } else if( (*s & 0xF8) == 0xF0 ) {
            continuation_bytes = 3;
            ch = *s & 7;
        } else if( (*s & 0xF0) == 0xE0 ) {
            continuation_bytes = 2;
            ch = *s & 15;
        } else if( (*s & 0xE0) == 0xC0 ) {
            continuation_bytes = 1;
            ch = *s & 31;
        } else if( *s >= 0xF8 ) {
            cif2error( "more than 4 byte UTF-8 codepoints "
                       "are not allowed" );
        }
        s++;
    }

    if( continuation_bytes ) {
        cif2error( "prematurely terminated UTF-8 codepoint" );
    }
}

static char *check_and_clean( char *token, int is_textfield, cexception_t *ex )
{
    char *s;

    check_utf8( (unsigned char*)token );

    if( string_has_control_chars
        ( (unsigned char*)token )) {
        if( cif_lexer_has_flags
            (CIF_FLEX_LEXER_FIX_NON_ASCII_SYMBOLS) ) {
            s = clean_string( token, is_textfield, ex );
        } else {
            cif2error( "incorrect CIF syntax" );
            s = strdupx( token, ex );
        }
    } else {
        s = strdupx( token, ex );
    }
    return s;
}<|MERGE_RESOLUTION|>--- conflicted
+++ resolved
@@ -89,13 +89,8 @@
         if( is_cif_space( ch ) || ch == '\0' ) {
             /* skip spaces: */
             prevchar = ch;
-<<<<<<< HEAD
             ch = getlinec( in, cif_cc, ex );
-            if( isspace( prevchar ) ) {
-=======
-            ch = getlinec( in, ex );
             if( is_cif_space( prevchar ) ) {
->>>>>>> 7ee7ca1c
                 qstring_seen = 0;
             }
             continue;
@@ -152,15 +147,9 @@
             /* !!! FIXME: check whether a quote or a semicolon
                    immediatly after the tag is a part of the tag or a
                    part of the subsequent quoted/unquoted value: */
-<<<<<<< HEAD
-            while( !isspace(ch) ) {
+            while( !is_cif_space(ch) ) {
                 pushchar( pos++,
                           tolower(ch = getlinec( in, cif_cc, ex )) );
-=======
-            while( !is_cif_space(ch) ) {
-                pushchar( &token, &length, pos++,
-                          tolower(ch = getlinec( in, ex )) );
->>>>>>> 7ee7ca1c
             }
             ungetlinec( ch, in );
             pos --;
@@ -186,13 +175,8 @@
         case '4': case '5': case '6': case '7': case '8': case '9':
             pos = 0;
             advance_mark();
-<<<<<<< HEAD
             pushchar( pos++, ch );
-            while( !isspace( ch ) && ch != EOF &&
-=======
-            pushchar( &token, &length, pos++, ch );
             while( !is_cif_space( ch ) && ch != EOF &&
->>>>>>> 7ee7ca1c
                     ch != '[' && ch != ']' && ch != '{' && ch != '}' ) {
                 pushchar( pos++, ch = getlinec( in, cif_cc, ex ));
             }
@@ -244,13 +228,8 @@
                     /* start of quote-delimited string */
                 } else if( quote_count == 2 ) {
                     /* empty quote-delimited string */
-<<<<<<< HEAD
                     ch = getlinec( in, cif_cc, ex );
-                    if( !isspace( ch ) && ch != EOF && ch != ':' &&
-=======
-                    ch = getlinec( in, ex );
                     if( !is_cif_space( ch ) && ch != EOF && ch != ':' &&
->>>>>>> 7ee7ca1c
                         ch != '[' && ch != ']' && ch != '{' && ch != '}' ) {
                         /* quoted string must be followed by a space
                          * or ':' in case of table keys */
@@ -282,13 +261,8 @@
                     for( i = 0; i < quote_count - 6; i++ ) {
                         ungetlinec( quote, in );
                     }
-<<<<<<< HEAD
                     ch = getlinec( in, cif_cc, ex );
-                    if( !isspace( ch ) && ch != EOF && ch != ':' &&
-=======
-                    ch = getlinec( in, ex );
                     if( !is_cif_space( ch ) && ch != EOF && ch != ':' &&
->>>>>>> 7ee7ca1c
                         ch != '[' && ch != ']' && ch != '{' && ch != '}' ) {
                         /* quoted string must be followed by a space
                            or ':' in case of table keys */
@@ -313,13 +287,8 @@
                         }
                         if( ch == quote ) {
                             /* properly terminated quote-delimited string: */
-<<<<<<< HEAD
                             ch = getlinec( in, cif_cc, ex );
-                            if( !isspace( ch ) && ch != EOF && ch != ':' &&
-=======
-                            ch = getlinec( in, ex );
                             if( !is_cif_space( ch ) && ch != EOF && ch != ':' &&
->>>>>>> 7ee7ca1c
                                 ch != '[' && ch != ']' && ch != '{' && ch != '}' ) {
                                 /* quoted string must be followed by a space
                                  * or ':' in case of table keys */
