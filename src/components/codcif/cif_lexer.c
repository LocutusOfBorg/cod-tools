--- conflicted
+++ resolved
@@ -145,22 +145,10 @@
             /* data name, or "tag": */
             advance_mark();
             pos = 0;
-<<<<<<< HEAD
             pushchar( pos++, ch );
-            /* !!! FIXME: check whether a quote or a semicolon
-                   immediatly after the tag is a part of the tag or a
-                   part of the subsequent quoted/unquoted value: */
-            while( !is_cif_space(ch) ) {
+            while( !is_cif_space(ch) && ch != EOF ) {
                 ch = getlinec( in, cif_cc, ex );
                 pushchar( pos++, tolower(ch) );
-                if( ch == EOF )
-                    break;
-=======
-            pushchar( &token, &length, pos++, ch );
-            while( !is_cif_space(ch) && ch != EOF ) {
-                ch = getlinec( in, ex );
-                pushchar( &token, &length, pos++, tolower(ch) );
->>>>>>> 5a51c5d8
             }
             ungetlinec( ch, in );
             pos --;
