/*---------------------------------------------------------------------------*\
**$Author$
**$Date$
**$Revision$
**$URL$
\*---------------------------------------------------------------------------*/

/* exports: */
#include <cif_lexer.h>

/* uses: */
#include <string.h>
#include <ctype.h>
#include <cif_grammar_flex.h>
#include <cif_grammar_y.h>
#include <cif_grammar.tab.h>
#include <cif_lex_buffer.h>
#include <common.h>
#include <yy.h>
#include <cxprintf.h>
#include <allocx.h>
#include <stringx.h>
#include <assert.h>

static CIF_COMPILER *cif_cc;

static size_t cif_mandated_tag_length = 74;
static int report_long_tags = 0;

int cif_lexer_set_report_long_tags( int flag )
{
    int old_value = report_long_tags;
    report_long_tags = flag;
    return old_value;
}

int cif_lexer_report_long_tags( void )
{
    return report_long_tags;
}

size_t cif_lexer_set_tag_length_limit( size_t max_length )
{
    size_t old_value = cif_mandated_tag_length;
    cif_mandated_tag_length = max_length;
    return old_value;
}

void cif_lexer_set_compiler( CIF_COMPILER *ccc )
{
    cif_cc = ccc;
}

static int cif_lexer( FILE *in, cexception_t *ex );

int ciflex( void )
{
    if( !cif_compiler_file( cif_cc ) )
        cif_compiler_set_file( cif_cc, stdin );
    return cif_lexer( cif_compiler_file( cif_cc ), NULL );
}

void cifrestart( void )
{
    /* FIXME: Nothing so far, to be expanded... */
}

static char *clean_string( char *src, int is_textfield, cexception_t *ex );

static int cif_lexer( FILE *in, cexception_t *ex )
{
    int ch = '\0';
    static int prevchar = '\0';
    int pos;

    while( ch != EOF ) {
        /* It is important that the predicate that checks for spaces
           in the if() statement below is the same as is used in the
           predicate in the 'default:' branch of the next switch
           statement; otherwise we can end up in an infinite loop if a
           character is regarded as space by the 'default:' branch but
           not skipped here. S.G. */
        if( is_cif_space( ch ) || ch == '\0' ) {
            /* skip spaces: */
            prevchar = ch;
            ch = getlinec( in, cif_cc, ex );
            continue;
        }
        switch( ch ) {
        case '\032': /* DOS EOF (^Z, Ctrl-Z) character */
            backstep_mark();
            if( cif_lexer_has_flags
                (CIF_FLEX_LEXER_FIX_CTRL_Z) ) {
                yywarning_token( cif_cc, "DOS EOF symbol ^Z was encountered and ignored",
                                 cif_flex_previous_line_number(), -1, ex );
            } else {
                ciferror( "DOS EOF symbol ^Z was encountered, "
                          "it is not permitted in CIFs" );
            }
            prevchar = ch;
            ch = getlinec( in, cif_cc, ex );
            break;
        case '#':
            if( yy_flex_debug ) {
                printf( ">>> comment: " );
                putchar( ch );
            }
            /* skip comments: */
            pos = cif_flex_current_mark_position();
            while( ch != EOF && ch != '\n' && ch != '\r' ) {
                ch = getlinec( in, cif_cc, ex );
                pos ++;
                if( yy_flex_debug ) {
                    putchar( ch );
                }
                if( ch != EOF && ((ch < 32 && ch != 9 && ch != 10 && ch != 13) || ch >= 127) ) {
                    if( cif_lexer_has_flags
                        (CIF_FLEX_LEXER_FIX_NON_ASCII_SYMBOLS) ) {
                            yynote_token( cif_cc, "unallowed symbol in CIF comment "
                                                  "was encountered and ignored",
                                          cif_flex_current_line_number(), pos, ex );
                    } else {
                        yywarning_token( cif_cc, "unallowed symbol in CIF comment",
                                         cif_flex_current_line_number(), pos, ex );
                    }
                }
            }
            if( ch == '\r' ) {
                /* check and process the DOS newlines: */
                int before = ch;
                ch = getlinec( in, cif_cc, ex );
                if( ch != '\n' ) {
                    ungetlinec( ch, in );
                    ch = before;
                } else {
                    if( yy_flex_debug ) {
                        putchar( '\n' );
                    }
                }
            }
            prevchar = ch;
            ch = getlinec( in, cif_cc, ex );
            break;
        case '_':
            /* data name, or "tag": */
            advance_mark();
            pos = 0;
            pushchar( pos++, ch );
            /* !!! FIXME: check whether a quote or a semicolon
                   immediatly after the tag is a part of the tag or a
                   part of the subsequent quoted/unquoted value: */
<<<<<<< HEAD
            while( !isspace(ch) ) {
                ch = getlinec( in, cif_cc, ex );
                pushchar( pos++, tolower(ch) );
=======
            while( !is_cif_space(ch) ) {
                ch = getlinec( in, ex );
                pushchar( &token, &length, pos++, tolower(ch) );
>>>>>>> 7ee7ca1c
                if( ch == EOF )
                    break;
            }
            ungetlinec( ch, in );
            pos --;
            prevchar = cif_flex_token()[pos-1];
            pushchar( pos, '\0' );
            ciflval.s = clean_string( cif_flex_token(), /* is_textfield = */ 0, ex );
            /* Underscore must be followed by one or more non-empty
               symbol to pass as a correct tag name. */
            if( pos == 1 )
                break;
            if( yy_flex_debug ) {
                printf( ">>> TAG: '%s'\n", cif_flex_token() );
            }
            if( report_long_tags ) {
                if( strlen( ciflval.s ) > cif_mandated_tag_length ) {
                    yynote_token( cif_cc, cxprintf( "data name '%s' exceeds %d characters",
                                      ciflval.s, cif_mandated_tag_length ),
                                  cif_flex_previous_line_number(), -1, ex );
                }
            }
            return _TAG;
            break;

        case '.': case '+': case '-': case '0': case '1': case '2': case '3':
        case '4': case '5': case '6': case '7': case '8': case '9':
            pos = 0;
            advance_mark();
<<<<<<< HEAD
            pushchar( pos++, ch );
            while( !isspace( ch ) && ch != EOF ) {
                pushchar( pos++, ch = getlinec( in, cif_cc, ex ));
=======
            pushchar( &token, &length, pos++, ch );
            while( !is_cif_space( ch ) && ch != EOF ) {
                pushchar( &token, &length, pos++, ch = getlinec( in, ex ));
>>>>>>> 7ee7ca1c
            }
            ungetlinec( ch, in );
            pos --;
            prevchar = cif_flex_token()[pos-1];
            pushchar( pos, '\0' );
            ciflval.s = clean_string( cif_flex_token(), /* is_textfield = */ 0, ex );
            if( is_integer( cif_flex_token() )) {
                if( yy_flex_debug ) {
                    printf( ">>> INTEGER: '%s'\n", cif_flex_token() );
                }
                return _INTEGER_CONST;
            } else if( is_real( cif_flex_token() )) {
                if( yy_flex_debug ) {
                    printf( ">>> REAL: '%s'\n", cif_flex_token() );
                }
                return _REAL_CONST;
            } else {
                if( yy_flex_debug ) {
                /* !!! FIXME: check whether it is really a real number.
                       Currently it is assumed that a sequence of digits 
                       that is not an integer number is automatically a 
                       real number without explicitly imposing that it 
                       should not contain any other symbols besides 
                       [.0-9] */
                    printf( ">>> UQSTRING (not a number): '%s'\n", cif_flex_token() );
                }
                return _UQSTRING;
            }
            break;
        case '"': case '\'':
            {
                /* quoted strings: */
                int quote = ch;
                advance_mark();
                pos = 0;
                while( (ch = getlinec( in, cif_cc, ex )) != EOF ) {
                    if( ch == '\n' || ch == '\r' )
                        break;
                    if( ch != quote ) {
                        pushchar( pos++, ch );
                    } else {
                        /* check if the quote terminates the string: */
                        int before = ch;
<<<<<<< HEAD
                        ch = getlinec( in, cif_cc, ex );
                        if( ch == EOF || isspace(ch) ) {
                            /* The quoted string is properly terminated: */
                            ungetlinec( ch, in );
                            pushchar( pos, '\0' );
                            ciflval.s = check_and_clean
                                ( cif_flex_token(), /* is_textfield = */ 0, ex );
=======
                        ch = getlinec( in, ex );
                        if( ch == EOF || is_cif_space(ch) ) {
                            /* The quoted string is properly terminated: */
                            ungetlinec( ch, in );
                            pushchar( &token, &length, pos, '\0' );
                            ciflval.s = clean_string
                                ( token, /* is_textfield = */ 0, ex );
>>>>>>> 7ee7ca1c
                            if( yy_flex_debug ) {
                                printf( ">>> *QSTRING (%c): '%s'\n",
                                        quote, cif_flex_token() );
                            }
                            return quote == '"' ? _DQSTRING : _SQSTRING;
                        } else {
                            /* The quote does not terminate the
                               string, it is a part of the value: */
                            ungetlinec( ch, in );
                            prevchar = before;
                            pushchar( pos++, before );
                        }
                    }
                }
                /* Unterminated quoted string: */
<<<<<<< HEAD
                prevchar = cif_flex_token()[pos-1];
                pushchar( pos, '\0' );
                ciflval.s = check_and_clean( cif_flex_token(), /* is_textfield = */ 0,
                                            ex );
=======
                prevchar = token[pos-1];
                pushchar( &token, &length, pos, '\0' );
                ciflval.s = clean_string( token, /* is_textfield = */ 0, ex );
>>>>>>> 7ee7ca1c
                switch( quote ) {
                    case '"':
                        if( cif_lexer_has_flags
                            (CIF_FLEX_LEXER_FIX_MISSING_CLOSING_DOUBLE_QUOTE)
                            ) {
                            yywarning_token( cif_cc, "double-quoted string is missing "
                                             "a closing quote -- fixed",
                                             cif_flex_previous_line_number(), -1, ex );
                        } else {
                            yyerror_token( cif_cc, "incorrect CIF syntax",
                                           cif_flex_current_line_number()-1,
                                           cif_flex_current_position()+1,
                                           (char*)cif_flex_previous_line(),
                                           ex );
                        }
                        break;
                    case '\'':
                        if( cif_lexer_has_flags
                            (CIF_FLEX_LEXER_FIX_MISSING_CLOSING_SINGLE_QUOTE)
                            ) {
                            yywarning_token( cif_cc, "single-quoted string is missing "
                                             "a closing quote -- fixed",
                                             cif_flex_previous_line_number(), -1, ex );
                        } else {
                            yyerror_token( cif_cc, "incorrect CIF syntax",
                                           cif_flex_current_line_number()-1,
                                           cif_flex_current_position()+1,
                                           (char*)cif_flex_previous_line(),
                                           ex );
                        }
                        break;
                }
                return quote == '"' ? _DQSTRING : _SQSTRING;
            }
            break;
        case ';':
            if( prevchar == '\n' || prevchar == '\0' ) {
                /* multi-line text field: */
                advance_mark();
                ssize_t textfield_start = cif_flex_current_line_number();
                pos = 0;
                while( ch != EOF ) {
                    prevchar = ch;
                    ch = getlinec( in, cif_cc, ex );
                    if( ch == ';' &&
                        ( prevchar == '\n' || prevchar == '\r' )) {
                        /* end of the text field detected: */
                        prevchar = ch;
                        int after = getlinec( in, cif_cc, ex );
                        ungetlinec( after, in );
                        if( !is_cif_space( after ) && after != EOF ) {
                            ciferror( "incorrect CIF syntax" );
                        }
                        cif_flex_token()[pos-1] = '\0'; /* delete the last '\n' char */
                        if( yy_flex_debug ) {
                            printf( ">>> TEXT FIELD: '%s'\n", cif_flex_token() );
                        }
                        ciflval.s = clean_string( cif_flex_token(), /* is_textfield = */ 1,
                                                  ex );
                        return _TEXT_FIELD;
                    }
                    pushchar( pos++, ch );
                }
                /* Unterminated text field: */
                yyerror_token( cif_cc,
                     cxprintf( "end of file encountered while in "
                               "text field starting in line %d, "
                               "possible runaway closing semicolon (';')",
                               textfield_start ),
                               cif_flex_current_line_number()-1, -1,
                               NULL, ex );
            }
            /* else this is an ordinary unquoted string -- drop
               through to the 'default:' case (no break here,
               deliberately!): */
        default:
            pos = 0;
            advance_mark();
<<<<<<< HEAD
            pushchar( pos++, ch );
            while( !isspace( ch ) && ch != EOF ) {
                pushchar( pos++, ch = getlinec( in, cif_cc, ex ));
=======
            pushchar( &token, &length, pos++, ch );
            while( !is_cif_space( ch ) && ch != EOF ) {
                pushchar( &token, &length, pos++, ch = getlinec( in, ex ));
>>>>>>> 7ee7ca1c
            }
            ungetlinec( ch, in );
            prevchar = cif_flex_token()[pos-1];
            pos --;
            // assert( pos < length );
            assert( pos >= 0 );
            cif_flex_token()[pos] = '\0';
            if( starts_with_keyword( "data_", cif_flex_token() ) ) {
                /* data block header: */
                if( pos == 5 ) {
                    if( cif_lexer_has_flags(CIF_FLEX_LEXER_FIX_DATABLOCK_NAMES) ) {
                        yywarning_token( cif_cc, "zero-length data block name detected "
                                         "-- ignored",
                                         cif_flex_previous_line_number(), -1, ex );
                    } else {
                        ciferror( "zero-length data block name detected" );
                    }
                }
                if( yy_flex_debug ) {
                    printf( ">>> DATA_: '%s'\n", cif_flex_token() + 5 );
                }
<<<<<<< HEAD
                ciflval.s = clean_string( cif_flex_token() + 5, /* is_textfield = */ 0,
                                         ex );
=======
                ciflval.s = clean_string( token + 5, /* is_textfield = */ 0,
                                          ex );
>>>>>>> 7ee7ca1c
                return _DATA_;
            } else if( starts_with_keyword( "save_", cif_flex_token() )) {
                /* save frame header or terminator: */
                if( pos == 5 /* strlen( "save_" ) */ ) {
                    /* This is a save frame terminator: */
                    if( yy_flex_debug ) {
                        printf( ">>> SAVE_\n" );
                    }
                    ciflval.s = NULL;
                    return _SAVE_FOOT;
                } else {
                    if( yy_flex_debug ) {
                        printf( ">>> SAVE_: '%s'\n", cif_flex_token() + 5 );
                    }
<<<<<<< HEAD
                    ciflval.s = clean_string( cif_flex_token() + 5, /* is_textfield = */ 0,
                                             ex );
=======
                    ciflval.s = clean_string( token + 5, /* is_textfield = */ 0,
                                              ex );
>>>>>>> 7ee7ca1c
                    return _SAVE_HEAD;
                }
            } else if( starts_with_keyword( "loop_", cif_flex_token() ) && pos == 5) {
                /* loop header: */
                if( yy_flex_debug ) {
                    printf( ">>> LOOP_\n" );
                }
                ciflval.s = clean_string( cif_flex_token(), /* is_textfield = */ 0, ex );
                return _LOOP_;
            } else if( starts_with_keyword( "stop_", cif_flex_token() ) && pos == 5 ) {
                /* stop field: */
                ciferror( "STOP_ symbol detected -- "
                         "it is not acceptable in CIF v1.1" );
            } else if( starts_with_keyword( "global_", cif_flex_token() ) && pos == 7 ) {
                /* global field: */
                ciferror( "GLOBAL_ symbol detected -- "
                         "it is not acceptable in CIF v1.1" );
            } else {
                if( cif_flex_token()[0] == '[' ) {
                    /* opening bracket is a reserved symbol, unquoted strings
                       may not start with it: */
                    if( !cif_lexer_has_flags
                        (CIF_FLEX_LEXER_ALLOW_UQSTRING_BRACKETS)) {
                        ciferror( "opening square brackets are reserved "
                                 "and may not start an unquoted string" );
                    }
                }
                if( cif_flex_token()[0] == ']' ) {
                    /* closing bracket is a reserved symbol, unquoted strings
                       may not start with it: */
                    if( !cif_lexer_has_flags
                        (CIF_FLEX_LEXER_ALLOW_UQSTRING_BRACKETS)) {
                        ciferror( "closing square brackets are reserved "
                                 "and may not start an unquoted string" );
                    }
                }
                if( cif_flex_token()[0] == '$' ) {
                    /* dollar is a reserved symbol, unquoted strings
                       may not start with it: */
                    ciferror( "dollar symbol ('$') must not start an "
                             "unquoted string" );
                }
                if( cif_flex_token()[0] != '[' &&
                    cif_flex_token()[0] != ']' &&
                    cif_flex_token()[0] != '$' ) {
                    if( yy_flex_debug ) {
                        printf( ">>> UQSTRING: '%s'\n", cif_flex_token() );
                    }
<<<<<<< HEAD
                    ciflval.s = check_and_clean( cif_flex_token(), /* is_textfield = */ 0,
                                                ex );
=======
                    ciflval.s = clean_string( token, /* is_textfield = */ 0,
                                              ex );
>>>>>>> 7ee7ca1c
                    return _UQSTRING;
                } else {
                    if( yy_flex_debug ) {
                        printf( ">>> SQSTRING (corrected bracket): '%s'\n", cif_flex_token() );
                    }
<<<<<<< HEAD
                    ciflval.s = check_and_clean( cif_flex_token(), /* is_textfield = */ 0,
                                                ex );
=======
                    ciflval.s = clean_string( token, /* is_textfield = */ 0,
                                              ex );
>>>>>>> 7ee7ca1c
                    return _SQSTRING;
                }
            }
        }
    }

    return 0;
}

static char *clean_string( char *src, int is_textfield, cexception_t *ex )
{
    int DELTA = 8;
    ssize_t length = strlen( src );
    char *volatile new = mallocx( length + 1, ex );
    char *dest = new;
    char *start = src;
    int non_ascii_explained = 0;

    cexception_t inner;
    cexception_guard( inner ) {
        while( *src != '\0' ) {
            if( ( (*src & 255 ) < 32 || (*src & 255 ) >= 127 )
                && (*src & 255 ) != '\n'
                && (*src & 255 ) != '\t'
                && (*src & 255 ) != '\r' ) {
                if( cif_lexer_has_flags
                (CIF_FLEX_LEXER_FIX_NON_ASCII_SYMBOLS)) {
                    /* Do magic with non-ascii symbols */
                    *dest = '\0';
                    length += DELTA;
                    new = reallocx( new, length + 1, &inner );
                    strcat( new, cxprintf( "&#x%04X;", *src & 255 ) );
                    dest = new + strlen( new ) - 1;
                    if( non_ascii_explained == 0 ) {
                        if( is_textfield == 0 ) {
                            print_message( cif_cc, "WARNING", "non-ascii symbols "
                                           "encountered in the text", ":",
                                           cif_flex_current_line_number(),
                                           cif_flex_current_position()+1,
                                           ex );
                            print_trace( cif_cc, (char*)cif_flex_current_line(),
                                         cif_flex_current_position()+1, ex );
                        } else {
                            print_message( cif_cc, "WARNING", "non-ascii symbols "
                                           "encountered in the text field -- "
                                           "replaced with XML entities", ":",
                                           cif_flex_current_line_number(),
                                           -1, ex );
                            print_current_text_field( cif_cc, start, ex );
                        }
                        non_ascii_explained = 1;
                    }
                } else {
                    if( non_ascii_explained == 0 ) {
                        if( is_textfield == 0 ) {
                            ciferror( "incorrect CIF syntax" );
                        } else if( non_ascii_explained == 0 ) {
                            print_message( cif_cc, "ERROR", "non-ascii symbols "
                                           "encountered "
                                           "in the text field", ":",
                                           cif_flex_current_line_number(),
                                           -1, ex );
                            print_current_text_field( cif_cc, start, ex );
                            cif_compiler_increase_nerrors( cif_cc );
                        }
                        non_ascii_explained = 1;
                    }
                    dest--; /* Omit non-ascii symbols */
                }
            } else if( (*src & 255) == '\r' ) {
                dest--; /* Skip carriage return symbols */
            } else {
                *dest = *src;
            }
            src++;
            dest++;
        }
    }
    cexception_catch {
        freex( new );
        cexception_reraise( inner, ex );
    }
    *dest = '\0';
    return new;
}<|MERGE_RESOLUTION|>--- conflicted
+++ resolved
@@ -149,15 +149,9 @@
             /* !!! FIXME: check whether a quote or a semicolon
                    immediatly after the tag is a part of the tag or a
                    part of the subsequent quoted/unquoted value: */
-<<<<<<< HEAD
-            while( !isspace(ch) ) {
+            while( !is_cif_space(ch) ) {
                 ch = getlinec( in, cif_cc, ex );
                 pushchar( pos++, tolower(ch) );
-=======
-            while( !is_cif_space(ch) ) {
-                ch = getlinec( in, ex );
-                pushchar( &token, &length, pos++, tolower(ch) );
->>>>>>> 7ee7ca1c
                 if( ch == EOF )
                     break;
             }
@@ -187,15 +181,9 @@
         case '4': case '5': case '6': case '7': case '8': case '9':
             pos = 0;
             advance_mark();
-<<<<<<< HEAD
             pushchar( pos++, ch );
-            while( !isspace( ch ) && ch != EOF ) {
+            while( !is_cif_space( ch ) && ch != EOF ) {
                 pushchar( pos++, ch = getlinec( in, cif_cc, ex ));
-=======
-            pushchar( &token, &length, pos++, ch );
-            while( !is_cif_space( ch ) && ch != EOF ) {
-                pushchar( &token, &length, pos++, ch = getlinec( in, ex ));
->>>>>>> 7ee7ca1c
             }
             ungetlinec( ch, in );
             pos --;
@@ -239,23 +227,13 @@
                     } else {
                         /* check if the quote terminates the string: */
                         int before = ch;
-<<<<<<< HEAD
                         ch = getlinec( in, cif_cc, ex );
-                        if( ch == EOF || isspace(ch) ) {
+                        if( ch == EOF || is_cif_space(ch) ) {
                             /* The quoted string is properly terminated: */
                             ungetlinec( ch, in );
                             pushchar( pos, '\0' );
-                            ciflval.s = check_and_clean
+                            ciflval.s = clean_string
                                 ( cif_flex_token(), /* is_textfield = */ 0, ex );
-=======
-                        ch = getlinec( in, ex );
-                        if( ch == EOF || is_cif_space(ch) ) {
-                            /* The quoted string is properly terminated: */
-                            ungetlinec( ch, in );
-                            pushchar( &token, &length, pos, '\0' );
-                            ciflval.s = clean_string
-                                ( token, /* is_textfield = */ 0, ex );
->>>>>>> 7ee7ca1c
                             if( yy_flex_debug ) {
                                 printf( ">>> *QSTRING (%c): '%s'\n",
                                         quote, cif_flex_token() );
@@ -271,16 +249,10 @@
                     }
                 }
                 /* Unterminated quoted string: */
-<<<<<<< HEAD
                 prevchar = cif_flex_token()[pos-1];
                 pushchar( pos, '\0' );
-                ciflval.s = check_and_clean( cif_flex_token(), /* is_textfield = */ 0,
-                                            ex );
-=======
-                prevchar = token[pos-1];
-                pushchar( &token, &length, pos, '\0' );
-                ciflval.s = clean_string( token, /* is_textfield = */ 0, ex );
->>>>>>> 7ee7ca1c
+                ciflval.s = clean_string( cif_flex_token(), /* is_textfield = */ 0,
+                                          ex );
                 switch( quote ) {
                     case '"':
                         if( cif_lexer_has_flags
@@ -359,15 +331,9 @@
         default:
             pos = 0;
             advance_mark();
-<<<<<<< HEAD
             pushchar( pos++, ch );
-            while( !isspace( ch ) && ch != EOF ) {
+            while( !is_cif_space( ch ) && ch != EOF ) {
                 pushchar( pos++, ch = getlinec( in, cif_cc, ex ));
-=======
-            pushchar( &token, &length, pos++, ch );
-            while( !is_cif_space( ch ) && ch != EOF ) {
-                pushchar( &token, &length, pos++, ch = getlinec( in, ex ));
->>>>>>> 7ee7ca1c
             }
             ungetlinec( ch, in );
             prevchar = cif_flex_token()[pos-1];
@@ -389,13 +355,8 @@
                 if( yy_flex_debug ) {
                     printf( ">>> DATA_: '%s'\n", cif_flex_token() + 5 );
                 }
-<<<<<<< HEAD
                 ciflval.s = clean_string( cif_flex_token() + 5, /* is_textfield = */ 0,
-                                         ex );
-=======
-                ciflval.s = clean_string( token + 5, /* is_textfield = */ 0,
                                           ex );
->>>>>>> 7ee7ca1c
                 return _DATA_;
             } else if( starts_with_keyword( "save_", cif_flex_token() )) {
                 /* save frame header or terminator: */
@@ -410,13 +371,8 @@
                     if( yy_flex_debug ) {
                         printf( ">>> SAVE_: '%s'\n", cif_flex_token() + 5 );
                     }
-<<<<<<< HEAD
                     ciflval.s = clean_string( cif_flex_token() + 5, /* is_textfield = */ 0,
-                                             ex );
-=======
-                    ciflval.s = clean_string( token + 5, /* is_textfield = */ 0,
                                               ex );
->>>>>>> 7ee7ca1c
                     return _SAVE_HEAD;
                 }
             } else if( starts_with_keyword( "loop_", cif_flex_token() ) && pos == 5) {
@@ -465,25 +421,15 @@
                     if( yy_flex_debug ) {
                         printf( ">>> UQSTRING: '%s'\n", cif_flex_token() );
                     }
-<<<<<<< HEAD
-                    ciflval.s = check_and_clean( cif_flex_token(), /* is_textfield = */ 0,
-                                                ex );
-=======
-                    ciflval.s = clean_string( token, /* is_textfield = */ 0,
+                    ciflval.s = clean_string( cif_flex_token(), /* is_textfield = */ 0,
                                               ex );
->>>>>>> 7ee7ca1c
                     return _UQSTRING;
                 } else {
                     if( yy_flex_debug ) {
                         printf( ">>> SQSTRING (corrected bracket): '%s'\n", cif_flex_token() );
                     }
-<<<<<<< HEAD
-                    ciflval.s = check_and_clean( cif_flex_token(), /* is_textfield = */ 0,
-                                                ex );
-=======
-                    ciflval.s = clean_string( token, /* is_textfield = */ 0,
+                    ciflval.s = clean_string( cif_flex_token(), /* is_textfield = */ 0,
                                               ex );
->>>>>>> 7ee7ca1c
                     return _SQSTRING;
                 }
             }
