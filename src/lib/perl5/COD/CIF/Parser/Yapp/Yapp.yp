--- conflicted
+++ resolved
@@ -1140,9 +1140,8 @@
         $self->{USER}{FILEIN} = $options->{filehandle};
     } else {
         my $program = $0 eq '-e' ? "perl -e '...'" : $0;
-<<<<<<< HEAD
-        $COD::CIF::Parser::Yapp::FILEIN = new FileHandle $filename;
-        if( !defined $COD::CIF::Parser::Yapp::FILEIN ) {
+        $self->{USER}{FILEIN} = new FileHandle $filename;
+        if( !defined $self->{USER}{FILEIN} ) {
             my $message = sprint_message( {
                 'program'      => $program,
                 'filename'     => $filename,
@@ -1150,12 +1149,6 @@
                 'message'      => 'could not open file -- ' . ( lcfirst $! )
             } );
 
-=======
-        $self->{USER}{FILEIN} = new FileHandle $filename;
-        if( !defined $self->{USER}{FILEIN} ) {
-            my $message = sprint_message( $program, $filename, undef, 'ERROR',
-                                          "could not open file", lcfirst $! );
->>>>>>> 0963af5f
             push ( @{$self->YYData->{ERROR_MESSAGES}}, $message );
             $self->YYData->{ERRCOUNT}++;
             die $message if $self->{USER}{OPTIONS}{no_print} == 0;
