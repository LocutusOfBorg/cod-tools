#------------------------------------------------------------------------------
#$Author$
#$Date$
#$Revision$
#$URL$
#------------------------------------------------------------------------------
#*
#* A set of subroutines used for handling the CIF
#* Methods Dictionary Definition Language (DDLm) files.
#**

package COD::CIF::DDL::DDLm;

use strict;
use warnings;
<<<<<<< HEAD
use Clone qw( clone );
use List::MoreUtils qw( any first_index uniq );
use POSIX qw( strftime );
=======
>>>>>>> 3d73412c
use Scalar::Util qw( looks_like_number );

<<<<<<< HEAD
use COD::CIF::ChangeLog qw( summarise_messages );
use COD::DateTime qw( parse_date parse_datetime canonicalise_timestamp );
use COD::CIF::DDL qw( get_category_name_from_local_data_name );
use COD::CIF::DDL::Ranges qw( parse_range
                              range_to_string
                              is_in_range );
use COD::CIF::DDL::Validate qw( check_enumeration_set );
use COD::CIF::Parser qw( parse_cif );
use COD::CIF::Tags::Manage qw(
    new_datablock
    exclude_tag
    get_item_loop_index
    has_special_value
    has_numeric_value
    rename_tag
    set_loop_tag
    set_tag
);
use COD::CIF::Tags::Print qw( pack_precision );
use COD::CIF::Unicode2CIF qw( cif2unicode );
use COD::ErrorHandler qw( process_parser_messages
                          report_message );
=======
use COD::CIF::Tags::Print qw( pack_precision );
use COD::DateTime qw( canonicalise_timestamp );
>>>>>>> 3d73412c
use COD::Precision qw( unpack_cif_number );

require Exporter;
our @ISA = qw( Exporter );
our @EXPORT_OK = qw(
<<<<<<< HEAD
    build_search_struct
    cif2ddlm
    ddl2ddlm
=======
    build_ddlm_dic
    canonicalise_ddlm_value
>>>>>>> 3d73412c
    get_category_id
    get_data_alias
    get_data_name
    get_definition_class
    get_definition_scope
    get_type_contents
    get_type_container
    get_type_dimension
    get_type_purpose
    is_looped_category
    set_category_id
);

# From DDLm reference version 3.14.0
my %data_item_defaults = (
    '_definition.scope' => 'Item',
    '_definition.class' => 'Datum',
    '_type.container'   => 'Single',
    '_type.contents'    => 'Text',
    '_type.purpose'     => 'Describe',
);

##
# Determine the content type for the given data item as defined in a DDLm
# dictionary file. The "Implied" and "ByReference" content types are
# automatically resolved to more definitive content types.
#
# @param $data_name
#       Data name of the data item for which the content type should
#       be determined.
# @param $data_frame
#       CIF data frame (data block or save block) in which the data item
#       resides as returned by the COD::CIF::Parser.
# @param $dic
#       Data structure of a DDLm validation dictionary as returned
#       by the COD::CIF::DDL::DDLm::build_ddlm_dic() subroutine.
# @return
#       Content type for the given data item as defined in
#       the provided DDLm dictionary.
##
sub get_type_contents
{
    my ($data_name, $data_frame, $dic) = @_;

    my $type_contents = $data_item_defaults{'_type.contents'};
    if ( exists $dic->{'Item'}{$data_name}{'values'}{'_type.contents'} ) {
        my $dic_item_frame = $dic->{'Item'}{$data_name};
        $type_contents = lc $dic_item_frame->{'values'}{'_type.contents'}[0];

        if ( $type_contents eq 'byreference' ) {
            $type_contents = resolve_content_type_references( $data_name, $dic );
        }

        # The 'implied' type content refers to type content
        # of the data frame in which the data item resides
        if ( $type_contents eq 'implied' ) {
            if ( exists $data_frame->{'values'}{'_type.contents'}[0] ) {
                $type_contents = $data_frame->{'values'}{'_type.contents'}[0];
            } else {
                $type_contents = $data_item_defaults{'_type.contents'};
            }
        }

        if ( $type_contents eq 'byreference' ) {
            $type_contents = resolve_content_type_references( $data_name, $dic );
        }
    }

    return $type_contents;
}

sub resolve_content_type_references
{
    my ($data_name, $dic) = @_;

    my $type_contents = $data_item_defaults{'_type.contents'};
    if ( exists $dic->{'Item'}{$data_name}{'values'}{'_type.contents'} ) {
        my $dic_item_frame = $dic->{'Item'}{$data_name};
        $type_contents = lc $dic_item_frame->{'values'}{'_type.contents'}[0];

        if ( $type_contents eq 'byreference' ) {
            if ( exists $dic_item_frame->{'values'}
                                 {'_type.contents_referenced_id'} ) {
                my $ref_data_name = lc $dic_item_frame->{'values'}
                                        {'_type.contents_referenced_id'}[0];
                if ( exists $dic->{'Item'}{$ref_data_name} ) {
                    $type_contents =
                        resolve_content_type_references( $ref_data_name, $dic );
                } else {
                    $type_contents = $data_item_defaults{'_type.contents'};
                    warn "definition of the '$data_name' data item references " .
                         "the '$ref_data_name' data item for its content type, " .
                         'but the referenced data item does not seem to be ' .
                         'defined in the dictionary -- the default content ' .
                         "type '$type_contents' will be used" . "\n";
                }
            } else {
                $type_contents = $data_item_defaults{'_type.contents'};
                warn "data item '$data_name' is declared as being of the " .
                     '\'byReference\' content type, but the ' .
                     '\'_type.contents_referenced_id\' data item is ' .
                     'not provided in the definition save frame -- ' .
                     "the default content type '$type_contents' will be used" .
                     "\n";
            }
        }
    }

    return $type_contents;
}

sub get_type_container
{
    my ( $data_frame ) = @_;

    return get_dic_item_value( $data_frame, '_type.container' );
}

sub get_type_dimension
{
    my ( $data_frame ) = @_;

    return get_dic_item_value( $data_frame, '_type.dimension' );
}

sub get_type_purpose
{
    my ( $data_frame ) = @_;

    return lc get_dic_item_value( $data_frame, '_type.purpose' );
}

sub get_definition_class
{
    my ( $data_frame ) = @_;

    return get_dic_item_value( $data_frame, '_definition.class' );
}

sub get_definition_scope
{
    my ( $data_frame ) = @_;

    return get_dic_item_value( $data_frame, '_definition.scope' );
}

sub get_dic_item_value
{
    my ( $data_frame, $data_name ) = @_;

    my $value = $data_item_defaults{$data_name};
    if ( exists $data_frame->{'values'}{$data_name} ) {
        $value = $data_frame->{'values'}{$data_name}[0];
    };

    return $value;
}

##
# Builds a data structure that is more convenient to traverse in regards to
# the Dictionary, Category and Item context classification.
# @param $data
#       CIF data block as returned by the COD::CIF::Parser.
# @return $struct
#       Hash reference with the following keys:
#       $struct = {
#        'Dictionary' -- a hash of all data blocks that belong to the
#                        Dictionary scope.
#        'Category'   -- a hash of all save blocks that belong to the
#                        Category scope;
#        'Item'       -- a hash of all save blocks that belong to the
#                        Item scope;
#        'Datablock'  -- a reference to the input $data structure
#       };
##
sub build_ddlm_dic
{
    my ($data) = @_;

    my %categories;
    my %items;
    for my $save_block ( @{$data->{'save_blocks'}} ) {
        my $scope = get_definition_scope( $save_block );
        # assigning the default value in case it was not provided
        $save_block->{'values'}{'_definition.scope'} = [ $scope ];

        if ( $scope eq 'Dictionary' ) {
            next; # TODO: do more research on this scope
        } elsif ( $scope eq 'Category' ) {
            $categories{ lc get_data_name( $save_block ) } = $save_block;
        } elsif ( $scope eq 'Item' ) {
            $items{ lc get_data_name( $save_block ) } = $save_block;
        } else {
            warn "WARNING, the '$save_block->{'name'}' save block contains " .
                 "an unrecognised '$scope' definition scope" .
                 ' -- the save block will be ignored in further processing' . "\n"
        }
    };

    my $struct = {
        'Dictionary' => { $data->{'name'} => $data },
        'Category'   => \%categories,
        'Item'       => \%items,
        'Datablock'  => $data
    };

    for my $data_name ( sort keys %{$struct->{'Item'}} ) {
        my $save_block = $struct->{'Item'}{$data_name};
        $save_block->{'values'}{'_type.contents'}[0] =
            resolve_content_type_references( $data_name, $struct );
        for ( @{ get_data_alias( $save_block ) } ) {
            $struct->{'Item'}{ lc $_ } = $save_block;
        }
    }

    return $struct;
}

##
# Extracts the definition id from the data item definition frame.
# In case the definition frame does not contain a definition id
# an undef value is returned.
#
# @param $data_frame
#       Data item definition frame as returned by the COD::CIF::Parser.
# @return $data_name
#       String containing the definition id or undef value if the data frame
#       does not contain a definition id.
##
sub get_data_name
{
    my ( $data_frame ) = @_;

    my $data_name;
    if ( exists $data_frame->{'values'}{'_definition.id'} ) {
        $data_name = $data_frame->{'values'}{'_definition.id'}[0];
    }

    return $data_name;
}

##
# Extracts the category id from the data item definition frame.
# In case the definition frame does not contain a category id
# an undef value is returned.
#
# @param $data_frame
#       Data item definition frame as returned by the COD::CIF::Parser.
# @return $data_name
#       String containing the category id or undef value if the data frame
#       does not contain a category id.
##
sub get_category_id
{
    my ( $data_frame ) = @_;

    my $category_id;
    if ( exists $data_frame->{'values'}{'_name.category_id'} ) {
        $category_id = $data_frame->{'values'}{'_name.category_id'}[0];
    }

    return $category_id;
}

##
# Sets the given value as the data item category.
#
# @param $data_frame
#       Data item definition frame as returned by the COD::CIF::Parser.
# @param $data_name
#       String containing the category id.
##
sub set_category_id
{
    my ( $data_frame, $category_id ) = @_;

    $data_frame->{'values'}{'_name.category_id'}[0] = $category_id;

    return
}

##
# Determines if the category is looped according to a DDLm category
# definition frame.
#
# @param $data_frame
#       Data item definition frame as returned by the COD::CIF::Parser.
# @return
#       Boolean value denoting if the category is looped.
##
sub is_looped_category
{
    my ( $data_frame ) = @_;

    return lc get_definition_class( $data_frame ) eq 'loop';
}

##
# Extracts aliases from a DDLm data item definition frame.
#
# @param $data_frame
#       Data item definition frame as returned by the COD::CIF::Parser.
# @return $aliases
#       Array reference to a list of aliases.
##
sub get_data_alias
{
    my ( $data_frame ) = @_;

    my @aliases;
    if ( exists $data_frame->{'values'}{'_alias.definition_id'} ) {
        push @aliases, @{$data_frame->{'values'}{'_alias.definition_id'}};
    }

    return \@aliases;
}

<<<<<<< HEAD
##
# Converts (in a rather crude way) CIF data blocks of DDL1 dictionaries
# to DDLm in order to represent them using the same code. This method
# should not be used to translate DDL1 to DDLm for other purposes as it
# is largely based on guesswork and works satisfactory only for the
# purpose of this script.
##
sub ddl2ddlm
{
    my( $ddl_datablocks, $options ) = @_;

    $options = {} unless $options;
    my( $keep_original_date, $new_version, $imports ) = (
        $options->{keep_original_date},
        $options->{new_version},
        $options->{imports},
    );

    my $category_overview = 'category_overview';

    my %tags_to_rename = (
        _category            => '_name.category_id',
        _definition          => '_description.text',
        _enumeration         => '_enumeration_set.state',
        _enumeration_default => '_enumeration.default',
        _enumeration_detail  => '_enumeration_set.detail',
        _enumeration_range   => '_enumeration.range',
        _example             => '_description_example.case',
        _example_detail      => '_description_example.detail',
        _units_detail        => '_units.code',
    );

    my %typemap = (
        char => 'Text',
        numb => 'Real',
    );

    my @tags_to_exclude = ( '_list', '_name', '_type', '_type_conditions', '_units' );

    my $date;
    if( $keep_original_date ) {
        $date = $ddl_datablocks->[0]{values}{_dictionary_update}[0];
    } else {
        $date = strftime( '%F', gmtime() );
    }

    my $dictionary_name =
        dic_filename_to_title( $ddl_datablocks->[0]{values}{_dictionary_name}[0] );

    my $ddlm_datablock = new_datablock( $dictionary_name, '2.0' );

    my $head = new_datablock( $category_overview, '2.0' );
    set_tag( $head, '_definition.id', uc $category_overview );
    set_tag( $head, '_definition.class', 'Head' );
    set_tag( $head, '_definition.scope', 'Category' );
    set_tag( $head, '_name.object_id', uc $category_overview );
    set_tag( $head, '_name.category_id', $dictionary_name );
    if( $imports && @$imports ) {
        set_tag( $head,
                 '_import.get',
                 [ map { { file => $_,
                           save => dic_filename_to_title( $_ ),
                           mode => 'Full' } } @$imports ] );
    }
    push @{$ddlm_datablock->{save_blocks}}, $head;

    for my $datablock (@$ddl_datablocks) {
        next if $datablock->{name} eq 'on_this_dictionary';

        for my $name (@{$datablock->{values}{_name}}) {
            my $ddl_datablock = clone( $datablock );
            $ddl_datablock->{name} = $name;
            $ddl_datablock->{name} =~ s/^_//;
            $ddl_datablock->{name} =~ s/_\[\]$//;

            set_tag( $ddl_datablock, '_definition.update', $date );

            if( exists $ddl_datablock->{values}{_category} &&
                $ddl_datablock->{values}{_category}[0] eq $category_overview ) {
                $name =~ s/^_//;
                $name =~ s/_\[\]$//;

                my @tags = grep { exists $_->{values}{_category} &&
                                  $_->{values}{_category}[0] eq $name }
                                @$ddl_datablocks;
                my @loop_tags = grep { exists $_->{values}{_list} &&
                                       $_->{values}{_list}[0] eq 'yes' }
                                     @tags;

                if( @loop_tags && @tags != @loop_tags ) {
                    warn "some data items of category '$name' are defined " .
                         'as looped while some are not -- category has to ' .
                         'be split in order to be represented correctly ' .
                         'in DDLm' . "\n";
                }

                # Uppercasing category names to make them stand out:
                $name = uc $name;
                set_tag( $ddl_datablock,
                         '_definition.class',
                         @tags && @tags == @loop_tags ? 'Loop' : 'Set' );
                set_tag( $ddl_datablock, '_definition.scope', 'Category' );

                # Uppercasing category data block code
                # FIXME: commented it out for now since it seems to break
                # the 'dic2markdown' script
                # $ddl_datablock->{'name'} = uc $ddl_datablock->{'name'};
            } else {
                set_tag( $ddl_datablock, '_definition.class', 'Datum' );
                set_tag( $ddl_datablock, '_type.container', 'Single' );

                my $type_purpose;

                if( $ddl_datablock->{values}{_type} ) {
                    set_tag( $ddl_datablock,
                             '_type.contents',
                             $typemap{$ddl_datablock->{values}{_type}[0]} );
                    if( $ddl_datablock->{values}{_type}[0] eq 'numb' &&
                        exists $ddl_datablock->{values}{_type_conditions} &&
                        $ddl_datablock->{values}{_type_conditions}[0] =~ /^esd|su$/ ) {
                        $type_purpose = 'Measurand';
                    }
                }

                if( exists $ddl_datablock->{values}{_enumeration} ) {
                    $type_purpose = 'State';
                }

                if( $type_purpose ) {
                    set_tag( $ddl_datablock,
                             '_type.purpose',
                             $type_purpose );
                }
            }

            if(  exists $ddl_datablock->{values}{_units} &&
                !exists $ddl_datablock->{values}{_units_detail} ) {
                warn "'_units_detail' is not defined for '$ddl_datablock->{name}'\n";
            }

            for my $tag (sort keys %tags_to_rename) {
                next if !exists $ddl_datablock->{values}{$tag};

                $ddl_datablock->{values}{$tag} =
                    [ map { cif2unicode( $_ ) }
                          @{$ddl_datablock->{values}{$tag}} ];

                rename_tag( $ddl_datablock,
                            $tag,
                            $tags_to_rename{$tag} );
            }

            for my $tag (@tags_to_exclude) {
                next if !exists $ddl_datablock->{values}{$tag};
                exclude_tag( $ddl_datablock, $tag );
            }

            if( exists $ddl_datablock->{values}{'_units.code'} ) {
                $ddl_datablock->{values}{'_units.code'}[0] =~ s/ /_/g;
                $ddl_datablock->{values}{'_units.code'}[0] =
                    lc $ddl_datablock->{values}{'_units.code'}[0];
                $ddl_datablock->{values}{'_units.code'}[0] =~
                    s/angstroem/angstrom/g;
                $ddl_datablock->{values}{'_units.code'}[0] =~
                    s/electron-?volt/electron_volt/g;
            }

            if( !exists $ddl_datablock->{values}{'_name.category_id'} ) {
                set_tag( $ddl_datablock,
                         '_name.category_id',
                         $category_overview );
            }

            set_tag( $ddl_datablock, '_definition.id', $name );
            set_tag( $ddl_datablock,
                     '_name.object_id',
                     $ddl_datablock->{values}{'_definition.id'}[0] );

            push @{$ddlm_datablock->{save_blocks}}, $ddl_datablock;
        }
    }

    set_tag( $ddlm_datablock, '_dictionary.title', $dictionary_name );
    set_tag( $ddlm_datablock,
             '_dictionary.version',
             ($new_version
                ? $new_version
                : $ddl_datablocks->[0]{values}{_dictionary_version}[0]) );
    set_tag( $ddlm_datablock, '_dictionary.date', $date );
    set_tag( $ddlm_datablock, '_dictionary.class', 'Instance' );
    set_tag( $ddlm_datablock, '_dictionary.ddl_conformance', '3.13.1' );

    if( exists $ddl_datablocks->[0]{values}{_dictionary_history} ) {
        set_loop_tag( $ddlm_datablock,
                      '_dictionary_audit.version',
                      '_dictionary_audit.version',
                      [ $ddl_datablocks->[0]{values}{_dictionary_version}[0] ] );
        set_loop_tag( $ddlm_datablock,
                      '_dictionary_audit.date',
                      '_dictionary_audit.version',
                      [ $ddl_datablocks->[0]{values}{_dictionary_update}[0] ] );
        set_loop_tag( $ddlm_datablock,
                      '_dictionary_audit.revision',
                      '_dictionary_audit.version',
                      $ddl_datablocks->[0]{values}{_dictionary_history} );
        if( $new_version ) {
            unshift @{$ddlm_datablock->{values}{'_dictionary_audit.version'}},
                    $new_version;
            unshift @{$ddlm_datablock->{values}{'_dictionary_audit.date'}},
                    strftime( '%F', gmtime() );
            unshift @{$ddlm_datablock->{values}{'_dictionary_audit.revision'}},
                    'Automatically converting to DDLm';
        }
    }

    return $ddlm_datablock;
}

##
# Converts (in a rather crude way) CIF data block to a DDLm dictionary.
##
sub cif2ddlm
{
    my( $dataset ) = @_;

    my $ddlm = new_datablock( 'CIF_PRELIMINARY', '2.0' );

    set_tag( $ddlm, '_dictionary.title', 'CIF_PRELIMINARY' );
    set_tag( $ddlm, '_definition.class', 'Reference' );

    push @{$ddlm->{save_blocks}}, new_datablock( 'PRELIMINARY_GROUP', '2.0' );
    set_tag( $ddlm->{save_blocks}[0], '_definition.id', 'PRELIMINARY_GROUP' );
    set_tag( $ddlm->{save_blocks}[0], '_definition.scope', 'Category' );
    set_tag( $ddlm->{save_blocks}[0], '_definition.class', 'Head' );

    my @loop_names;

    while( my( $i, $loop ) = each @{$dataset->{loops}}) {
        my $name = make_category_name( @$loop );
        $name = 'loop' . ( $name ? $name : "_$i" );
        push @loop_names, $name;

        my $description = new_datablock( $name, '2.0' );

        set_tag( $description, '_definition.id', $name );
        set_tag( $description, '_definition.scope', 'Category' );
        set_tag( $description, '_definition.class', 'Loop' );
        set_tag( $description, '_name.category_id', 'PRELIMINARY_GROUP' );

        push @{$ddlm->{save_blocks}}, $description;
    }

    for my $tag (@{$dataset->{tags}}) {
        my $description = new_datablock( $tag, '2.0' );

        set_tag( $description, '_definition.id', $tag );
        set_tag( $description, '_definition.scope', 'Item' );
        set_tag( $description, '_definition.class', 'Attribute' );
        set_tag( $description,
                 '_name.category_id',
                 defined $dataset->{inloop}{$tag}
                    ? $loop_names[$dataset->{inloop}{$tag}]
                    : 'PRELIMINARY_GROUP' );

        push @{$ddlm->{save_blocks}}, $description;
    }

    return $ddlm;
}

sub make_category_name
{
    my @tags = @_;

    if( $tags[0] =~ /^([^\.]+)\./ ) {
        my $prefix = $1;
        return $prefix
            unless grep { my( $p ) = split /\./, $_; $p ne $prefix } @tags;
    }

    return longest_common_tag_prefix( @tags );
}

sub longest_common_tag_prefix
{
    my @strings = @_;
    my( $shortest ) = sort { length($a) <=> length($b) } @strings;

    my @parts = $shortest =~ /([_\.][^_\.]+)/g;
    my $prefix;
    for( my $i = 0; $i < @parts; $i++ ) {
        my $prefix_now = join '', @parts[0..$i];
        last if grep { substr( $_, 0, length( $prefix_now ) ) ne $prefix_now } @strings;
        $prefix = $prefix_now;
    }
    return $prefix;
}

sub dic_filename_to_title
{
    my( $filename ) = @_;
    $filename = uc $filename if $filename =~ s/\.dic$//;
    return $filename;
}

# BEGIN: subroutines focused on data validation

=======
>>>>>>> 3d73412c
##
# Return a canonical representation of the value based on its DDLm data type.
#
# @param $value
#       Data value that should be canonicalised.
# @param $content_type
#       Content type of the value as defined in a DDLm dictionary file.
##
sub canonicalise_ddlm_value
{
    my ( $value, $content_type ) = @_;

    $content_type = lc $content_type;

    if ( $content_type eq 'text' ||
         $content_type eq 'date' ) {
        return $value;
    }

    if ( $content_type eq 'code' ||
         $content_type eq 'name' ||
         $content_type eq 'tag' ) {
        return lc $value;
    }

    # TODO: proper parsing should be carried out eventually
    if ( $content_type eq 'uri' ) {
        return $value;
    }

    if ( $content_type eq 'datetime' ) {
        my $canonical_value;
        eval {
            $canonical_value = canonicalise_timestamp($value);
        };
        if ( $@ ) {
            return $value;
        }

        return $canonical_value;
    }

    if ( $content_type eq 'symop' ) {
        return $value;
    }

    # TODO: the dimension data type is currently not yet fully established
    if ( $content_type eq 'dimension' ) {
        return $value;
    }

    if ( $content_type eq 'count'   ||
         $content_type eq 'index'   ||
         $content_type eq 'integer' ||
         $content_type eq 'real'
    ) {
        my ( $uvalue, $su ) = unpack_cif_number($value);
        if ( looks_like_number( $uvalue ) ) {
            return pack_precision( $uvalue + 0, $su );
        } else {
            return $value;
        }
    }

    return $value
}

1;<|MERGE_RESOLUTION|>--- conflicted
+++ resolved
@@ -13,23 +13,10 @@
 
 use strict;
 use warnings;
-<<<<<<< HEAD
 use Clone qw( clone );
-use List::MoreUtils qw( any first_index uniq );
 use POSIX qw( strftime );
-=======
->>>>>>> 3d73412c
 use Scalar::Util qw( looks_like_number );
 
-<<<<<<< HEAD
-use COD::CIF::ChangeLog qw( summarise_messages );
-use COD::DateTime qw( parse_date parse_datetime canonicalise_timestamp );
-use COD::CIF::DDL qw( get_category_name_from_local_data_name );
-use COD::CIF::DDL::Ranges qw( parse_range
-                              range_to_string
-                              is_in_range );
-use COD::CIF::DDL::Validate qw( check_enumeration_set );
-use COD::CIF::Parser qw( parse_cif );
 use COD::CIF::Tags::Manage qw(
     new_datablock
     exclude_tag
@@ -42,25 +29,16 @@
 );
 use COD::CIF::Tags::Print qw( pack_precision );
 use COD::CIF::Unicode2CIF qw( cif2unicode );
-use COD::ErrorHandler qw( process_parser_messages
-                          report_message );
-=======
-use COD::CIF::Tags::Print qw( pack_precision );
 use COD::DateTime qw( canonicalise_timestamp );
->>>>>>> 3d73412c
 use COD::Precision qw( unpack_cif_number );
 
 require Exporter;
 our @ISA = qw( Exporter );
 our @EXPORT_OK = qw(
-<<<<<<< HEAD
-    build_search_struct
+    build_ddlm_dic
+    canonicalise_ddlm_value
     cif2ddlm
     ddl2ddlm
-=======
-    build_ddlm_dic
-    canonicalise_ddlm_value
->>>>>>> 3d73412c
     get_category_id
     get_data_alias
     get_data_name
@@ -378,7 +356,6 @@
     return \@aliases;
 }
 
-<<<<<<< HEAD
 ##
 # Converts (in a rather crude way) CIF data blocks of DDL1 dictionaries
 # to DDLm in order to represent them using the same code. This method
@@ -686,8 +663,6 @@
 
 # BEGIN: subroutines focused on data validation
 
-=======
->>>>>>> 3d73412c
 ##
 # Return a canonical representation of the value based on its DDLm data type.
 #
