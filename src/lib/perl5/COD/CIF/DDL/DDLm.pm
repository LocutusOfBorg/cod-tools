--- conflicted
+++ resolved
@@ -13,13 +13,9 @@
 
 use strict;
 use warnings;
-<<<<<<< HEAD
 use Clone qw( clone );
-use List::MoreUtils qw( any uniq );
+use List::MoreUtils qw( any first_index uniq );
 use POSIX qw( strftime );
-=======
-use List::MoreUtils qw( any first_index uniq );
->>>>>>> 8d2f4831
 use Scalar::Util qw( looks_like_number );
 use URI::Split qw( uri_split );
 
