#! /bin/sh
#!perl -w # --*- Perl -*--
eval 'exec perl -x $0 ${1+"$@"}'
    if 0;
#------------------------------------------------------------------------------
#$Author$
#$Date$
#$Revision$
#$URL$
#------------------------------------------------------------------------------
#*
#* Parse a CIF file, prepare a COD database table entry from it.
#*
#* USAGE:
#*    $0 --options input.cif inputs*.cif
#**

use strict;
use warnings;
use COD::CIF::Parser qw( parse_cif );
use COD::CIF::Data::CIF2COD qw( cif2cod validate_SQL_types );
use COD::CIF::Tags::CanonicalNames qw( canonicalize_all_names );
use COD::SOptions qw( getOptions get_value );
use COD::SUsage qw( usage options );
use COD::ErrorHandler qw( process_warnings
                          process_errors
                          process_parser_messages
                          report_message );
use COD::ToolsVersion;
use XML::Simple;

my $print_header = 1; # Indicates whether to print out a header with column names
my $print_keywords = 0;
my $include_keywords_with_undefined_values = 0;

my $user_columns; # User specified list of columns to be printed
my $schema; # XML schema of data table for validation

my $use_parser = 'c';
my $input_format = 'cif';
my $die_on_errors   = 1;
my $die_on_warnings = 0;
my $die_on_notes    = 0;

my %options = (
    'require_only_doi' => 0,
    'reformat_space_group' => 0,
    'use_attached_hydrogens' => 1,
    'use_datablocks_without_coord' => 0,
);
#* OPTIONS:
#*   -C, --cod-number 1000000
#*                     Use the specified number, 1000000 in this example, as
#*                     a COD number for this structure; do not take the number
#*                     from the data block name.
#*
#*   -c, --always-continue
#*                     Continue processing and return successful return status
#*                     even if errors are diagnosed.
#*   -c-, --always-die
#*                     Stop and return error status if errors are diagnosed.
#*
#*   -h, --print-header
<<<<<<< HEAD
#*                     Print header with data column names at the first line
#*                     for CSV output format (default).
#*   -h-, --dont-print-header, --no-print-header
=======
#*                     Print header with data column names at the first line.
#*                     With this option cif2cod uses the new field list for
#*                     the output file.
#*   -h-, --no-print-header, --dont-print-header
>>>>>>> 2046b891
#*                     Do not print column names on the first (header) line
#*                     for CSV output format.
#*
#*   -k, --keywords
#*                     Print values in separate lines prefixed with keywords.
#*
#*   --include-keywords-with-undefined-values
#*                     Print the keyword line with an empty value if the value
#*                     is undefined.
#*   --exclude-keywords-with-undefined-values
#*                     Do not print the keyword line at all if the value is
#*                     undefined (default).
#*
#*   --use-attached-hydrogens
#*                     Include number of implicit hydrogens, specified using
#*                     _atom_site_attached_hydrogens tag, into the formula
#*                     sum (default).
#*   --no-use-attached-hydrogens,
#*   --dont-use-attached-hydrogens,
#*   --ignore-attached-hydrogens
#*                     Ignore number of implicit hydrogens, specified using
#*                     _atom_site_attached_hydrogens tag, in calculation of
#*                     the formula sum.
#*
#*   --reformat-space-group
#*                     Correct the formatting of Hermann-Mauguin symmetry
#*                     space group symbol.
#*   --no-reformat-space-group,
#*   --dont-reformat-space-group,
#*   --leave-space-group
#*                     Do not correct the formatting of Hermann-Mauguin
#*                     symmetry space group symbol (default).
#*
#*   --use-datablocks-without-coordinates,
#*   --use-all-datablocks
#*                     Do not filter out data blocks without coordinates.
#*   --no-use-datablocks-without-coordinates,
#*   --do-not-use-datablocks-without-coordinates,
#*   --dont-use-datablocks-without-coordinates,
#*   --skip-datablocks-without-coordinates
#*                     Filter out data blocks without coordinates (default).
#*
#*   --require-only-doi
#*                     Do not require all bibliographic details (authors,
#*                     journal name, title, year, volume and first page of
#*                     the publication) to be present if publication DOI is
#*                     specified.
#*   --require-full-bibliography
#*                     Require author names, journal name, volume, publication
#*                     title, year and first page to be present (default).
#*
#*   --columns file,flags,Robs
#*   --columns "file flags Robs"
#*                     Print only columns specified in this option.
#*
#*   --validate-by-schema doc/CODDictionary.xml
#*                     Validate the output by supplied XML schema, where the
#*                     SQL data types are given in the following manner:
#*
#*                     <CODDictionary>
#*                       <CODParameter name="file">
#*                         <SQLDataType>mediumint(7) unsigned</SQLDataType>
#*                         ...
#*                       </CODParameter>
#*                     </CODDictionary>
#*
#*   --continue-on-errors
#*                     Do not terminate script if errors are raised.
#*   --die-on-errors,
#*   --no-continue-on-errors,
#*   --do-not-continue-on-errors,
#*   --dont-continue-on-errors,
#*   --exit-on-errors
#*                     Terminate script immediately if errors are raised (default).
#*   --continue-on-warnings
#*                     Do not terminate script if warnings are raised (default).
#*   --die-on-warnings
#*                     Terminate script immediately if warnings are raised.
#*   --continue-on-notes
#*                     Do not terminate script if notes are raised (default).
#*   --die-on-notes
#*                     Terminate script immediately if notes are raised.
#*
#*   --use-perl-parser
#*                     Use the Perl parser for parsing CIFs.
#*   --use-c-parser
#*                     Use the faster C parser for parsing CIFs (default).
#*
#*   --cif-input
#*                     Use CIF format for input (default).
#*   --json-input
#*                     Use JSON format for input.
#*
#*   --help, --usage
#*                     Output a short usage message (this message) and exit.
#*   --version
#*                     Output version information and exit.
#**
@ARGV = getOptions(
    '-C,--cod-number' => \$options{cod_number},

    '-h,--print-header'       => sub { $print_header = 1 },
    '-h-,--dont-print-header' => sub { $print_header = 0 },
    '--no-print-header'       => sub { $print_header = 0 },

    '-k,--keywords'   => sub { $print_keywords = 1 },

    '--include-keywords-with-undefined-values' =>
            sub { $include_keywords_with_undefined_values = 1 },
    '--exclude-keywords-with-undefined-values' =>
            sub { $include_keywords_with_undefined_values = 0 },

    '--use-attached-hydrogens' =>
            sub { $options{'use_attached_hydrogens'} = 1 },
    '--dont-use-attached-hydrogens' =>
            sub { $options{'use_attached_hydrogens'} = 0 },
    '--no-use-attached-hydrogens' =>
            sub { $options{'use_attached_hydrogens'} = 0 },
    '--ignore-attached-hydrogens' =>
            sub { $options{'use_attached_hydrogens'} = 0 },

    '--require-only-doi' =>
            sub{ $options{'require_only_doi'} = 1 },
    '--require-full-bibliography' =>
            sub{ $options{'require_only_doi'} = 0 },

    '--reformat-space-group' =>
            sub { $options{'reformat_space_group'} = 1 },
    '--no-reformat-space-group' =>
            sub { $options{'reformat_space_group'} = 0 },
    '--dont-reformat-space-group' =>
            sub { $options{'reformat_space_group'} = 0 },
    '--leave-space-group' =>
            sub { $options{'reformat_space_group'} = 0 },

    '--columns' => \$user_columns,

    '--use-datablocks-without-coordinates' =>
            sub{ $options{'use_datablocks_without_coord'} = 1 },
    '--use-all-datablocks' =>
            sub{ $options{'use_datablocks_without_coord'} = 1 },

    '--do-not-use-datablocks-without-coordinates' =>
            sub{ $options{'use_datablocks_without_coord'} = 0 },
    '--dont-use-datablocks-without-coordinates' =>
            sub{ $options{'use_datablocks_without_coord'} = 0 },
    '--no-use-datablocks-without-coordinates' =>
            sub{ $options{'use_datablocks_without_coord'} = 0 },
    '--skip-datablocks-without-coordinates' =>
            sub{ $options{'use_datablocks_without_coord'} = 0 },

    '--validate-by-schema'
            => sub { $schema = get_field_datatypes( get_value() ) },

    '-c,--always-continue' => sub { $die_on_errors   = 0;
                                    $die_on_warnings = 0;
                                    $die_on_notes    = 0 },
    '-c-,--always-die'     => sub { $die_on_errors   = 1;
                                    $die_on_warnings = 1;
                                    $die_on_notes    = 1 },

    '--continue-on-errors'          => sub { $die_on_errors = 0 },
    '--die-on-errors'               => sub { $die_on_errors = 1 },
    '--no-continue-on-errors'       => sub { $die_on_errors = 1 },
    '--do-not-continue-on-errors'   => sub { $die_on_errors = 1 },
    '--dont-continue-on-errors'     => sub { $die_on_errors = 1 },
    '--exit-on-errors'              => sub { $die_on_errors = 1 },

    '--continue-on-warnings' => sub { $die_on_warnings = 0 },
    '--die-on-warnings'      => sub { $die_on_warnings = 1 },

    '--continue-on-notes'    => sub { $die_on_notes = 0 },
    '--die-on-notes'         => sub { $die_on_notes = 1 },

    '--use-perl-parser'       => sub{ $use_parser = 'perl' },
    '--use-c-parser'          => sub{ $use_parser = 'c' },

    '--cif-input'  => sub { $input_format = 'cif' },
    '--json-input' => sub { $input_format = 'json' },

    '--options'       => sub { options; exit },
    '--help,--usage'  => sub { usage; exit },
    '--version'      => sub { print 'cod-tools version ',
                              $COD::ToolsVersion::Version, "\n";
                              exit }
);

my $die_on_error_level = {
    ERROR   => $die_on_errors,
    WARNING => $die_on_warnings,
    NOTE    => $die_on_notes
};

if( $input_format eq 'json' ) {
    $use_parser = 'json';
}

my @print_columns;

if( defined $user_columns ) {
    @print_columns = map { split ' ', $_ } split m/,/, $user_columns;
} else {
    @print_columns = @COD::CIF::Data::CIF2COD::default_data_fields;
}

binmode( STDOUT, ':encoding(UTF-8)' );
binmode( STDERR, ':encoding(UTF-8)' );

if( $print_header && !$print_keywords ) {
    local $, = ';';
    local $\ = "\n";
    print @print_columns;
}

@ARGV = ( '-' ) unless @ARGV;

my $first = 1;

for my $filename (@ARGV) {

    my $parser_options = { 'parser' => $use_parser, 'no_print' => 1 };

    my ( $data, $err_count, $messages ) = parse_cif( $filename, $parser_options );
    process_parser_messages( $messages, $die_on_error_level );

    canonicalize_all_names( $data );

    my @extracted;
    foreach my $dataset (@{$data}) {

        my $dataname = 'data_' . $dataset->{name};

        local $SIG{__WARN__} = sub { process_warnings( {
                                       'message'       => @_,
                                       'program'       => $0,
                                       'filename'      => $filename,
                                       'add_pos'       => $dataname
                                     }, $die_on_error_level ) };

        my $extracted_dataset;
        eval {
            $extracted_dataset = cif2cod( $dataset, \%options );
            if( $schema ) {
                validate_SQL_types( $extracted_dataset, $schema );
            }
        };
        if ($@) {
            process_errors( {
              'message'       => $@,
              'program'       => $0,
              'filename'      => $filename,
              'add_pos'       => $dataname
            }, $die_on_errors )
        }
        push @extracted, $extracted_dataset if defined $extracted_dataset;
    }

    for my $data (@extracted) {
        my %data = %{$data};

        # Print out the collected data fields:
        my @data_fields = @print_columns;
        if( $print_keywords ) {
            print "\n" unless $first;
            $first = 0;
            my $separator = ' ';
            for my $key (@data_fields) {
                my $value = $data{$key};
                if( defined $value ) {
                    # Remove trailing dot from numbers:
                    # TODO: check if this is legit for all values:
                    # some non-numeric values that look like numbers
                    # might get "damaged"
                    $value =~ s/^\s*([0-9]+)[.]\s*$/$1/;
                    print $key . $separator . $value . "\n";
                } elsif ( $include_keywords_with_undefined_values &&
                          $key ne '' ) {
                        print $key . $separator . "\n";
                }
            }
        } else {
            my $separator = '';
            for my $key (@data_fields) {
                my $value = $data{$key};
                if( defined $value ) {
                    # Remove trailing dot from numbers:
                    $value =~ s/^\s*([0-9]+)[.]\s*$/$1/;
                    if( $key ne 'text' ) {
                        $value =~ s/\\/\\\\/g;
                    }
                    $value =~ s/"/\\"/g;
                    $value = '"' . $value . '"';
                } else {
                    $value = 'NULL';
                }
                print $separator, $value;
                $separator = ';';
            }
            print "\n";
        }
    }
}

sub get_field_datatypes
{
    my( $xml_filename ) = @_;
    my $xml = XMLin( $xml_filename );
    my $msg_template = {
        program => $0,
        filename => $xml_filename,
        err_level => 'WARNING',
    };
    if( !exists $xml->{'xsi:schemaLocation'} ||
        $xml->{'xsi:schemaLocation'} !~ m|^http://(?:www.)?crystallography.net/xml/schema/codsql/codsql_v[0-9]+[.][0-9]+[.]xsd\s| ) {
        $msg_template->{message} =
            'XML document is not derived from codsql.xsd';
        report_message( $msg_template );
        return;
    }
    my $fields;
    if( exists $xml->{Table}{data} ) {
        $fields = $xml->{Table}{data}{Field};
    } elsif( $xml->{Table}{name} eq 'data' ) {
        $fields = $xml->{Table}{Field};
    } else {
        $msg_template->{message} =
            'database description does not contain \'data\' table';
        report_message( $msg_template );
        return;
    }
    return { map { $_ => $fields->{$_}{SQLDataType} }
                  keys %{$fields} };
}<|MERGE_RESOLUTION|>--- conflicted
+++ resolved
@@ -61,16 +61,9 @@
 #*                     Stop and return error status if errors are diagnosed.
 #*
 #*   -h, --print-header
-<<<<<<< HEAD
 #*                     Print header with data column names at the first line
 #*                     for CSV output format (default).
-#*   -h-, --dont-print-header, --no-print-header
-=======
-#*                     Print header with data column names at the first line.
-#*                     With this option cif2cod uses the new field list for
-#*                     the output file.
 #*   -h-, --no-print-header, --dont-print-header
->>>>>>> 2046b891
 #*                     Do not print column names on the first (header) line
 #*                     for CSV output format.
 #*
