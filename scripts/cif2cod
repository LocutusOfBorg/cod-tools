#! /bin/sh
#!perl -w # --*- Perl -*--
eval 'exec perl -x $0 ${1+"$@"}'
    if 0;
#------------------------------------------------------------------------------
#$Author$
#$Date$
#$Revision$
#$URL$
#------------------------------------------------------------------------------
#*
#* Parse a CIF file, prepare a COD database table entry from it.
#*
#* USAGE:
#*    $0 --options input.cif inputs*.cif
#**

use strict;
use warnings;
use COD::CIF::Parser qw( parse_cif );
use COD::CIF::Data::CIF2COD qw( cif2cod validate_SQL_types );
use COD::CIF::Tags::CanonicalNames qw( canonicalize_all_names );
use COD::SOptions qw( getOptions get_value );
use COD::SUsage qw( usage options );
use COD::ErrorHandler qw( process_warnings
                          process_errors
                          process_parser_messages
                          report_message );
use COD::ToolsVersion;
use XML::Simple;

my $print_header = 1; # Indicates whether to print out a header with column names
my $print_keywords = 0;
my $include_keywords_with_undefined_values = 0;

my $user_columns; # User specified list of columns to be printed
my $schema; # XML schema of data table for validation

my $use_parser = 'c';
my $input_format = 'cif';
my $die_on_errors   = 1;
my $die_on_warnings = 0;
my $die_on_notes    = 0;

my %options = (
    'require_only_doi' => 0,
    'reformat_space_group' => 0,
    'use_attached_hydrogens' => 0,
    'use_datablocks_without_coord' => 0,
);
#* OPTIONS:
#*   -C, --cod-number 1000000
#*                     Use the specified number, 1000000 in this example, as
#*                     a COD number for this structure; do not take the number
#*                     from the data block name.
#*
#*   -c, --always-continue
#*                     Continue processing and return successful return status
#*                     even if errors are diagnosed.
#*   -c-, --always-die
#*                     Stop and return error status if errors are diagnosed.
#*
#*   -h, --print-header
<<<<<<< HEAD
#*                     Print header with data column names at the first line
#*                     for CSV output format (default).
#*
=======
#*                     Print header with data column names at the first line.
#*                     With this option cif2cod uses the new field list for
#*                     the output file.
>>>>>>> 9492340e
#*   -h-, --dont-print-header, --no-print-header
#*                     Do not print column names on the first (header) line
#*                     for CSV output format.
#*
#*   -k, --keywords
#*                     Print values in separate lines prefixed with keywords.
#*
#*   --include-keywords-with-undefined-values
#*                     Print the keyword line with an empty value if the value
#*                     is undefined.
#*   --exclude-keywords-with-undefined-values
#*                     Do not print the keyword line at all if the value is
#*                     undefined (default).
#*
#*   --use-attached-hydrogens
#*                     Include number of implicit hydrogens, specified using
#*                     _atom_site_attached_hydrogens tag, into the formula sum.
#*   --no-use-attached-hydrogens,
#*   --dont-use-attached-hydrogens,
#*   --ignore-attached-hydrogens
#*                     Ignore number of implicit hydrogens, specified using
#*                     _atom_site_attached_hydrogens tag, in calculation of
#*                     the formula sum (default).
#*
#*   --reformat-space-group
#*                     Correct the formatting of Hermann-Mauguin symmetry
#*                     space group symbol.
#*   --no-reformat-space-group,
#*   --dont-reformat-space-group,
#*   --leave-space-group
#*                     Do not correct the formatting of Hermann-Mauguin
#*                     symmetry space group symbol (default).
#*
#*   --use-datablocks-without-coordinates,
#*   --use-all-datablocks
#*                     Do not filter out data blocks without coordinates.
#*   --no-use-datablocks-without-coordinates,
#*   --do-not-use-datablocks-without-coordinates,
#*   --dont-use-datablocks-without-coordinates,
#*   --skip-datablocks-without-coordinates
#*                     Filter out data blocks without coordinates (default).
#*
#*   --require-only-doi
#*                     Do not require all bibliographic details (authors,
#*                     journal name, title, year, volume and first page of
#*                     the publication) to be present if publication DOI is
#*                     specified.
#*   --require-full-bibliography
#*                     Require author names, journal name, volume, publication
#*                     title, year and first page to be present (default).
#*
#*   --columns file,flags,Robs
#*   --columns "file flags Robs"
#*                     Print only columns specified in this option.
#*
#*   --validate-by-schema doc/CODDictionary.xml
#*                     Validate the output by supplied XML schema, where the
#*                     SQL data types are given in the following manner:
#*
#*                     <CODDictionary>
#*                       <CODParameter name="file">
#*                         <SQLDataType>mediumint(7) unsigned</SQLDataType>
#*                         ...
#*                       </CODParameter>
#*                     </CODDictionary>
#*
#*   --continue-on-errors
#*                     Do not terminate script if errors are raised.
#*   --die-on-errors,
#*   --no-continue-on-errors,
#*   --do-not-continue-on-errors,
#*   --dont-continue-on-errors, 
#*   --exit-on-errors 
#*                     Terminate script immediately if errors are raised (default).
#*   --continue-on-warnings
#*                     Do not terminate script if warnings are raised (default).
#*   --die-on-warnings
#*                     Terminate script immediately if warnings are raised.
#*   --continue-on-notes
#*                     Do not terminate script if notes are raised (default).
#*   --die-on-notes
#*                     Terminate script immediately if notes are raised.
#*
#*   --use-perl-parser
#*                     Use the Perl parser for parsing CIFs.
#*   --use-c-parser
#*                     Use the faster C parser for parsing CIFs (default).
#*
#*   --cif-input
#*                     Use CIF format for input (default).
#*   --json-input
#*                     Use JSON format for input.
#*
#*   --help, --usage
#*                     Output a short usage message (this message) and exit.
#*   --version
#*                     Output version information and exit.
#**
@ARGV = getOptions(
    '-C,--cod-number' => \$options{cod_number},

    '-h,--print-header'       => sub { $print_header = 1 },
    '-h-,--dont-print-header' => sub { $print_header = 0 },
    '--no-print-header'       => sub { $print_header = 0 },

    '-k,--keywords'   => sub { $print_keywords = 1 },

    '--include-keywords-with-undefined-values' =>
            sub { $include_keywords_with_undefined_values = 1 },
    '--exclude-keywords-with-undefined-values' =>
            sub { $include_keywords_with_undefined_values = 0 },

    '--use-attached-hydrogens' =>
            sub { $options{'use_attached_hydrogens'} = 1 },
    '--dont-use-attached-hydrogens' =>
            sub { $options{'use_attached_hydrogens'} = 0 },
    '--no-use-attached-hydrogens' =>
            sub { $options{'use_attached_hydrogens'} = 0 },
    '--ignore-attached-hydrogens' =>
            sub { $options{'use_attached_hydrogens'} = 0 },

    '--require-only-doi' =>
            sub{ $options{'require_only_doi'} = 1 },
    '--require-full-bibliography' =>
            sub{ $options{'require_only_doi'} = 0 },

    '--reformat-space-group' =>
            sub { $options{'reformat_space_group'} = 1 },
    '--no-reformat-space-group' =>
            sub { $options{'reformat_space_group'} = 0 },
    '--dont-reformat-space-group' =>
            sub { $options{'reformat_space_group'} = 0 },
    '--leave-space-group' =>
            sub { $options{'reformat_space_group'} = 0 },

    '--columns' => \$user_columns,

    '--use-datablocks-without-coordinates' =>
            sub{ $options{'use_datablocks_without_coord'} = 1 },
    '--use-all-datablocks' =>
            sub{ $options{'use_datablocks_without_coord'} = 1 },

    '--do-not-use-datablocks-without-coordinates' =>
            sub{ $options{'use_datablocks_without_coord'} = 0 },
    '--dont-use-datablocks-without-coordinates' =>
            sub{ $options{'use_datablocks_without_coord'} = 0 },
    '--no-use-datablocks-without-coordinates' =>
            sub{ $options{'use_datablocks_without_coord'} = 0 },
    '--skip-datablocks-without-coordinates' =>
            sub{ $options{'use_datablocks_without_coord'} = 0 },

    '--validate-by-schema'
            => sub { $schema = get_field_datatypes( get_value() ) },

    '-c,--always-continue' => sub { $die_on_errors   = 0;
                                    $die_on_warnings = 0;
                                    $die_on_notes    = 0 },
    '-c-,--always-die'     => sub { $die_on_errors   = 1;
                                    $die_on_warnings = 1;
                                    $die_on_notes    = 1 },

    '--continue-on-errors'          => sub { $die_on_errors = 0 },
    '--die-on-errors'               => sub { $die_on_errors = 1 },
    '--no-continue-on-errors'       => sub { $die_on_errors = 1 },
    '--do-not-continue-on-errors'   => sub { $die_on_errors = 1 },
    '--dont-continue-on-errors'     => sub { $die_on_errors = 1 },
    '--exit-on-errors'              => sub { $die_on_errors = 1 },

    '--continue-on-warnings' => sub { $die_on_warnings = 0 },
    '--die-on-warnings'      => sub { $die_on_warnings = 1 },

    '--continue-on-notes'    => sub { $die_on_notes = 0 },
    '--die-on-notes'         => sub { $die_on_notes = 1 },

    '--use-perl-parser'       => sub{ $use_parser = 'perl' },
    '--use-c-parser'          => sub{ $use_parser = 'c' },

    '--cif-input'  => sub { $input_format = 'cif' },
    '--json-input' => sub { $input_format = 'json' },

    '--options'       => sub { options; exit },
    '--help,--usage'  => sub { usage; exit },
    '--version'      => sub { print 'cod-tools version ',
                              $COD::ToolsVersion::Version, "\n";
                              exit }
);

my $die_on_error_level = {
    ERROR   => $die_on_errors,
    WARNING => $die_on_warnings,
    NOTE    => $die_on_notes
};

if( $input_format eq 'json' ) {
    $use_parser = 'json';
}

my @print_columns;

if( defined $user_columns ) {
    @print_columns = map { split ' ', $_ } split m/,/, $user_columns;
} else {
    @print_columns = @COD::CIF::Data::CIF2COD::default_data_fields;
}

binmode( STDOUT, ':encoding(UTF-8)' );
binmode( STDERR, ':encoding(UTF-8)' );

if( $print_header && !$print_keywords ) {
    local $, = ';';
    local $\ = "\n";
    print @print_columns;
}

@ARGV = ( '-' ) unless @ARGV;

my $first = 1;

for my $filename (@ARGV) {

    my $parser_options = { 'parser' => $use_parser, 'no_print' => 1 };

    my ( $data, $err_count, $messages ) = parse_cif( $filename, $parser_options );
    process_parser_messages( $messages, $die_on_error_level );

    canonicalize_all_names( $data );

    my @extracted;
    foreach my $dataset (@{$data}) {

        my $dataname = 'data_' . $dataset->{name};

        local $SIG{__WARN__} = sub { process_warnings( {
                                       'message'       => @_,
                                       'program'       => $0,
                                       'filename'      => $filename,
                                       'add_pos'       => $dataname
                                     }, $die_on_error_level ) };

        my $extracted_dataset;
        eval {
            $extracted_dataset = cif2cod( $dataset, \%options );
            if( $schema ) {
                validate_SQL_types( $extracted_dataset, $schema );
            }
        };
        if ($@) {
            process_errors( {
              'message'       => $@,
              'program'       => $0,
              'filename'      => $filename,
              'add_pos'       => $dataname
            }, $die_on_errors )
        }
        push @extracted, $extracted_dataset if defined $extracted_dataset;
    }

    for my $data (@extracted) {
        my %data = %{$data};

        # Print out the collected data fields:
        my @data_fields = @print_columns;
        if( $print_keywords ) {
            print "\n" unless $first;
            $first = 0;
            my $separator = ' ';
            for my $key (@data_fields) {
                my $value = $data{$key};
                if( defined $value ) {
                    # Remove trailing dot from numbers:
                    # TODO: check if this is legit for all values:
                    # some non-numeric values that look like numbers
                    # might get "damaged"
                    $value =~ s/^\s*([0-9]+)[.]\s*$/$1/;
                    print $key . $separator . $value . "\n";
                } elsif ( $include_keywords_with_undefined_values &&
                          $key ne '' ) {
                        print $key . $separator . "\n";
                }
            }
        } else {
            my $separator = '';
            for my $key (@data_fields) {
                my $value = $data{$key};
                if( defined $value ) {
                    # Remove trailing dot from numbers:
                    $value =~ s/^\s*([0-9]+)[.]\s*$/$1/;
                    if( $key ne 'text' ) {
                        $value =~ s/\\/\\\\/g;
                    }
                    $value =~ s/"/\\"/g;
                    $value = '"' . $value . '"';
                } else {
                    $value = 'NULL';
                }
                print $separator, $value;
                $separator = ';';
            }
            print "\n";
        }
    }
}

sub get_field_datatypes
{
    my( $xml_filename ) = @_;
    my $xml = XMLin( $xml_filename );
    my $msg_template = {
        program => $0,
        filename => $xml_filename,
        err_level => 'WARNING',
    };
    if( !exists $xml->{'xsi:schemaLocation'} ||
        $xml->{'xsi:schemaLocation'} !~ m|^http://(?:www.)?crystallography.net/xml/schema/codsql/codsql_v[0-9]+[.][0-9]+[.]xsd\s| ) {
        $msg_template->{message} =
            'XML document is not derived from codsql.xsd';
        report_message( $msg_template );
        return;
    }
    my $fields;
    if( exists $xml->{Table}{data} ) {
        $fields = $xml->{Table}{data}{Field};
    } elsif( $xml->{Table}{name} eq 'data' ) {
        $fields = $xml->{Table}{Field};
    } else {
        $msg_template->{message} =
            'database description does not contain \'data\' table';
        report_message( $msg_template );
        return;
    }
    return { map { $_ => $fields->{$_}{SQLDataType} }
                  keys %{$fields} };
}<|MERGE_RESOLUTION|>--- conflicted
+++ resolved
@@ -61,15 +61,8 @@
 #*                     Stop and return error status if errors are diagnosed.
 #*
 #*   -h, --print-header
-<<<<<<< HEAD
-#*                     Print header with data column names at the first line
+#*                     Print header with data column names at the first line.
 #*                     for CSV output format (default).
-#*
-=======
-#*                     Print header with data column names at the first line.
-#*                     With this option cif2cod uses the new field list for
-#*                     the output file.
->>>>>>> 9492340e
 #*   -h-, --dont-print-header, --no-print-header
 #*                     Do not print column names on the first (header) line
 #*                     for CSV output format.
