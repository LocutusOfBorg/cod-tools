#! /bin/sh
#!perl -w # --*- Perl -*--
eval 'exec perl -x $0 ${1+"$@"}'
    if 0;
#------------------------------------------------------------------------------
#$Author$
#$Date$
#$Revision$
#$URL$
#------------------------------------------------------------------------------
#*
#* Parse CIF files and CIF dictionaries.
#* Check CIF file against CIF dictionaries.
#*
#* USAGE:
#*    $0 --dictionaries 'cif_core.dic,cif_cod.dic' --options input1.cif input*.cif
#**

use strict;
use warnings;
use File::Basename qw( basename );
use List::MoreUtils qw( any uniq );
use COD::CIF::ChangeLog qw( summarise_messages );
use COD::CIF::Parser qw( parse_cif ) ;
use COD::CIF::DDL qw( is_general_local_data_name );
use COD::CIF::DDL::DDL1 qw( canonicalise_value
                            get_data_type
                            get_enumeration_defaults
                            get_list_constraint_type );
use COD::CIF::DDL::Ranges qw( parse_range
                              range_to_string
                              is_in_range );
use COD::CIF::Tags::Manage qw( has_special_value
                               has_numeric_value );
use COD::CIF::Tags::CanonicalNames qw( canonical_tag_name
                                       canonicalize_all_names );
use COD::CIF::DDL::Validate qw( check_enumeration_set );
use COD::SOptions qw( getOptions get_value get_int );
use COD::SUsage qw( usage options );
use COD::ErrorHandler qw( process_warnings
                          process_parser_messages
                          report_message );
use COD::UserMessage qw( sprint_message );
use COD::ToolsVersion;

my @dict_files;
my $use_parser = 'c';
my $enum_as_set_tags = ['_atom_site_refinement_flags'];
my $ignore_case = 0;
my $report_local_tags = 0;
my $report_deprecated = 0;
my $allow_double_precision_notation = 0;
<<<<<<< HEAD
=======
my $max_message_count = -1;
my $debug = 0;
>>>>>>> 556d78b4

my $die_on_errors   = 1;
my $die_on_warnings = 0;
my $die_on_notes    = 0;

sub check_list_link_parent($$$);

#* OPTIONS:
#*   -d, --dictionaries 'cif_core.dic,cif_cod.dic'
#*                     A list of CIF dictionary files (according to DDL2)
#*                     to be used in CIF file validation. List elements
#*                     are separated either by ',' or by ' '. To include
#*                     dictionaries with filenames containing these symbols,
#*                     the --add-dictionary option is used.
#*   -D, --add-dictionary 'cif new dictionary.dic'
#*                     Add additional CIF dictionary to the list.
#*   --clear-dictionaries
#*                     Remove all CIF dictionaries from the list.
#*
#*   --max-message-count 5
#*                     Maximum number of validation messages that are reported
#*                     for each unique combination of validation criteria and
#*                     validated data items. Provide a negative value (i.e. -1)
#*                     to output all of the generated validation messages
#*                     (default: -1).
#*
#*   --treat-as-set _atom_site_refinement_flags
#*                     Treat values of given data items as a set. For example,
#*                     more than one enumeration value could be defined
#*                     for a single element. Any number of data item tags can
#*                     be provided in the following way:
#*                     $0 --treat-as-set _tag_1 --treat-as-set _tag_2
#*                     Default is the '_atom_site_refinement_flags' data item.
#*   --no-treat-as-set
#*                     Do not treat values of any data items as sets.
#*                     (see --treat-as-set).
#*
#*   --ignore-case
#*                     Ignore letter case while validating enumeration values.
#*                     For example, even though '_atom_site_adp_type' is
#*                     restricted to values ('Uani', 'Uiso', 'Uovl', ...),
#*                     value 'UANI' would still be treated as valid.
#*   --respect-case, --case-sensitive, --dont-ignore-case
#*                     Respect letter case while validating enumeration
#*                     values (default).
#*
#*   --report-deprecated
#*                     Report the presence of data items that are marked as
#*                     deprecated in the dictionaries. Data item deprecation
#*                     usually means that it has been replaced with other
#*                     data items.
#*   --no-report-deprecated, --ignore-deprecated
#*                     Do not report presence of data items that are marked
#*                     as deprecated in the dictionaries (default).
#*
#*   --report-local-tags
#*                     Report the presence of local data items.
#*   --no-report-local-tags, --ignore-local-tags
#*                     Do not report the presence of local data items (default).
#*
#*   --allow-double-precision-notation
#*                     Treat numbers expressed using the double precision
#*                     notation (i.e. 0.42D+7) as proper numbers in a way
#*                     that is compatible with DDL1, but not the CIF_1.1
#*                     syntax.
#*   --no-allow-double-precision-notation
#*                     Treat numbers expressed using the double precision
#*                     notation (i.e. 0.42D+7) as character strings in a
#*                     way compatible with the CIF_1.1 syntax, but does not
#*                     cover the full extent of the DDL1 numbers variations
#*                     (default).
#*
#*   --use-perl-parser
#*                     Use Perl parser to parse CIF files.
#*   --use-c-parser
#*                     Use C parser to parse CIF files (default)
#*
#*   -c, --always-continue
#*                     Continue processing and return successful return status
#*                     even if errors are diagnosed.
#*   -c-, --always-die
#*                     Stop and return error status if errors are diagnosed.
#*   --continue-on-errors
#*                     Do not terminate script if errors are raised (default).
#*   --die-on-errors
#*                     Terminate script immediately if errors are raised.
#*   --continue-on-warnings
#*                     Do not terminate script if warnings are raised (default).
#*   --die-on-warnings
#*                     Terminate script immediately if warnings are raised.
#*   --continue-on-notes
#*                     Do not terminate script if notes are raised (default).
#*   --die-on-notes
#*                     Terminate script immediately if notes are raised.
#*
#*
#*   --help, --usage
#*                     Output a short usage message (this message) and exit.
#*   -v, --version
#*                     Output version information and exit.
#**
@ARGV = getOptions(
    '-d,--dictionaries'    => sub{ @dict_files = split m/,|\s+/, get_value() },
    '-D,--add-dictionary'  => sub{ push @dict_files, get_value() },
    '--clear-dictionaries' => sub{ @dict_files = () },

    '--max-message-count' => sub { $max_message_count = get_int() },

    '--treat-as-set'                    => $enum_as_set_tags,
    '--no-treat-as-set'                 => sub{ $enum_as_set_tags = [] },

    '--ignore-case'                     => sub{ $ignore_case = 1 },
    '--dont-ignore-case,--respect-case' => sub{ $ignore_case = 0 },
    '--case-sensitive'                  => sub{ $ignore_case = 0 },

    '--allow-double-precision-notation'
                           => sub { $allow_double_precision_notation = 1 },
    '--no-allow-double-precision-notation'
                           => sub { $allow_double_precision_notation = 0 },

    '--report-local-tags'               => sub{ $report_local_tags = 1 },
    '--no-report-local-tags'            => sub{ $report_local_tags = 0 },
    '--ignore-local-tags'               => sub{ $report_local_tags = 0 },

    '--report-deprecated'               => sub{ $report_deprecated = 1 },
    '--no-report-deprecated'            => sub{ $report_deprecated = 0 },
    '--ignore-deprecated'               => sub{ $report_deprecated = 0 },

    '--use-perl-parser'                 => sub{ $use_parser = 'perl' },
    '--use-c-parser'                    => sub{ $use_parser = 'c' },

    '-c,--always-continue'              => sub { $die_on_errors   = 0;
                                                 $die_on_warnings = 0;
                                                 $die_on_notes    = 0 },
    '-c-,--always-die'                  => sub { $die_on_errors   = 1;
                                                 $die_on_warnings = 1;
                                                 $die_on_notes    = 1 },

    '--continue-on-errors'          => sub { $die_on_errors = 0 },
    '--die-on-errors'               => sub { $die_on_errors = 1 },

    '--continue-on-warnings' => sub { $die_on_warnings = 0 },
    '--die-on-warnings'      => sub { $die_on_warnings = 1 },

    '--continue-on-notes'    => sub { $die_on_notes = 0 },
    '--die-on-notes'         => sub { $die_on_notes = 1 },

    '--options'         => sub{ options; exit },
    '--help,--usage'    => sub{ usage; exit; },
    '-v,--version'      => sub { print 'cod-tools version ',
                                 $COD::ToolsVersion::Version, "\n";
                                 exit }
);

my $die_on_error_level = {
    'ERROR'   => $die_on_errors,
    'WARNING' => $die_on_warnings,
    'NOTE'    => $die_on_notes
};

binmode STDOUT, ':encoding(UTF-8)';
binmode STDERR, ':encoding(UTF-8)';

# Reading dictionary files

my $ddl1_enum_defaults = get_enumeration_defaults();
my %dict_tags;
if( @dict_files ) {
    my $tag_count = 0;
    my $options = { 'parser' => $use_parser, 'no_print' => 1 };
    for my $dict ( @dict_files ) {
        my ( $data, $err_count, $messages ) = parse_cif( $dict, $options );
        process_parser_messages( $messages, $die_on_error_level );

        local $SIG{__WARN__} = sub { process_warnings( {
                                       'message'       => @_,
                                       'program'       => $0,
                                       'filename'      => $dict,
                                     }, $die_on_error_level ) };

        my $ddl_generation = determine_ddl_generation( $data );
        if ( !defined $ddl_generation ) {
            warn 'file was not recognised as a proper DDL dictionary -- ' .
                 'file will be skipped' . "\n";
            next;
        }

        if ( $ddl_generation eq 'm' ) {
            warn 'file was recognised as a DDLm-conformant dictionary, ' .
                 'however, only DDL1 and DDL2 compliant dictionaries are ' .
                 'supported in the current version of the program -- file ' .
                 'will be skipped' . "\n";
            next;
        }

        if ( $ddl_generation eq '1' ) {
            $dict_tags{$ddl_generation}{$dict} =
                            get_ddl1_dict( $data, $ddl1_enum_defaults );
        } elsif ( $ddl_generation eq '2' ) {
            $dict_tags{$ddl_generation}{$dict} = get_ddl2_dict( $data->[0] );
        }

        if ( scalar( keys %{$dict_tags{$ddl_generation}{$dict}} ) == 0 ) {
            warn "no data item definitions found\n";
        }
        $tag_count += scalar( keys %{$dict_tags{$ddl_generation}{$dict}} );
    }

    if( $tag_count == 0 ) {
        report_message( {
            'program'   => $0,
            'err_level' => 'ERROR',
            'message'   => 'no data item definitions were found in the '
                         . 'provided dictionary files '
                         . '(\'' . join( '\', \'', @dict_files ) . '\')'
        }, $die_on_errors );
    }
} else {
    report_message( {
        'program'   => $0,
        'err_level' => 'ERROR',
        'message'   => 'at least one dictionary file should be provided by '
                     . 'using the \'--dictionaries\' option. Automatic '
                     . 'dictionary download is not implemeted yet'
    }, $die_on_errors );
    my $dict_iucr_uri = 'ftp://ftp.iucr.org/pub/cif_core.dic';
}

# Iterating through the CIF files

@ARGV = ('-') unless @ARGV;

my $validation_options = {
    'report_deprecated' => $report_deprecated,
    'ignore_case'       => $ignore_case,
    'enum_as_set_tags'  => $enum_as_set_tags,
    'allow_double_precision_notation' => $allow_double_precision_notation,
    'max_issue_count'   => $max_message_count,
};

for my $filename ( @ARGV ) {
    my $options = { 'parser' => $use_parser, 'no_print' => 1 };
    my ( $data, $err_count, $messages ) = parse_cif( $filename, $options );
    process_parser_messages( $messages, $die_on_error_level );

    next if !defined $data;

    # convert all tags to a 'canonical' form
    canonicalize_all_names( $data );

    for my $block ( @{$data} ) {
        my $dataname = 'data_' . $block->{'name'};

        local $SIG{__WARN__} = sub {
            process_warnings( {
                'message'  => @_,
                'program'  => $0,
                'filename' => $filename,
                'add_pos'  => $dataname
            }, $die_on_error_level )
        };

        my @tag_value_notes;

        my $ddl1_dics = $dict_tags{'1'};
        for my $dict_f ( sort keys %{$ddl1_dics} ) {
            push @tag_value_notes,
                 @{ ddl1_validate_data_block( $block, $ddl1_dics->{$dict_f},
                                              $validation_options ) };
        };

        my $ddl2_dics = $dict_tags{'2'};
        for my $dict_f ( sort keys %{$ddl2_dics} ) {
            push @tag_value_notes,
                 @{ ddl2_validate_data_block( $block, $ddl2_dics->{$dict_f},
                                              $validation_options ) };
        };

        push @tag_value_notes,
             @{ report_unrecognised_data_names(
                    $block,
                    { %{$ddl1_dics}, %{$ddl2_dics} },
                    $report_local_tags
                )
             };

        @tag_value_notes = @{ summarise_messages( \@tag_value_notes ) };
        for my $note ( @tag_value_notes ) {
            print sprint_message( {
                'program'   => $0,
                'filename'  => $filename,
                'add_pos'   => $dataname,
                'err_level' => 'NOTE',
                'message'   => $note
            } );
        }
    }
}

##
# Builds a dictionary structure from a parsed DDL1 dictionary.
# @param $dict_data_blocks
#       Reference to a DDL1 dictionary structure as returned by the
#       COD::CIF::Parser. Normally, a DDL1 dictionary consists of
#       multiple data blocks each defining a data category or a
#       data item.
# @param $ddl1_defaults
#       Reference to a hash containing default values of data items
#       that appear in a DDL1 data item definitions.
# @return
#       Reference to a hash containing data item definitions.
##
sub get_ddl1_dict
{
    my ($dict_data_blocks, $ddl1_defaults) = @_;

    my %definitions;
    for my $data_block (@{$dict_data_blocks}) {
        # category definitions usually do no contain the '_type'
        # data item or have it set to 'null'
        next if !exists $data_block->{'values'}{'_type'};
        next if $data_block->{'values'}{'_type'}[0] eq 'null';
        $data_block = add_default_data_items( $data_block, $ddl1_defaults );
        for ( map { lc } @{$data_block->{'values'}{'_name'}} ) {
            $definitions{$_} = $data_block;
            $definitions{$_}{values}{'_dataname'} = $data_block->{'name'};
        }
    }

    return \%definitions;
}

##
# Builds a dictionary structure from a parsed DDL2 dictionary.
# @param $dict_data_blocks
#       Reference to a DDL2 dictionary structure as returned by the
#       COD::CIF::Parser. Normally, a DDL2 dictionary consists of
#       a single data block with multiple save frames each defining
#       a data category or a data item.
# @return
#       Reference to a hash containing data item definitions.
##
sub get_ddl2_dict
{
    my ( $dic_block ) = @_;

    my %definitions;
    for my $save_frame ( @{$dic_block->{'save_blocks'}} ) {
        next if !exists $save_frame->{'values'}{'_item.name'};
        for ( @{$save_frame->{'values'}{'_item.name'}} ) {
            $definitions{lc $_} = $save_frame;
            $definitions{lc $_}{'values'}{'_dataname'} = $_;
        }
    }

    return \%definitions;
}

##
# Adds data items with the default values to the given data frame
# if they are not already present in the data frame.
# @param $data_block
#       Reference to data block or a save frame as returned by the
#       COD::CIF::Parser that should be modified.
# @param $ddl1_defaults
#       Reference to a hash containing default values of data items
#       that appears in DDL1 data item definitions.
# @return
#       Reference to the data frame with the default data items added.
##
sub add_default_data_items
{
    my ($data_block, $default_values) = @_;

    for my $tag ( keys %{$default_values} ) {
        if ( !exists $data_block->{'values'}{$tag} ) {
            $data_block->{'values'}{$tag} = [ $default_values->{$tag} ];
        }
    }

    return $data_block;
}

##
# Validates a CIF data block against a DDL1 dictionary.
#
# @param $data_block
#       Reference to data block or a save frame as returned by the
#       COD::CIF::Parse.
# @param $dic
#       Reference to a dictionary object as returned by the get_ddl1_dict()
#       subroutine.
# @param $options
#       Reference to a hash of options. The following options are recognised:
#       {
#       # Report data items that have been replaced by other data items
#           'report_deprecated' => 0,
#       # Ignore the case while matching enumerators
#           'ignore_case' => 0,
#       # Array reference to a list of data items that should be
#       # treated as potentially having values consisting of a
#       # combination of several enumeration values. Data items
#       # are identified by data names.
#           'enum_as_set_tags' => ['_atom_site_refinement_flags'],
#       # Treat numbers expressed using the double precision notation
#       # (i.e. 0.42D+7) as proper numbers
#           'allow_double_precision_notation'  => 0
#       # Maximum number of validation issues that are reported for
#       # each unique combination of validation criteria and validated
#       # data items. Negative values remove the limit altogether.
#           'max_issue_count' => 5
#       }
# @return
#       Array reference to a list of validation messages.
##
sub ddl1_validate_data_block
{
    my ( $data_block, $dict, $options ) = @_;

    $options = {} if !defined $options;
    my $report_deprecated = exists $options->{'report_deprecated'} ?
                                   $options->{'report_deprecated'} : 0;
    my $ignore_case       = exists $options->{'ignore_case'} ?
                                   $options->{'ignore_case'} : 0;
    my $enum_as_set_tags  = exists $options->{'enum_as_set_tags'} ?
                                   $options->{'enum_as_set_tags'} : [];
    my $allow_d_notation  = exists $options->{'allow_double_precision_notation'} ?
                                   $options->{'allow_double_precision_notation'} : 0;
    my $max_issue_count   = exists $options->{'max_issue_count'} ?
                                   $options->{'max_issue_count'} : -1;

    my @issues = @{ validate_block_loops($data_block, $dict) };

    for my $tag ( @{$data_block->{'tags'}} ) {
        my $lc_tag = lc $tag;

        next if !exists $dict->{$lc_tag};

        if( $report_deprecated ) {
            push @issues,
                 @{ report_deprecated( $data_block, $tag, $dict ) }
        };

        my $dict_item = $dict->{$lc_tag};

        push @issues,
             @{ validate_list_mandatory( $data_block, $tag, $dict_item ) };

        push @issues,
             @{ check_list_link_parent( $data_block, $tag, $dict_item ) };

        push @issues,
             @{ validate_enumeration_set(
                    $data_block, $tag, $dict_item,
                    {
                        'ignore_case'  => $ignore_case,
                        'treat_as_set' => any { lc($_) eq $lc_tag }
                                                        @{$enum_as_set_tags}
                    }
             ) };

       push @issues,
            @{ validate_su( $data_block, $tag, $dict_item ) };

       push @issues,
            @{ validate_range( $data_block, $tag, $dict_item ) };

       push @issues,
            @{ validate_data_type(
                    $data_block, $tag, $dict_item,
                    {
                        'allow_double_precision_notation' => $allow_d_notation,
                    }
            ) };
    }

    my @validation_messages;
    if ( $max_issue_count < 0 ) {
        push @validation_messages, map { $_->{'message'} } @issues;
    } else {
        my %grouped_issues;
        for my $issue ( @issues ) {
            my $constraint = $issue->{'test_type'};
            my $data_name_key = join "\x{001E}", @{$issue->{'data_items'}};
            push @{$grouped_issues{$constraint}{$data_name_key}}, $issue;
        }

        # TODO: move hash out of the subroutine
        my %test_types = (
            'SIMPLE_KEY_UNIQUNESS'    =>
                'simple loop key uniqueness',
            'COMPOSITE_KEY_UNIQUNESS' =>
                'composite loop key uniqueness',
            'CATEGORY_INTEGRITY'      =>
                'category integrity',
            'KEY_ITEM_PRESENCE'       =>
                'mandatory key item presence',
            'ITEM_REPLACEMENT.PRESENCE_OF_REPLACED' =>
                'replaced data item presence',
            'ITEM_REPLACEMENT.SIMULTANIOUS_PRESENCE' =>
                'simultanious presence of replaced and replacing items',
            'LOOP_CONTEXT.MUST_APPEAR_IN_LOOP' =>
                'data items that incorrectly appear outside of a looped list',
            'LOOP_CONTEXT.MUST_NOT_APPEAR_IN_LOOP' =>
                'data items that incorrectly appear inside of a looped list',
            'PRESENCE_OF_PARENT_DATA_ITEM' =>
                'parent data item presence',
            'PRESENCE_OF_PARENT_DATA_ITEM_VALUE' =>
                'parent data item value presence',
            'ENUMERATION_SET' =>
                'data value belonging to the specified enumeration set',
            'SU_ELIGIBILITY' =>
                'data value standard uncertainty eligibility',
            'ENUM_RANGE.CHAR_STRING_LENGTH' =>
                'data value belonging to a character range and ' .
                'consisting of more than one symbol',
            'ENUM_RANGE.IN_RANGE' =>
                'data value belonging the specified value range',
            'TYPE_CONSTRAINT.QUOTED_NUMERIC_VALUES' =>
                'proper quote usage with numeric values',
            'TYPE_CONSTRAINT.PROPER_NUMERIC_VALUES' =>
                'data value conformance to the numeric data type'
        );

        for my $constraint (sort keys %grouped_issues) {
            for my $data_name_key (sort keys %{$grouped_issues{$constraint}}) {
                my @group_issues = @{$grouped_issues{$constraint}{$data_name_key}};
                my $group_size = scalar(@group_issues);

                my $description;
                if ( defined $test_types{$constraint} ) {
                    $description = $test_types{$constraint};
                }

                if ( $group_size > $max_issue_count ) {
                    warn "NOTE, a test " .
                         (defined $description ? "of $description " : '') .
                         'involving the [' .
                         ( join ', ', map {"'$_'"} @{$group_issues[0]->{'data_items'}} ) .
                        "] data items resulted in $group_size validation messages " .
                        '-- the number of reported messages is limited to ' .
                        "$max_issue_count" . "\n";
                    $group_size = $max_issue_count;
                }

                push @validation_messages,
                        map { $_->{'message'} } @group_issues[0..($group_size - 1)];
            }
        }
    }

    return \@validation_messages;
}

##
# Validates a CIF data frame against a DDL2 dictionary.
#
# @param $data_block
#       Reference to data block or a save frame as returned by the
#       COD::CIF::Parse.
# @param $dic
#       Reference to a dictionary object as returned by the get_ddl2_dict()
#       subroutine.
# @param $options
#       Reference to a hash of options.
# @return
#       Array reference to a list of validation messages. Currently no
#       options are recognised.
##
sub ddl2_validate_data_block
{
    my ( $data_block, $dic, $options ) = @_;

    my @notes;
    for my $tag ( @{$data_block->{'tags'}} ) {
         my $lc_tag = lc $tag;
         my $dic_item = $dic->{$lc_tag};
         push @notes,
              @{ ddl2_validate_data_type( $data_block, $tag, $dic_item ) };
     }

    return \@notes;
}

##
# Returns an array of tags of data items that have superseded the data item.
# @param $dict
#       Reference to a dictionary object as returned by the get_ddl1_dict()
#       subroutine.
# @param $tag
#       Lowercased name of the data item.
# @return
#       Array of tags of data items that have superseded the data item.
##
sub get_replacement_tags
{
    my ( $dict, $tag ) = @_;

    return [] if !exists $dict->{$tag};
    my $dict_item = $dict->{$tag}{'values'};
    return [] if !exists $dict_item->{'_related_item'};

    my @replace_with;
    # check if data items are deprecated (replaced with other data items)
    for( my $i = 0; $i < @{$dict_item->{'_related_item'}}; $i++ ) {
        if( $dict_item->{'_related_function'}[$i] eq 'replace' ) {
            push @replace_with, $dict_item->{'_related_item'}[$i];
        }
    }

    return \@replace_with;
}

##
# Returns an array of tags of the data items that are required to be present
# in the loop containing the analysed data item.
# @param $dict
#       Reference to a dictionary object as returned by get_ddl1_dict()
#       subroutine.
# @param $tag
#       Lowercased name of the data item to analyse.
# @return $list_reference_tags
#       A reference to an array of tags of data items that are required to
#       be present in the loop containing the analysed data items.
##
sub get_list_reference_tags
{
    my ( $dict, $tag ) = @_;

    return [] if !exists $dict->{$tag};
    my $dict_item = $dict->{$tag}{values};
    return [] if !exists $dict_item->{'_list_reference'};

    my @list_reference_tags;
    # _list_reference identifies data items that must collectively be
    # in a loop. They are referenced by the names of their data blocks
    for my $ref_dataname (@{$dict_item->{'_list_reference'}}) {
      for my $dict_tag ( sort keys %{$dict} ) {
          if ( '_' . $dict->{$dict_tag}{values}{'_dataname'} eq $ref_dataname ) {
              push @list_reference_tags, $dict_tag;
          }
      }
    }

    return \@list_reference_tags;
}

##
# Checks the existence of parent (foreign) keys as specified by a DDL1 dictionary.
# @param $data_block
#       Data frame that should be validated as returned by the COD::CIF::Parser.
# @param $tag
#       The data name of the item that should be validated.
# @param $dict_item
#       Dictionary definition of the validated data item as returned by
#       get_ddl1_dict() subroutine.
# @return
#       Reference to an array of validation issue data structures of
#       the following form:
#       {
#           # Code of the validation test that generated the issue
#           'test_type' => 'TEST_TYPE_CODE',
#           # Names of the data items examined by the the validation test
#           'data_items' => [ 'data_name_1', 'data_name_2', ... ],
#           # Validation message that should be displayed to the user
#           'message'    => 'a detailed validation message'
#       }
##
sub check_list_link_parent($$$)
{
    my ( $block, $tag, $dict_item ) = @_;

    return [] if !exists $dict_item->{'values'}{'_list_link_parent'};
    my $parents = $dict_item->{'values'}{'_list_link_parent'};

    # TODO: not handled yet, unsure how to do that
    return [] if @{$parents} > 1;
    my $parent = $parents->[0];

    my @validation_issues;
    if ( !exists $block->{values}{$parent} ) {
        push @validation_issues,
             {
                'test_type'  => 'PRESENCE_OF_PARENT_DATA_ITEM',
                'data_items' => [ $tag, $parent ],
                'message'    =>
                    "missing parent data item -- the '$parent' " .
                    "data item is required by the '$tag' data item"
             };
        return \@validation_issues;
    }

    my %parent_values = map { $_ => 1 } @{$block->{values}{$parent}};

    my @unmatched = uniq sort grep { !exists $parent_values{$_} }
                         @{$block->{values}{$tag}};

    for my $value (@unmatched) {
        # FIXME: these special CIF values should be handled properly
        # by taking their quotation into account
        next if ( $value eq '.' || $value eq '?' );
        push @validation_issues,
             {
                'test_type'  => 'PRESENCE_OF_PARENT_DATA_ITEM_VALUE',
                'data_items' => [ $tag, $parent ],
                'message'    =>
                    "data item '$tag' contains value '$value' that was not " .
                    "found among the values of the parent data item '$parent'"
             };
    }

    return \@validation_issues;
}

##
# Checks enumeration values against a DDL1 dictionary.
# @param $data_block
#       Data frame that should be validated as returned by the COD::CIF::Parser.
# @param $tag
#       The data name of the item that should be validated.
# @param $dict_item
#       Dictionary definition of the validated data item as returned by
#       get_ddl1_dict() subroutine.
# @param $options
#       Reference to a hash of options. The following options are recognised:
#       {
#       # Ignore the case while matching enumerators
#           'ignore_case'  => 0
#       # Treat data values as potentially consisting of a
#       # combination of several enumeration values
#           'treat_as_set' => 0
#       }
# @return
#       Reference to an array of validation issue data structures of
#       the following form:
#       {
#           # Code of the validation test that generated the issue
#           'test_type' => 'TEST_TYPE_CODE',
#           # Names of the data items examined by the the validation test
#           'data_items' => [ 'data_name_1', 'data_name_2', ... ],
#           # Validation message that should be displayed to the user
#           'message'    => 'a detailed validation message'
#       }
##
sub validate_enumeration_set
{
    my ($data_block, $tag, $dict_item, $options) = @_;

    return [] if !exists $dict_item->{'values'}{'_enumeration'};
    my $enum_set = $dict_item->{'values'}{'_enumeration'};

    my @values;
    for ( my $i = 0; $i < @{$data_block->{'values'}{$tag}}; $i++ ) {
        next if has_special_value($data_block, $tag, $i);
        push @values, $data_block->{'values'}{$tag}[$i];
    }

    my @issues;
    my $is_proper_enum = check_enumeration_set( \@values, $enum_set, $options );
    for ( my $i = 0; $i < @{ $is_proper_enum }; $i++ ) {
        if ( $is_proper_enum->[$i] ) {
            push @issues,
                 {
                   'test_type'  => 'ENUMERATION_SET',
                   'data_items' => [ $tag ],
                   'message'    =>
                        "data item '$tag' value '$values[$i]' must be " .
                        'one of the enumeration values [' .
                        ( join ', ', @{$enum_set} ) . ']'
                 };
        }
    };

    return \@issues;
}

##
# Checks values with standard uncertainties against a DDL1 dictionary.
# @param $data_block
#       Data frame that should be validated as returned by the COD::CIF::Parser.
# @param $tag
#       The data name of the item that should be validated.
# @param $dict_item
#       Dictionary definition of the validated data item as returned by
#       get_ddl1_dict() subroutine.
# @return
#       Reference to an array of validation issue data structures of
#       the following form:
#       {
#           # Code of the validation test that generated the issue
#           'test_type' => 'TEST_TYPE_CODE',
#           # Names of the data items examined by the the validation test
#           'data_items' => [ 'data_name_1', 'data_name_2', ... ],
#           # Validation message that should be displayed to the user
#           'message'    => 'a detailed validation message'
#       }
##
sub validate_su
{
    my ( $data_block, $tag, $dict_item ) = @_;

    return [] if is_su_permitted($dict_item);

    my @validation_issues;
    for (my $i = 0; $i < @{$data_block->{'values'}{$tag}}; $i++) {
        next if  has_special_value($data_block, $tag, $i);
        next if !has_numeric_value($data_block, $tag, $i);

        my $value = $data_block->{'values'}{$tag}[$i];
        if ( $value =~ /([(][0-9]+[)])$/ ) {
            push @validation_issues,
                 {
                    'test_type'  => 'SU_ELIGIBILITY',
                    'data_items' => [ $tag ],
                    'message'    =>
                        "data item '$tag' value '$value' is not permitted " .
                        'to contain the appended standard uncertainty value ' .
                        "'$1'"
                }
        }
    }

    return \@validation_issues;
}

##
# Evaluates if the DDL1 dictionary definition permits data item values
# to contain standard uncertainty values.
# @param $dict_item
#       Dictionary definition of the data item as returned by get_ddl1_dict()
#       subroutine.
# @return
#       1 is the s.u. value is permitted, 0 otherwise.
##
sub is_su_permitted
{
    my ( $dict_item ) = @_;

    return 1 if !exists $dict_item->{'values'}{'_type'};
    return 1 if $dict_item->{'values'}{'_type'}[0] ne 'numb';

    my $is_su_permitted = any { $_ eq 'esd' || $_ eq 'su' }
                            @{$dict_item->{'values'}{'_type_conditions'}};

    return $is_su_permitted;
}

##
# Checks if values are within the range specified by a DDL1 dictionary.
#
# In case the value has an associated standard uncertainty (s.u.) value
# the range is extended from [x; y] to [x-3s; y+3s] where 's' is the s.u.
# value. Standard uncertainty values are considered in range comparison
# even if the data item is not formally eligible to have an associated
# s.u. value at all.
#
# @param $data_block
#       Data frame that should be validated as returned by the COD::CIF::Parser.
# @param $tag
#       The data name of the item that should be validated.
# @param $dict_item
#       Dictionary definition of the validated data item as returned by
#       get_ddl1_dict() subroutine.
# @return
#       Reference to an array of validation issue data structures of
#       the following form:
#       {
#           # Code of the validation test that generated the issue
#           'test_type' => 'TEST_TYPE_CODE',
#           # Names of the data items examined by the the validation test
#           'data_items' => [ 'data_name_1', 'data_name_2', ... ],
#           # Validation message that should be displayed to the user
#           'message'    => 'a detailed validation message'
#       }
##
sub validate_range
{
    my ( $data_block, $tag, $dict_item ) = @_;

    return [] if !exists $dict_item->{'values'}{'_enumeration_range'};

    my $range = parse_range($dict_item->{'values'}{'_enumeration_range'}[0]);
    my $range_type = $dict_item->{'values'}{'_type'}[0];

    my @validation_issues;
    for (my $i = 0; $i < @{$data_block->{'values'}{$tag}}; $i++) {
        next if has_special_value($data_block, $tag, $i);
        next if !has_numeric_value($data_block, $tag, $i) &&
                $range_type eq 'numb';

        my $value = $data_block->{'values'}{$tag}[$i];
        if ( $range_type eq 'char' && length $value > 1 ) {
            push @validation_issues,
                 {
                   'test_type'  => 'ENUM_RANGE.CHAR_STRING_LENGTH',
                   'data_items' => [ $tag ],
                   'message'    =>
                        "data item '$tag' value '$value' violates range " .
                        "constraints -- the values should consist of a " .
                        'single character from the range ' . 
                        range_to_string( $range, { 'type' => $range_type } )
                 };
            next;
        }

        my $su = $data_block->{'precisions'}{$tag}[$i];
        if ( $range_type eq 'numb' ) {
            $value =~ s/[(][0-9]+[)]$//;
        }

        if( is_in_range( $value,
                { 'type'  => $range_type,
                  'range' => $range,
                  'sigma' => $su, } ) <= 0 ) {
            push @validation_issues,
                 {
                   'test_type' => 'ENUM_RANGE.IN_RANGE',
                   'data_items' => [ $tag ],
                   'message'    =>
                        "data item '$tag' value '" .
                        $data_block->{'values'}{$tag}[$i] .
                        '\' should be in range ' .
                        range_to_string( $range, { 'type' => $range_type } )
                 };
        }
    }

    return \@validation_issues;
}

##
# Checks if values satisfy the DDL1 data type constraints.
# @param $data_block
#       Data frame that should be validated as returned by the COD::CIF::Parser.
# @param $tag
#       The data name of the item that should be validated.
# @param $dict_item
#       Dictionary definition of the validated data item as returned by
#       get_ddl1_dict() subroutine.
# @param $options
#       Reference to a hash of options. The following options are recognised:
#       {
#       # Treat numbers expressed using the double precision notation
#       # (i.e. 0.42D+7) as proper numbers
#           'allow_double_precision_notation'  => 0
#       }
# @return
#       Reference to an array of validation issue data structures of
#       the following form:
#       {
#           # Code of the validation test that generated the issue
#           'test_type' => 'TEST_TYPE_CODE',
#           # Names of the data items examined by the the validation test
#           'data_items' => [ 'data_name_1', 'data_name_2', ... ],
#           # Validation message that should be displayed to the user
#           'message'    => 'a detailed validation message'
#       }
##
sub validate_data_type
{
    my ( $data_block, $tag, $dict_item, $options ) = @_;

    my $data_type = get_data_type( $dict_item );
    return [] if !defined $data_type;
    return [] if $data_type ne 'numb';

    my $allow_d_notation = $options->{'allow_double_precision_notation'};

    my @validation_issues;
    for ( my $i = 0; $i < @{$data_block->{'values'}{$tag}}; $i++ ) {
        next if has_special_value($data_block, $tag, $i);
        next if has_numeric_value($data_block, $tag, $i);
        my $value = $data_block->{'values'}{$tag}[$i];

        my $message =
            "data item '$tag' value '$value' violates type constraints -- ";

        my $is_quoted_number = 0;
        if ( $allow_d_notation ) {
            $is_quoted_number = is_ddl1_number( $value );
            if ( $is_quoted_number ) {
                next if has_uqstring_value( $data_block, $tag, $i );
            }
        } else {
            $is_quoted_number = is_cif_1_number( $value );
        }

        my $test_type;
        if ( $is_quoted_number ) {
            $test_type = 'TYPE_CONSTRAINT.QUOTED_NUMERIC_VALUES';
            $message .=
                 'numeric values should be written without the use ' .
                 'of quotes or multiline value designators'
        } else {
             $test_type = 'TYPE_CONSTRAINT.PROPER_NUMERIC_VALUES';
             $message .=
                 'the value should be a numerically interpretable string, ' .
                 "e.g. '42', '42.00', '4200E-2'"
        };

        push @validation_issues,
             {
               'test_type' =>  $test_type,
               'data_items' => [ $tag ],
               'message'    => $message
             };
    }

    return \@validation_issues;
}

##
# Evaluates if the given value is a numeric one according to the CIF_1.1 syntax.
#
# @param $value
#       Value to be evaluated.
# @return
#       '1' if the value is numeric, '0' otherwise.
##
sub is_cif_1_number
{
    my ($value) = @_;
    my $u_int   = '[0-9]+';
    my $int     = "[+-]?${u_int}";
    my $exp     = "[eE][+-]?${u_int}";
    my $u_float = "(?:${u_int}${exp})|(?:[0-9]*[.]${u_int}|${u_int}+[.])(?:${exp})?";
    my $float   = "[+-]?(?:${u_float})";

    return ( $value =~ m/^(?:${int}|${float})$/ ) ? 1 : 0;
}

##
# Evaluates if the given value is a numeric one according to the DDL1 core
# dictionary.
#
# @param $value
#       Value to be evaluated.
# @return
#       '1' if the value is numeric, '0' otherwise.
##
sub is_ddl1_number
{
    my ($value) = @_;
    my $u_int   = '[0-9]+';
    my $int     = "[+-]?${u_int}";
    my $exp     = "[eEdD][+-]?${u_int}";
    my $u_float = "(?:${u_int}${exp})|(?:[0-9]*[.]${u_int}|${u_int}+[.])(?:${exp})?";
    my $float   = "[+-]?(?:${u_float})";

    return ( $value =~ m/^(?:${int}|${float})$/ ) ? 1 : 0;
}

##
# Checks if values satisfy the DDL2 data type constraints.
# @param $data_frame
#       Data frame that should be validated as returned by the COD::CIF::Parser.
# @param $tag
#       The data name of the item that should be validated.
# @param $dict_item
#       Dictionary definition of the validated data item as returned by
#       get_ddl2_dict() subroutine.
# @return
#       Array reference to a list of validation messages.
##
sub ddl2_validate_data_type
{
    my ( $data_frame, $tag, $dict_item ) = @_;

    # FIXME: the DDL2 data type validation is much more complex than
    # assumed in the current implementation. For example, the basic
    # data type are described in the DDL2 dictionary using regular
    # expressions, but these data types can be extended or even overridden
    # in any other DDL2 dict
    return [] if !$dict_item->{'values'}{'_item_type.code'};
    return [] if  $dict_item->{'values'}{'_item_type.code'}[0] ne 'float' &&
                  $dict_item->{'values'}{'_item_type.code'}[0] ne 'int';

    my @validation_messages;
    for ( my $i = 0; $i < @{$data_frame->{'values'}{$tag}}; $i++ ) {
        next if has_special_value($data_frame, $tag, $i);
        next if has_numeric_value($data_frame, $tag, $i);
        push @validation_messages,
            "data item '$tag' value '" . $data_frame->{'values'}{$tag}[$i] .
            '\' is of type \'' . $data_frame->{'types'}{$tag}[$i] .
            '\' while it should be numeric, i.e. \'FLOAT\' or \'INT\'';
    }

    return \@validation_messages;
}

##
# Checks if data names are defined in at least one of the given dictionaries.
# @param $data_block
#       Data frame that should be validated as returned by the COD::CIF::Parser.
# @param $dicts
#       Reference to a hash of dictionaries as returned by the
#       get_ddl1_dict() or get_ddl2_dict() subroutines.
# @return
#       Array reference to a list of validation messages.
##
sub report_unrecognised_data_names
{
    my ($data_block, $dicts, $report_local_tags) = @_;

    my @validation_messages;

    my @tags = sort @{$data_block->{'tags'}};
    if ( !$report_local_tags ) {
        @tags = grep { !is_general_local_data_name($_) } @tags;
    }

    for my $dict ( values %{$dicts} ) {
        @tags = grep { !exists $dict->{lc $_} } @tags;
    }

    @validation_messages = map {
              "definition of the '$_' data item was not found in " .
              'the provided dictionaries';
          } @tags;

    return \@validation_messages;
}

sub validate_block_loops
{
    my ($data_block, $dict) = @_;

    my $list_references = get_all_list_references($dict);

    my @validation_issues;
    for my $loop_tags ( @{$data_block->{'loops'}} ) {
        push @validation_issues,
             @{ validate_loop_reference_items( $loop_tags, $dict ) };

        my $covered_sets = select_covered_reference_sets($list_references, $loop_tags);
        for my $reference_tags ( @{$covered_sets} ) {
            next if !@{$reference_tags};
            if ( @{$reference_tags} == 1 ) {
                push @validation_issues,
                        @{ check_simple_key_uniqueness(
                           $data_block,
                           $reference_tags->[0],
                           get_data_type( $dict->{$reference_tags->[0]} )
                        ) }
            } else {
                my %ref_types;
                for my $data_name ( @{$reference_tags} ) {
                    $ref_types{$data_name} =
                            get_data_type( $dict->{$data_name} );
                }

                push @validation_issues,
                        @{ check_composite_key_uniqueness(
                           $data_block,
                           $reference_tags,
                           \%ref_types
                        ) }
            }
        }
    }

    for my $key (sort keys %{$list_references}) {
        my @tags = sort map { canonical_tag_name( $_ ) }
                            @{$list_references->{$key}{'key_data_items'}},
                            @{$list_references->{$key}{'sub_data_items'}};
        my %loops;
        for my $tag (@tags) {
            next if !$data_block->{'inloop'}{$tag};
            $loops{$data_block->{'inloop'}{$tag}} = 1;
        }
        next if keys %loops <= 1;
        my $message = "data items ['" . join( "', '", @tags ) .
                      "'] must all appear in the same loop";
        push @validation_issues,
             {
                'test_type'  => 'CATEGORY_INTEGRITY',
                'data_items' => \@tags,
                'message'    => $message
             }
    }

    return \@validation_issues;
}

##
# Checks the uniqueness constraint of a simple loop key that consists
# of a single data item.
# @param $data_name
#       The data name of the data item which acts as the unique loop key.
# @param $data_frame
#       CIF data frame (data block or save block) in which the data item
#       resides as returned by the COD::CIF::Parser.
# @param $key_type
#       Data type of the key as defined in the DDL1 dictionary.
# @return
#       Reference to an array of validation issue data structures of
#       the following form:
#       {
#           # Code of the validation test that generated the issue
#           'test_type' => 'TEST_TYPE_CODE',
#           # Names of the data items examined by the the validation test
#           'data_items' => [ 'data_name_1', 'data_name_2', ... ],
#           # Validation message that should be displayed to the user
#           'message'    => 'a detailed validation message'
#       }
##
sub check_simple_key_uniqueness
{
    my ($data_frame, $data_name, $key_type) = @_;

    $data_name = canonical_tag_name($data_name);
    my %unique_values;
    for ( my $i = 0; $i < @{$data_frame->{'values'}{$data_name}}; $i++ ) {
        # TODO: special values are silently skipped, but maybe they should
        # still be reported somehow since having special value in a key
        # might not be desirable...
        next if has_special_value($data_frame, $data_name, $i);
        my $value = $data_frame->{'values'}{$data_name}[$i];
        my $canon_value = canonicalise_value( $value, $key_type );
        push @{$unique_values{$canon_value}}, $value;
    }

    my @messages;
    foreach my $key ( sort keys %unique_values ) {
        if ( @{$unique_values{$key}} > 1 ) {
            push @messages, "data item '$data_name' acts as a " .
                 'loop key, but the associated data values are not unique -- ' .
                 "value '$key' appears " .
                 ( scalar @{$unique_values{$key}} ) . ' times as [' .
                 ( join ', ', map { "'$_'" } @{$unique_values{$key}} ) . ']';
        }
    }

    my @validation_issues;
    for my $message ( @messages ) {
        push @validation_issues,
             {
                'test_type'  => 'SIMPLE_KEY_UNIQUNESS',
                'data_items' => [ $data_name ],
                'message'    => $message
             }
    }

    return \@validation_issues;
}

##
# Checks the uniqueness constraint of a composite loop key that consists
# of multiple data items.
# @param $data_names
#       Reference to an array of data item names that act as the unique
#       loop key.
# @param $data_frame
#       CIF data frame in which the data items reside as returned by the
#       COD::CIF::Parser.
# @param $data_types
#       Reference to a hash containing the data types of the composite loop
#       key data items as defined in a DDL1 dictionary.
# @return
#       Reference to an array of validation issue data structures of
#       the following form:
#       {
#           # Code of the validation test that generated the issue
#           'test_type' => 'TEST_TYPE_CODE',
#           # Names of the data items examined by the the validation test
#           'data_items' => [ 'data_name_1', 'data_name_2', ... ],
#           # Validation message that should be displayed to the user
#           'message'    => 'a detailed validation message'
#       }
##
sub check_composite_key_uniqueness
{
    my ($data_frame, $data_names, $data_types) = @_;

    if ( !@{ $data_names } ) {
        return [];
    }

    my $join_char = "\x{001E}";
    my %unique_values;
    my $loop_size = @{$data_frame->{'values'}{canonical_tag_name($data_names->[0])}};
    for ( my $i = 0; $i < $loop_size; $i++ ) {
        my $composite_key = '';
        my @composite_key_values;
        my $has_special_value = 0;
        foreach my $data_name ( map {canonical_tag_name($_) } @{$data_names } ) {
            # TODO: composite keys containing special values are silently
            # skipped, but maybe they should still be reported somehow since
            # having special value in a key might render it unusable
            if ( has_special_value($data_frame, $data_name, $i) ) {
                $has_special_value = 1;
                last;
            };

            my $value = $data_frame->{'values'}{$data_name}[$i];
            my $data_type = $data_types->{lc $data_name};
            push @composite_key_values, $value;
            $composite_key .= canonicalise_value( $value, $data_type ) .
                              "$join_char";
        }
        if (!$has_special_value) {
            push @{$unique_values{$composite_key}}, \@composite_key_values;
        }
    }

    my @messages;
    foreach my $key ( sort keys %unique_values ) {
        if ( @{$unique_values{$key}} > 1 ) {
            my @duplicates;
            for my $values ( @{$unique_values{$key}} ) {
                push @duplicates,
                     '[' . ( join ', ', map { "'$_'" } @{$values} ) . ']';
            }

            push @messages, 'data items [' .
                 ( join ', ', map { "'$_'" } @{$data_names} ) . '] act as a ' .
                 'composite loop key, but the associated data values are ' .
                 'not unique -- values [' .
                 ( join ', ', map { "'$_'" } split /$join_char/, $key ) .
                 '] appear ' .
                 ( scalar @{$unique_values{$key}} ) . ' times as ' .
                 ( join ', ', @duplicates );
        }
    }

    my @validation_issues;
    for my $message ( @messages ) {
        push @validation_issues,
             {
                'test_type'  => 'COMPOSITE_KEY_UNIQUNESS',
                'data_items' => $data_names,
                'message'    => $message
             }
    }

    return \@validation_issues;
}

##
# Groups data items based on their list references declared in the DDL1
# dictionary.
#
# @param $data_names
#       Reference to an array of data item names that should be grouped.
# @param $dict
#       Reference to a DDL1 dictionary structure as returned by the
#       get_ddl1_dict() subroutine.
# @return
#       A data structure containing the grouped data items:
#       {
#           'arbitrary_key_1' => {
#               # names of the data items comprising the list reference
#               'key_data_items' => [ '_key_data_name_1', '_key_data_name_2' ],
#               # names of the data items that share the same list reference
#               'sub_data_items' => [ '_item_1', _item_2', '_item_3' ]
#            },
#           'arbitrary_key_2' => {
#               # names of the data items comprising the list reference
#               'key_data_items' => [ '_key_data_name_1', ],
#               # names of the data items that share the same list reference
#               'sub_data_items' => [ '_item_5', _item_6', '_item_7', '_item_8' ]
#            },
#            ...
#       }
##
sub group_items_by_list_references
{
    my ( $data_names, $dict ) = @_;

    my %item_groups;
    my $join_char = "\x{001E}";
    for my $tag ( map { lc } @{$data_names} ) {
        next if !exists $dict->{$tag};
        my $key_data_names = get_list_reference_tags($dict, $tag);
        next if !@{$key_data_names};

        my $key = join $join_char, map { lc } @{$key_data_names};
        if ( !defined $item_groups{$key} ) {
            $item_groups{$key}{'key_data_items'} = $key_data_names
        }
        push @{$item_groups{$key}{'sub_data_items'}}, lc $tag;
    }

    return \%item_groups;
}

##
# Selects those reference sets that can be constructed from the given data
# items.
#
# @param $list_references
#       Reference to a data list reference data structure as returned by
#       the group_items_by_list_references() subroutine.
# @param $data_items
#       Reference to an array of data items names that can be used to
#       construct the set.
# @return $covered_list_references
#       Reference to an array of list reference sets.
##
sub select_covered_reference_sets
{
    my ( $list_references, $data_items ) = @_;

    my @covered_list_references;
    for my $key ( sort keys %{$list_references} ) {
        my $key_data_items = $list_references->{$key}{'key_data_items'};
        next if !@{$key_data_items};

        my $is_eligible_ref_set = 1;
        for my $key_data_item ( @{$key_data_items} ) {
            $is_eligible_ref_set &=
                    any { lc $key_data_item eq lc $_ } @{$data_items};
        }
        if ( $is_eligible_ref_set ) {
            push @covered_list_references, $key_data_items;
        }
    }

    return \@covered_list_references;
}

##
# Gets all list reference sets that are described in the given DDL1 dictionary.
#
# @param $dict
#       Reference to a DDL1 dictionary structure as returned by the
#       get_ddl1_dict() subroutine.
# @return $list_ref_groups
#       Reference to a data list reference data structure as returned by
#       the group_items_by_list_references() subroutine.
##
sub get_all_list_references
{
    my ( $dict ) = @_;

    my $list_ref_groups =
             group_items_by_list_references( [ keys %{$dict} ], $dict );

    return $list_ref_groups;
}

##
# Checks if a loop contains reference data items that together act as a
# primary loop key as specified by a DDL1 dictionary.
# @param $loop_tags
#       Reference to an array of data names residing in a loop.
# @param $dict
#       Reference to a DDL1 dictionary structure as returned by the
#       get_ddl1_dict() subroutine.
# @return
#       Reference to an array of validation issue data structures of
#       the following form:
#       {
#           # Code of the validation test that generated the issue
#           'test_type' => 'TEST_TYPE_CODE',
#           # Names of the data items examined by the the validation test
#           'data_items' => [ 'data_name_1', 'data_name_2', ... ],
#           # Validation message that should be displayed to the user
#           'message'    => 'a detailed validation message'
#       }
##
sub validate_loop_reference_items
{
    my ( $loop_tags, $dict ) = @_;

    my $item_ref_groups = group_items_by_list_references( $loop_tags, $dict );

    my @reported_key;
    my @validation_issues;
    for my $key ( sort keys %{$item_ref_groups} ) {
        for my $key_tag ( @{$item_ref_groups->{$key}{'key_data_items'}} ) {
            next if any { $_ eq $key_tag } @reported_key;
            next if any { lc $_ eq $key_tag } @{$loop_tags};

            push @reported_key, $key_tag;
            my $message =
                'missing looped list reference data item -- ' .
                "the '$key_tag' data item must be provided in the loop " .
                'containing the [' .
                ( join ', ', map {"'$_'"}
                        @{$dict->{$item_ref_groups->{$key}{'sub_data_items'}[0]}
                            {'values'}{'_name'}} ) .
                '] data items';

            push @validation_issues,
                 {
                    'test_type' => 'KEY_ITEM_PRESENCE',
                    'data_items' => [ $key_tag ],
                    'message'    => $message
                 }
        }
    }

    return \@validation_issues;
}

##
# Checks if a data item reside in a correct loop context as specified
# by a DDL1 dictionary.
# @param $data_block
#       Data frame that should be validated as returned by the COD::CIF::Parser.
# @param $tag
#       The data name of the item that should be validated.
# @param $dic_item
#       Dictionary definition of the validated data item as returned by
#       get_ddl1_dict() subroutine.
# @return
#       Reference to an array of validation issue data structures of
#       the following form:
#       {
#           # Code of the validation test that generated the issue
#           'test_type' => 'TEST_TYPE_CODE',
#           # Names of the data items examined by the the validation test
#           'data_items' => [ 'data_name_1', 'data_name_2', ... ],
#           # Validation message that should be displayed to the user
#           'message'    => 'a detailed validation message'
#       }
##
sub validate_list_mandatory
{
    my ( $data_block, $tag, $dic_item ) = @_;

    my $must_be_looped = get_list_constraint_type( $dic_item );
    return [] if !defined $must_be_looped;

    my @validation_issues;
    if ( !exists $data_block->{'inloop'}{$tag} ) {
        if ( $must_be_looped eq 'yes' ) {
            push @validation_issues,
                 {
                    'test_type'  => 'LOOP_CONTEXT.MUST_APPEAR_IN_LOOP',
                    'data_items' => [ $tag ],
                    'message'    => "data item '$tag' must appear in a loop"
                 };
        }
    } elsif ( $must_be_looped eq 'no' ) {
        push @validation_issues,
             {
                'test_type'  => 'LOOP_CONTEXT.MUST_NOT_APPEAR_IN_LOOP',
                'data_items' => [ $tag ],
                'message'    => "data item '$tag' must not appear in a loop"
             };
    }

    return \@validation_issues;
}

##
# Checks if a data item is deprecated as specified by a DDL1 dictionary.
# Cases when both the replaced and the replacing data item reside in the
# same data block are also reported.
# @param $data_block
#       Data frame that should be validated as returned by the COD::CIF::Parser.
# @param $tag
#       The data name of the item that should be validated.
# @param $dict
#       Reference to a DDL1 dictionary structure as returned by the
#       get_ddl1_dict() subroutine.
# @return
#       Reference to an array of validation issue data structures of
#       the following form:
#       {
#           # Code of the validation test that generated the issue
#           'test_type' => 'TEST_TYPE_CODE',
#           # Names of the data items examined by the the validation test
#           'data_items' => [ 'data_name_1', 'data_name_2', ... ],
#           # Validation message that should be displayed to the user
#           'message'    => 'a detailed validation message'
#       }
##
sub report_deprecated
{
    my ($data_block, $tag, $dict) = @_;

    my $replacement_tags = get_replacement_tags($dict, lc $tag);
    return [] if !@{$replacement_tags};

    my @validation_issues;

    push @validation_issues,
         {
           'test_type'  => 'ITEM_REPLACEMENT.PRESENCE_OF_REPLACED',
           'data_items' => [ $tag ],
           'message'    => "data item '$tag' has been replaced by the [" .
                            join(', ', map {"'$_'"} @{$replacement_tags}) .
                            '] data items'
         };

    my @existing_replacement_tags =
        grep { exists $data_block->{values}{$_} } @{$replacement_tags};
    if( @existing_replacement_tags ) {
        my $message = "data item '$tag' appears in the same data " .
                      'block as its replacement data items [' .
                      join( ', ', map {"'$_'"} @{$replacement_tags}) . ']';
        push @validation_issues,
             {
                'test_type'  => 'ITEM_REPLACEMENT.SIMULTANIOUS_PRESENCE',
                'data_items' => [ $tag ],
                'message'    => $message
             }
    }

    return \@validation_issues;
}

##
# Determines the DDL generation of the provided dictionary using ad hock
# criteria.
#
# @param $data
#       Reference to parsed CIF dictioanry file as returned by the
#       COD::CIF::Parser.
# @return
#       A string that represents the DDL generation or an undefined
#       value if the generation could not be determined. The following
#       string may be returned:
#           '1' for DDL1
#           '2' for DDL2
#           'm' for DDLm
##
sub determine_ddl_generation
{
    my ( $data ) = @_;

    if ( any { $_->{'name'} eq 'on_this_dictionary' } @{$data} ) {
        return '1';
    }

    my $block = $data->[0];
    if ( exists $block->{'values'}{'_dictionary.datablock_id'}) {
        return '2';
    }

    if ( exists $block->{'values'}{'_dictionary.ddl_conformance'} &&
         $block->{'values'}{'_dictionary.ddl_conformance'}[0] =~ /^3[.]/ ) {
        return 'm';
    }

    return;
}

##
# Evaluates if the data item contains an unquoted string value as specified by
# the CIF working specification.
#
# @param $frame
#       Data frame that contains the data item as returned by the COD::CIF::Parser.
# @param $data_name
#       Name of the data item.
# @param $index
#       The index of the data item value to be evaluated.
# @return
#       Boolean value denoting if the data item contains an unquoted string
#       value.
##
sub has_uqstring_value
{
    my ( $data_frame, $data_name, $index ) = @_;

    my $type = defined $data_frame->{'types'}{$data_name}[$index] ?
               $data_frame->{'types'}{$data_name}[$index] : 'UQSTRING' ;

    return $type eq 'UQSTRING';
};<|MERGE_RESOLUTION|>--- conflicted
+++ resolved
@@ -40,7 +40,6 @@
 use COD::ErrorHandler qw( process_warnings
                           process_parser_messages
                           report_message );
-use COD::UserMessage qw( sprint_message );
 use COD::ToolsVersion;
 
 my @dict_files;
@@ -50,11 +49,8 @@
 my $report_local_tags = 0;
 my $report_deprecated = 0;
 my $allow_double_precision_notation = 0;
-<<<<<<< HEAD
-=======
 my $max_message_count = -1;
 my $debug = 0;
->>>>>>> 556d78b4
 
 my $die_on_errors   = 1;
 my $die_on_warnings = 0;
@@ -149,7 +145,8 @@
 #*                     Do not terminate script if notes are raised (default).
 #*   --die-on-notes
 #*                     Terminate script immediately if notes are raised.
-#*
+#*   --debug
+#*                     Output extra information for debugging purposes.
 #*
 #*   --help, --usage
 #*                     Output a short usage message (this message) and exit.
@@ -204,6 +201,7 @@
 
     '--options'         => sub{ options; exit },
     '--help,--usage'    => sub{ usage; exit; },
+    '--debug'           => sub{ $debug = 1 },
     '-v,--version'      => sub { print 'cod-tools version ',
                                  $COD::ToolsVersion::Version, "\n";
                                  exit }
@@ -342,14 +340,8 @@
              };
 
         @tag_value_notes = @{ summarise_messages( \@tag_value_notes ) };
-        for my $note ( @tag_value_notes ) {
-            print sprint_message( {
-                'program'   => $0,
-                'filename'  => $filename,
-                'add_pos'   => $dataname,
-                'err_level' => 'NOTE',
-                'message'   => $note
-            } );
+        for my $note (@tag_value_notes) {
+            warn "NOTE, $note" . "\n"
         }
     }
 }
