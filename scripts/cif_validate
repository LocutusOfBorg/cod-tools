--- conflicted
+++ resolved
@@ -448,14 +448,8 @@
     '--continue-on-notes'    => sub { $die_on_notes = 0 },
     '--die-on-notes'         => sub { $die_on_notes = 1 },
 
-<<<<<<< HEAD
     '--options'         => sub{ options; exit },
     '--help,--usage'    => sub{ usage; exit; },
-=======
-    '--options'         => sub { options; exit },
-    '--help,--usage'    => sub { usage; exit; },
-    '--debug'           => sub { $debug = 1 },
->>>>>>> 1b030de2
     '-v,--version'      => sub { print 'cod-tools version ',
                                  $COD::ToolsVersion::Version, "\n";
                                  exit }
