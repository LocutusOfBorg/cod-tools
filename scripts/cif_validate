#! /bin/sh
#!perl -w # --*- Perl -*--
eval 'exec perl -x $0 ${1+"$@"}'
    if 0;
#------------------------------------------------------------------------------
#$Author$
#$Date$
#$Revision$
#$URL$
#------------------------------------------------------------------------------
#*
#* Validate CIF files against CIF dictionaries (DDL1, DDL2 or DDLm).
#*
#* USAGE:
#*    $0 --dictionaries 'cif_core.dic,cif_cod.dic' --options input1.cif input*.cif
#*
#* ENVIRONMENT:
#*   COD_TOOLS_DDLM_IMPORT_PATH
#*                     A list of directories in which to look for the
#*                     DDLm-compliant CIF dictionaries that are imported
#*                     by other DDLm-compliant CIF dictionaries. List
#*                     elements are separated by the colon symbol (':').
#*                     Directories listed in COD_TOOLS_DDLM_IMPORT_PATH
#*                     have a lower priority than those provided using
#*                     the command line option (--add-dictionary-import-path),
#*                     but higher than the default import path directory
#*                     (directory of the importing dictionary).
#**

use strict;
use warnings;
use Clone qw( clone );
use File::Basename qw( fileparse );
use List::MoreUtils qw( any none uniq );

use COD::CIF::ChangeLog qw( summarise_messages );
use COD::CIF::Parser qw( parse_cif ) ;
use COD::CIF::DDL qw( is_local_data_name
                      is_general_local_data_name );
use COD::CIF::DDL::DDL1 qw( canonicalise_value
                            classify_dic_blocks
                            convert_pseudo_data_name_to_category_name
                            get_category_name
                            get_data_name
                            get_data_names
                            get_data_type
                            get_enumeration_defaults
                            get_list_constraint_type
                            get_list_mandatory_flag );
use COD::CIF::DDL::DDLm qw( build_ddlm_dic );
use COD::CIF::DDL::DDLm::Import qw( get_ddlm_import_path_from_env
                                    resolve_dic_imports );
use COD::CIF::DDL::DDLm::Validate qw( ddlm_validate_data_block );
use COD::CIF::DDL::Ranges qw( parse_range
                              range_to_string
                              is_in_range );
use COD::CIF::DDL::Validate qw( check_enumeration_set );
use COD::CIF::Tags::Manage qw( exclude_tag
                               has_special_value
                               has_numeric_value
                               get_item_loop_index
                               new_datablock
                               set_loop_tag
                               set_tag );
use COD::CIF::Tags::CanonicalNames qw( canonical_tag_name
                                       canonicalize_names );
use COD::CIF::DDL::Validate qw( canonicalise_tag
                                check_enumeration_set );
use COD::CIF::Unicode2CIF qw( unicode2cif );
use COD::SOptions qw( getOptions
                      get_value
                      get_int
                      get_float );
use COD::SUsage qw( usage options );
use COD::ErrorHandler qw( process_warnings
                          process_parser_messages
                          report_message );
use COD::UserMessage qw( sprint_message );
use COD::ToolsVersion;

##
# Parses the provided DDL dictionary files and determines the DDL generation
# that the dictionary belongs to (DDL1, DDL2 or DDLm).
#
# @param $dics_grouped_by_dll
#       Reference to a data structure of the following form:
#       #
#       # Hash keys denote the DDL generation that the associated
#       # dictionaries have been explicitly assigned to outside
#       # of the subroutine. Accepted key values:
#       #  '1' for DDL1,
#       #  '2' for DDL2,
#       #  'm' for DDLm,
#       #  'unspecified' for any mixture of DDL1, DDL2 and DDLm
#       #
#       # Each hash key refers to an array containing the filenames
#       # of CIF dictionary files that should be parsed
#       {
#         # Dictionaries that have been explicitly declared as DDL1 dictionaries
#           '1' => [
#               'cif_core.dic',
#               'cod_cif.dic',
#               ...
#           ],
#         # Dictionaries that have been explicitly declared as DDL2 dictionaries
#           '2' => [
#               'cod_cif_ddl2.dic',
#               ...
#           ],
#         # Dictionaries that have been explicitly declared as DDLm dictionaries
#           'm' => [
#               ...
#           ],
#         # Dictionaries that have not yet been assigned a DDL generation
#         # and may potentially belong to any generation
#           'unspecified' => [
#               'cif_core_ddl2.dic',
#               'cod_cif_ddlm.dic',
#               ...
#           ]
#       }
# @param $options
#       Reference to a hash of options. The following options are recognised:
#       {
#         # Reference to a hash of parser options as accepted by
#         # the COD::CIF::Parser
#           'parser_options' => {
#               'parser' => c,
#               'no_print' => 1,
#               '...'
#            },
#         # Reference to a hash that specifies which error levels are fatal
#           'die_on_error_level' => {
#               'ERROR'   => 1,
#               'WARNING' => 0,
#               'NOTE'    => 1,
#           }
#       }
# @return
#       Reference to a data structure of the following form:
#       [
#           {
#             # The determined DDL type:
#             # '1' for DDL1,
#             # '2' for DDL2,
#             # 'm' for DDLm
#               'ddl_type' => '1',
#             # Name of the parsed dictionary file
#               'filename' => 'cod_cif.dic'
#             # Reference to a parsed CIF file as returned by
#             # the COD::CIF::Parser
#               'parsed_file' => ...,
#           },
#           {
#             # The determined DDL type:
#             # '1' for DDL1,
#             # '2' for DDL2,
#             # 'm' for DDLm
#               'ddl_type' => '2',
#             # Name of the parsed dictionary file
#               'filename' => 'cod_cif_ddl2.dic'
#             # Reference to a parsed CIF file as returned by
#             # the COD::CIF::Parser
#               'parsed_file' => ...,
#           },
#       ]
##
sub parse_and_classify_dics
{
    my ($dics_grouped_by_ddl, $options) = @_;

    my $parser_options = $options->{'parser_options'};
    my $die_on_error_level = $options->{'die_on_error_level'};

    my @parsed_dics;
    for my $provided_ddl_type (sort keys %{$dics_grouped_by_ddl}) {
        my $dic_filenames = $dics_grouped_by_ddl->{$provided_ddl_type};

        for my $dic ( @{$dic_filenames} ) {
            my ( $data, $err_count, $messages ) = parse_cif( $dic, $parser_options );
            process_parser_messages( $messages, $die_on_error_level );

            local $SIG{__WARN__} = sub { process_warnings( {
                                           'message'       => @_,
                                           'program'       => $0,
                                           'filename'      => $dic,
                                         }, $die_on_error_level ) };

            my $recognised_ddl_type = determine_ddl_generation( $data );

            if ( !defined $recognised_ddl_type ) {
                if ( $provided_ddl_type eq 'unspecified' ) {
                    warn 'file was not recognised as a proper DDL ' .
                         'dictionary -- file will be skipped' . "\n";
                    next;
                } else {
                    $recognised_ddl_type = $provided_ddl_type;
                    warn 'file was explicitly provided as a ' .
                         "DDL$provided_ddl_type dictionary, however, " .
                         'it could not be recognised as a proper DDL ' .
                         'dictionary -- file will be treated as a ' .
                         "DDL$provided_ddl_type dictionary" . "\n";
                }
            }

            if ( $provided_ddl_type ne $recognised_ddl_type &&
                 $provided_ddl_type ne 'unspecified' ) {
                warn 'file was explicitly provided as a ' .
                     "DDL$provided_ddl_type dictionary, however, " .
                     "it was recognised as a DDL$recognised_ddl_type " .
                     'dictionary -- file will be treated as a ' .
                     "DDL$provided_ddl_type dictionary" . "\n";
                $recognised_ddl_type = $provided_ddl_type;
            }

            push @parsed_dics,
                 {
                     'ddl_type'    => $recognised_ddl_type,
                     'filename'    => $dic,
                     'parsed_file' => $data,
                 };
        }
    }

    return \@parsed_dics;
}

my @generic_dic_files;
my @ddl1_dic_files;
my @ddl2_dic_files;
my @ddlm_dic_files;
my $merge_ddl1_dics = 1;
my @ddlm_dic_import_path;
my $use_parser = 'c';
my $enum_as_set_tags = ['_atom_site_refinement_flags'];
my $ignore_case = 0;

my $report_local_tags = 0;
my $report_deprecated = 0;
my $allow_double_precision_notation = 0;
my $range_su_multiplier = 3;
my $report_missing_su = 0;
my $max_message_count = -1;

my $die_on_errors   = 1;
my $die_on_warnings = 0;
my $die_on_notes    = 0;

sub check_list_link_parent($$$);

#* OPTIONS:
#*   -d, --dictionaries 'cif_core.dic,cif_cod.dic'
#*                     A list of CIF dictionaries that the CIF files should
#*                     be validated against. May include DDL1, DDL2 and
#*                     DDLm dictionaries. The order of DDL1 dictionaries
#*                     in the list is important (see --ddl1-dictionaries).
#*                     List elements are separated either by ',' or by ' '.
#*                     To include dictionaries with filenames containing
#*                     these symbols, the --add-dictionary option should
#*                     be used.
#*   -D, --add-dictionary 'cif new dictionary.dic'
#*                     Add an additional CIF dictionary to the end of the list.
#*   --clear-dictionaries
#*                     Remove all CIF dictionaries from the list.
#*
#*   --ddl1-dictionaries 'cif_core.dic,cif_cod.dic'
#*                     A list of DDL1 dictionaries that the CIF files should
#*                     be validated against. The order of dictionaries in
#*                     the list is important as it determines the dictionary
#*                     merge order. The first DDL1 dictionary serves as the
#*                     base while the remaining ones are merged sequentially
#*                     using the OVERLAY mode. DDL1 dictionaries provided in
#*                     the generic dictionary list (see --dictionaries) are
#*                     appended to the end of this list.
#*                     List elements are separated either by ',' or by ' '.
#*                     To include dictionaries with filenames containing
#*                     these symbols, the --ddl1-add-dictionary option
#*                     should be used.
#*   --ddl1-add-dictionary
#*                     Add an additional dictionary to the end of DDL1
#*                     dictionary list.
#*   --ddl1-clear-dictionaries
#*                     Remove all dictionaries from the DDL1 dictionary list.
#*
#*   --merge-ddl1-dictionaries
#*                     Merge all DDL1 dictionaries into a single virtual
#*                     dictionary prior to validation (default).
#*   --no-merge-ddl1-dictionaries
#*                     Do not merge DDL1 dictionaries into a single virtual
#*                     dictionary prior to validation. Using this option
#*                     may result in incorrect validation results.
#*
#*   --ddl2-dictionaries
#*                     A list of DDL2 dictionaries that the CIF files should
#*                     be validated against. DDL2 dictionaries provided in
#*                     the generic dictionary list (see --dictionaries) are
#*                     appended to the end of this list.
#*                     List elements are separated either by ',' or by ' '.
#*                     To include dictionaries with filenames containing
#*                     these symbols, the --ddl2-add-dictionary option
#*                     should be used.
#*   --ddl2-add-dictionary
#*                     Add an additional dictionary to the end of DDL2
#*                     dictionary list.
#*   --ddl2-clear-dictionaries
#*                     Remove all dictionaries from the DDL2 dictionary list.
#*
#*   --ddlm-dictionaries
#*                     A list of DDLm dictionaries that the CIF files should
#*                     be validated against. DDLm dictionaries provided in
#*                     the generic dictionary list (see --dictionaries) are
#*                     appended to the end of this list.
#*                     List elements are separated either by ',' or by ' '.
#*                     To include dictionaries with filenames containing
#*                     these symbols, the --ddl2-add-dictionary option
#*                     should be used.
#*   --ddlm-add-dictionary
#*                     Add an additional dictionary to the end of DDLm
#*                     dictionary list.
#*   --ddlm-clear-dictionaries
#*                     Remove all dictionaries from the DDLm dictionary list.
#*
#*   -I, --add-ddlm-import-path './ddlm/cod/'
#*                     Prepend an additional directory to the dictionary
#*                     import path. The dictionary import path specifies
#*                     a list of directories in which to look for files
#*                     that are imported by DDLm-compliant CIF dictionaries.
#*                     Directories provided using this option are assigned
#*                     the highest priority and are searched prior to
#*                     the directories listed in the COD_TOOLS_DDLM_IMPORT_PATH
#*                     environment variable or the default import path
#*                     (directory of the importing dictionary).
#*
#*   --clear-ddlm-import-path
#*                     Remove all directories from the dictionary import path
#*                     that were added using the --add-ddlm-import-path option.
#*                     Neither COD_TOOLS_DDLM_IMPORT_PATH environment variable
#*                     nor the default import path is affected by this option.
#*   --max-message-count 5
#*                     Maximum number of validation messages that are reported
#*                     for each unique combination of validation criteria and
#*                     validated data items. Provide a negative value (i.e. -1)
#*                     to output all of the generated validation messages
#*                     (default: -1).
#*
#*   --range-su-multiplier 3.5
#*                      Multiplier that should be applied to the standard
#*                      uncertainty (s.u.) when determining if a numeric
#*                      value resides in the specified range. For example,
#*                      a multiplier of 3.5 means that the value is treated
#*                      as valid if it falls in the interval of
#*                      [lower bound - 3.5 * s.u.; upper bound + 3.5 * s.u.]
#*                      (default: 3).
#*
#*   --treat-as-set _atom_site_refinement_flags
#*                     Treat values of given data items as a set. For example,
#*                     more than one enumeration value could be defined
#*                     for a single element. Any number of data item tags can
#*                     be provided in the following way:
#*                     $0 --treat-as-set _tag_1 --treat-as-set _tag_2
#*                     Default: '_atom_site_refinement_flags'.
#*   --no-treat-as-set
#*                     Do not treat values of any data items as sets.
#*                     (see --treat-as-set).
#*
#*   --report-deprecated
#*                     Report the presence of data items that are marked as
#*                     deprecated in the dictionaries. Data item deprecation
#*                     usually means that it has been replaced with other
#*                     data items.
#*   --no-report-deprecated, --ignore-deprecated
#*                     Do not report presence of data items that are marked
#*                     as deprecated in the dictionaries (default).
#*
#*   --report-local-tags
#*                     Report the presence of local data items.
#*   --no-report-local-tags, --ignore-local-tags
#*                     Do not report the presence of local data items (default).
#*
#*   --ignore-case
#*                     Ignore letter case while validating enumeration values.
#*                     For example, even though '_atom_site_adp_type' is
#*                     restricted to values ('Uani', 'Uiso', 'Uovl', ...),
#*                     value 'UANI' would still be treated as valid.
#*                     Applies only to DDL1 dictionaries.
#*   --respect-case, --case-sensitive, --dont-ignore-case
#*                     Respect letter case while validating enumeration
#*                     values (default).
#*                     Applies only to DDL1 dictionaries.
#*
#*   --allow-double-precision-notation
#*                     Treat numbers expressed using the double precision
#*                     notation (i.e. 0.42D+7) as proper numbers in a way
#*                     that is compatible with DDL1, but not the CIF_1.1
#*                     syntax.
#*                     Applies only to DDL1 dictionaries.
#*   --no-allow-double-precision-notation
#*                     Treat numbers expressed using the double precision
#*                     notation (i.e. 0.42D+7) as character strings in a
#*                     way compatible with the CIF_1.1 syntax, but does not
#*                     cover the full extent of the DDL1 numbers variations
#*                     (default).
#*                     Applies only to DDL1 dictionaries.
#*
#*   --report-missing-su
#*                     Report measurand data items that are not accompanied by
#*                     the mandatory standard uncertainty values.
#*                     Applies only to DDLm dictionaries.
#*   --no-report-missing-su, --ignore-missing-su
#*                     Do not report measurand data items that are not
#*                     accompanied by the mandatory standard uncertainty
#*                     values (default).
#*                     Applies only to DDLm dictionaries.
#*
#*   --use-perl-parser
#*                     Use Perl parser to parse CIF files.
#*   --use-c-parser
#*                     Use C parser to parse CIF files (default)
#*
#*   -c, --always-continue
#*                     Continue processing and return successful return status
#*                     even if errors are diagnosed.
#*   -c-, --always-die
#*                     Stop and return error status if errors are diagnosed.
#*   --continue-on-errors
#*                     Do not terminate script if errors are raised (default).
#*   --die-on-errors
#*                     Terminate script immediately if errors are raised.
#*   --continue-on-warnings
#*                     Do not terminate script if warnings are raised (default).
#*   --die-on-warnings
#*                     Terminate script immediately if warnings are raised.
#*   --continue-on-notes
#*                     Do not terminate script if notes are raised (default).
#*   --die-on-notes
#*                     Terminate script immediately if notes are raised.
#*
#*
#*   --help, --usage
#*                     Output a short usage message (this message) and exit.
#*   -v, --version
#*                     Output version information and exit.
#**
@ARGV = getOptions(
    '-d,--dictionaries'
                    => sub{ @generic_dic_files = split m/,|\s+/, get_value() },
    '-D,--add-dictionary'
                    => sub{ push @generic_dic_files, get_value() },
    '--clear-dictionaries'
                    => sub{ @generic_dic_files = () },

    '--ddl1-dictionaries'
                    => sub { @ddl1_dic_files = split m/,|\s+/, get_value() },
    '--ddl1-add-dictionary'
                    => sub { push @ddl1_dic_files, get_value() },
    '--ddl1-clear-dictionaries'
                    => sub { @ddl1_dic_files = () },

    '--merge-ddl1-dictionaries'    => sub { $merge_ddl1_dics = 1 },
    '--no-merge-ddl1-dictionaries' => sub { $merge_ddl1_dics = 0 },

    '--ddl2-dictionaries'
                    => sub { @ddl2_dic_files = split m/,|\s+/, get_value() },
    '--ddl2-add-dictionary'
                    => sub { push @ddl2_dic_files, get_value() },
    '--ddl2-clear-dictionaries'
                    => sub { @ddl2_dic_files = () },

    '--ddlm-dictionaries'
                    => sub { @ddlm_dic_files = split m/,|\s+/, get_value() },
    '--ddlm-add-dictionary'
                    => sub { push @ddlm_dic_files, get_value() },
    '--ddlm-clear-dictionaries'
                    => sub { @ddlm_dic_files = () },

    '-I,--add-ddlm-import-path'
                    => sub { push @ddlm_dic_import_path, get_value() },
    '--clear-ddlm-import-path'
                    => sub { @ddlm_dic_import_path = () },

    '--max-message-count' => sub { $max_message_count = get_int() },

    '--treat-as-set'                    => $enum_as_set_tags,
    '--no-treat-as-set'                 => sub{ $enum_as_set_tags = [] },

    '--range-su-multiplier' => sub { $range_su_multiplier = get_float() },

    '--ignore-case'                     => sub{ $ignore_case = 1 },
    '--dont-ignore-case,--respect-case' => sub{ $ignore_case = 0 },
    '--case-sensitive'                  => sub{ $ignore_case = 0 },

    '--allow-double-precision-notation'
                           => sub { $allow_double_precision_notation = 1 },
    '--no-allow-double-precision-notation'
                           => sub { $allow_double_precision_notation = 0 },

    '--report-local-tags'               => sub { $report_local_tags = 1 },
    '--no-report-local-tags'            => sub { $report_local_tags = 0 },
    '--ignore-local-tags'               => sub { $report_local_tags = 0 },

    '--report-deprecated'               => sub { $report_deprecated = 1 },
    '--no-report-deprecated'            => sub { $report_deprecated = 0 },
    '--ignore-deprecated'               => sub { $report_deprecated = 0 },

    '--report-missing-su'    => sub{ $report_missing_su = 1 },
    '--no-report-missing-su' => sub{ $report_missing_su = 0 },
    '--ignore-missing-su'    => sub{ $report_missing_su = 0 },

    '--use-perl-parser'                 => sub { $use_parser = 'perl' },
    '--use-c-parser'                    => sub { $use_parser = 'c' },

    '-c,--always-continue'              => sub { $die_on_errors   = 0;
                                                 $die_on_warnings = 0;
                                                 $die_on_notes    = 0 },
    '-c-,--always-die'                  => sub { $die_on_errors   = 1;
                                                 $die_on_warnings = 1;
                                                 $die_on_notes    = 1 },

    '--continue-on-errors'   => sub { $die_on_errors = 0 },
    '--die-on-errors'        => sub { $die_on_errors = 1 },

    '--continue-on-warnings' => sub { $die_on_warnings = 0 },
    '--die-on-warnings'      => sub { $die_on_warnings = 1 },

    '--continue-on-notes'    => sub { $die_on_notes = 0 },
    '--die-on-notes'         => sub { $die_on_notes = 1 },

    '--options'         => sub{ options; exit },
    '--help,--usage'    => sub{ usage; exit; },
    '-v,--version'      => sub { print 'cod-tools version ',
                                 $COD::ToolsVersion::Version, "\n";
                                 exit }
);

push @ddlm_dic_import_path, @{get_ddlm_import_path_from_env()};

my $die_on_error_level = {
    'ERROR'   => $die_on_errors,
    'WARNING' => $die_on_warnings,
    'NOTE'    => $die_on_notes
};

binmode STDOUT, ':encoding(UTF-8)';
binmode STDERR, ':encoding(UTF-8)';

# Reading dictionary files

my %validation_dics;
if( @ddl1_dic_files +
    @ddl2_dic_files +
    @ddlm_dic_files +
    @generic_dic_files ) {
    my $parser_options = {
                            'parser' => $use_parser,
                            'no_print' => 1,
                         };
    my $parsed_dics = parse_and_classify_dics(
                            {
                                '1' => \@ddl1_dic_files,
                                '2' => \@ddl2_dic_files,
                                'm' => \@ddlm_dic_files,
                                'unspecified' => \@generic_dic_files,
                            },
                            {
                                'die_on_error_level' => $die_on_error_level,
                                'parser_options' => $parser_options,
                            } );

    my @ddl1_dictionaries;
    my $ddl1_enum_defaults = get_enumeration_defaults();
    my $tag_count = 0;
    for my $parsed_dic ( @{$parsed_dics} ) {
        my $ddl_type = $parsed_dic->{'ddl_type'};
        my $dic_data = $parsed_dic->{'parsed_file'};
        my $filename = $parsed_dic->{'filename'};

        local $SIG{__WARN__} = sub { process_warnings( {
                                       'message'       => @_,
                                       'program'       => $0,
                                       'filename'      => $filename,
                                     }, $die_on_error_level ) };

        my $item_count = 0;
        if ( $ddl_type eq '1' ) {
            my $ddl1_dic = build_ddl1_dic(
                                $dic_data,
                                {
                                  'default_item_values' => $ddl1_enum_defaults,
                                }
                             );
            set_ddl1_dic_filename($ddl1_dic, $filename);
            $item_count = scalar( keys %{ get_ddl1_dic_items($ddl1_dic) } );
            push @ddl1_dictionaries, $ddl1_dic;
        }

        if ( $ddl_type eq '2' ) {
            my $ddl2_dic = build_ddl2_dic( $dic_data->[0] );
            $item_count = scalar( keys %{$ddl2_dic} );
            $validation_dics{$ddl_type}{'dictionaries'}{$filename} = $ddl2_dic;
            $item_count = scalar(
                    keys %{
                        $validation_dics{$ddl_type}{'dictionaries'}{$filename}
                    } );
        }

        if ( $ddl_type eq 'm' ) {
            my ($dirs) = (fileparse( $filename ))[1];
            my $dic_block = resolve_dic_imports(
                $dic_data->[0],
                {
                   'import_path'        => [ @ddlm_dic_import_path, $dirs ],
                   'parser_options'     => $parser_options,
                   'die_on_error_level' => $die_on_error_level,
                   'importing_file'     => $filename,
                 }
            );

            $validation_dics{$ddl_type}{'dictionaries'}{$filename} =
                                                build_ddlm_dic( $dic_block );
            $item_count = scalar(
                    keys %{
                        $validation_dics{$ddl_type}
                                {'dictionaries'}{$filename}->{'Item'}
                    } );
        }

        if ( $item_count == 0 ) {
            warn "no data item definitions found\n";
        }

        $tag_count += $item_count;
    }

    if( $tag_count == 0 ) {
        report_message( {
            'program'   => $0,
            'err_level' => 'ERROR',
            'message'   =>
                'no data item definitions were found in the ' .
                'provided dictionary files (' .
                 ( join ',', map { "'$_'"} ( @ddl1_dic_files,
                                             @ddl2_dic_files,
                                             @ddlm_dic_files,
                                             @generic_dic_files ) ) . ')'
        }, $die_on_errors );
    }

    if ($merge_ddl1_dics) {
        my $dic_merge_results = merge_ddl1_dics(\@ddl1_dictionaries);

        for my $merge_issue (@{$dic_merge_results->{'merge_issues'}}) {
            report_message( {
                'program'   => $0,
                'filename'  => $merge_issue->{'filename'},
                'add_pos'   => "data_$merge_issue->{'block_code'}",
                'err_level' => 'WARNING',
                'message'   => $merge_issue->{'message'},
            }, $die_on_errors );
        }

        my $merged_dic = $dic_merge_results->{'dictionary'};
        if (defined $merged_dic) {
            @ddl1_dictionaries = ( $merged_dic );
        }
    }

    $validation_dics{'1'}{'dictionaries'} = \@ddl1_dictionaries;

    $validation_dics{'1'}{'auxiliary_search_structure'} =
                                    build_auxiliary_dic_search_structure(
                                        $validation_dics{'1'}{'dictionaries'}
                                    );

} else {
    report_message( {
        'program'   => $0,
        'err_level' => 'ERROR',
        'message'   =>
            'at least one dictionary file should be provided using ' .
            'the \'--dictionaries\', \'--ddl1-dictionaries\', ' .
            '\'--ddl2-dictionaries\', \'--ddlm-dictionaries\' options. ' .
            'Automatic dictionary download is currently not implemented'
    }, $die_on_errors );
    my $dic_iucr_uri = 'ftp://ftp.iucr.org/pub/cif_core.dic';
}

# Iterating through the CIF files

@ARGV = ('-') unless @ARGV;

my $validation_options = {
    'report_deprecated'   => $report_deprecated,
    'ignore_case'         => $ignore_case,
    'enum_as_set_tags'    => $enum_as_set_tags,
    'range_su_multiplier' => $range_su_multiplier,
    'max_issue_count'     => $max_message_count,
    # DDL1 specific options
    'allow_double_precision_notation' => $allow_double_precision_notation,
    # DDLm specific options
    'report_missing_su' => $report_missing_su,
};

my $known_data_names = get_all_data_names( \%validation_dics );

my $err_level = 'NOTE';
for my $filename ( @ARGV ) {
    my $options = { 'parser' => $use_parser, 'no_print' => 1 };
    my ( $data, $err_count, $messages ) = parse_cif( $filename, $options );
    process_parser_messages( $messages, $die_on_error_level );
    my $dir = (fileparse($filename))[1];

    next if !defined $data;

    for my $block ( @{$data} ) {
        my $dataname = 'data_' . $block->{'name'};

        local $SIG{__WARN__} = sub {
            process_warnings( {
                'message'  => @_,
                'program'  => $0,
                'filename' => $filename,
                'add_pos'  => $dataname
            }, $die_on_error_level )
        };

        $block = resolve_dic_imports(
                    $block, {
                        'import_path'        => [ @ddlm_dic_import_path, $dir ],
                        'parser_options'     => $options,
                        'die_on_error_level' => $die_on_error_level,
                        'importing_file'     => $filename,
                    } );

        my @validation_notes;
        my $ddlm_dics = $validation_dics{'m'}{'dictionaries'};
        for my $dic_f ( sort keys %{$ddlm_dics} ) {
            for my $issue ( @{ ddlm_validate_data_block(
                                    $block,
                                    $ddlm_dics->{$dic_f},
                                    $validation_options ) } ) {
                push @validation_notes,
                        sprint_message(
                            $0,
                            $filename,
                            'data_' . $issue->{'data_block_code'} .
                                (
                                defined $issue->{'save_frame_code'} ?
                                " save_$issue->{'save_frame_code'}" :
                                ''
                                ),
                            $err_level,
                            $issue->{'message'},
                            undef
                        );
            }
        }

        # NOTE: DDLm dictionary validation logic works with lowercased
        # data name as returned by the COD::CIF::Parser while the DDL1/DDL2
        # dictionary validation logic works with canonicalised data names
        canonicalize_names($block);
        push @validation_notes,
            map {
                sprint_message(
                    $0,
                    $filename,
                    $dataname,
                    $err_level,
                    $_,
                    undef
                 )
            } @{ summarise_messages(
                    ddl1_validate_data_block(
                        $block,
                        $validation_dics{'1'},
                        $validation_options
                    )
                )
            };

        my $ddl2_dics = $validation_dics{'2'}{'dictionaries'};
        for my $dic_f ( sort keys %{$ddl2_dics} ) {
            push @validation_notes,
                map {
                    sprint_message(
                        $0,
                        $filename,
                        $dataname,
                        $err_level,
                        $_,
                        undef
                    )
                } @{ summarise_messages(
                        ddl2_validate_data_block(
                            $block, $ddl2_dics->{$dic_f},
                            $validation_options
                        )
                    )
                };
        };

        my $allow_category_local = ( %{$ddl2_dics} || %{$ddlm_dics} );
        push @validation_notes,
            map {
                sprint_message(
                    $0,
                    $filename,
                    $dataname,
                    $err_level,
                    $_,
                    undef
                )
            } @{ report_unrecognised_data_names(
                    $block,
                    $known_data_names,
                    {
                        'report_local_tags'         => $report_local_tags,
                        'allow_category_local_tags' => $allow_category_local,
                    }
                )
            };

<<<<<<< HEAD
        for my $note ( sort @tag_value_notes ) {
            print sprint_message( {
                'program'   => $0,
                'filename'  => $filename,
                'add_pos'   => $dataname,
                'err_level' => 'NOTE',
                'message'   => $note
            } );
=======
        for my $note (sort @validation_notes) {
            print STDERR $note;
>>>>>>> 74621384
        }
    }
}

##
# Builds a DDL1 dictionary structure from a parsed DDL1 dictionary.
#
# @param $dic_data_blocks
#       Reference to a DDL1 dictionary structure as returned by the
#       COD::CIF::Parser. Normally, a DDL1 dictionary consists of
#       multiple data blocks each defining a data category or a
#       data item.
# @param $options
#       Reference to a hash of options. The following options are recognised:
#       {
#       # Reference to a hash containing the default values of data items
#       # from the DDL1 dictionary that should be used to complete data
#       # item definitions
#           'default_item_values' => {
#               '_list'            => 'no',
#               '_list_mandatory'  => 'no',
#               '_type_conditions' => 'none',
#               '_type_construct'  => '.*',
#               '_list_level'      => '1',
#           }
#       }
# $ddl1_defaults
#       Reference to a hash containing default values of data items
#       that appear in a DDL1 data item definitions.
# @return
#       Reference to dictionary data structure of the following form:
#       {
#         # Reference to a dictionary metadata data block
#           'dictionary' => { ... },
#         # Reference to a hash of category definition data blocks
#         # where lowercased category names serve as the hash keys
#           'category' => { ... },
#         # Reference to a hash of data item definition data blocks
#         # where lowercased item names serve as the hash keys
#           'item' => { ... }
#       }
##
sub build_ddl1_dic
{
    my ($dic_data_blocks, $options) = @_;

    my $ddl1_defaults = exists $options->{'default_item_values'} ?
                               $options->{'default_item_values'} : {};

    my $classified_blocks = classify_dic_blocks($dic_data_blocks);

    my $dictionary_block;
    if (@{$classified_blocks->{'dictionary'}}) {
        $dictionary_block = $classified_blocks->{'dictionary'}[0];
    }

    my %categories;
    for my $category_block (@{$classified_blocks->{'category'}}) {
        my $name = get_data_name($category_block);
        next if !defined $name;
        $name = convert_pseudo_data_name_to_category_name($name);
        $categories{lc $name} = $category_block;
    }

    my %items;
    for my $item_block (@{$classified_blocks->{'item'}}) {
        my $names = get_data_names($item_block);
        next if !defined $names;
        for (map { lc } @{$names}) {
            $items{$_} = $item_block;
            $items{$_}{values}{'_dataname'} = $item_block->{'name'};
        }
    }

    my %definitions = (
        'dictionary' => $dictionary_block,
        'category' => \%categories,
        'item' => \%items,
    );

    return \%definitions;
}

##
# Returns data item definitions as recorded in a DDL1 dictionary data structure.
#
# @param $dic
#       Reference to a DDL1 dictionary data structure as returned by
#       the build_ddl1_dic() subroutine.
# @return
#       Reference to a hash of DDL1 data item definition blocks with
#       lowercased item names serving as hash keys.
##
sub get_ddl1_dic_items
{
    my ($dic) = @_;

    return $dic->{'item'};
}

##
# Returns category definitions as recorded in a DDL1 dictionary data structure.
#
# @param $dic
#       Reference to a DDL1 dictionary data structure as returned by
#       the build_ddl1_dic() subroutine.
# @return
#       Reference to a hash of DDL1 category definition blocks
#       where lowercased category names serve as the hash keys.
##
sub get_ddl1_dic_categories
{
    my ($dic) = @_;

    return $dic->{'category'};
}

##
# Returns the dictionary metadata data block as recorded in a DDL1
# dictionary data structure.
#
# @param $dic
#       Reference to a DDL1 dictionary data structure as returned by
#       the build_ddl1_dic() subroutine.
# @return
#       Reference to a dictionary metadata data block or
#       'undef' if the metadata block was not available.
##
sub get_ddl1_dic_metadata_block
{
    my ($dic) = @_;

    return $dic->{'dictionary'};
}

##
# Records a data block as a dictionary metadata data block in a given
# DDL1 dictionary data structure.
#
# @param $dic
#       Reference to a DDL1 dictionary data structure as returned by
#       the build_ddl1_dic() subroutine.
# @param $block
#       Reference to a DDL1 dictionary metadata data block.
# @return $dic
#       Reference to the dictionary metadata data block that
#       was replaced by the new one.
##
sub set_ddl1_dic_metadata_block
{
    my ($dic, $block) = @_;

    my $old_block = $dic->{'dictionary'};
    $dic->{'dictionary'} = $block;

    return $old_block;
}

##
# Returns the filename of the file from which the DDL1 dictionary
# data structure was constructed.
#
# @param $dic
#       Reference to a DDL1 dictionary data structure as returned by
#       the build_ddl1_dic() subroutine.
# @return $filename
#       String that contains the dictionary filename or
#       'undef' if the filename could not be retrieved.
##
sub get_ddl1_dic_filename
{
    my ($dic) = @_;

    return if !exists $dic->{'optional_fields'}{'filename'};
    return $dic->{'optional_fields'}{'filename'}
}

##
# Sets the filename of the file from which the DDL1 dictionary
# data structure was constructed.
#
# @param $dic
#       Reference to a DDL1 dictionary data structure as returned by
#       the build_ddl1_dic() subroutine.
# @param $filename
#       String that contains the new dictionary filename.
# @return $dic
#       Dictionary filename that was replaced by the new one.
##
sub set_ddl1_dic_filename
{
    my ($dic, $filename) = @_;

    my $old_filename = $dic->{'optional_fields'}{'filename'};
    $dic->{'optional_fields'}{'filename'} = $filename;

    return $old_filename;
}

##
# Builds a DDL2 dictionary structure from a parsed DDL2 dictionary.
#
# @param $dic_data_blocks
#       Reference to a DDL2 dictionary structure as returned by the
#       COD::CIF::Parser. Normally, a DDL2 dictionary consists of
#       a single data block with multiple save frames each defining
#       a data category or a data item.
# @return
#       Reference to a hash containing data item definitions.
##
sub build_ddl2_dic
{
    my ( $dic_block ) = @_;

    my %definitions;
    for my $save_frame ( @{$dic_block->{'save_blocks'}} ) {
        next if !exists $save_frame->{'values'}{'_item.name'};
        for ( @{$save_frame->{'values'}{'_item.name'}} ) {
            $definitions{lc $_} = $save_frame;
            $definitions{lc $_}{'values'}{'_dataname'} = $_;
        }
    }

    return \%definitions;
}

##
# Adds data items with the default values to the given data block
# if they are not already present in the data block.
#
# @param $data_block
#       Reference to a data block or a save frame as returned by
#       the COD::CIF::Parser that should be modified.
# @param $ddl1_defaults
#       Reference to a hash containing default values of data items
#       that appears in DDL1 data item definitions.
# @return
#       Reference to the data block with the default data items added.
##
sub add_default_data_items
{
    my ($data_block, $default_values) = @_;

    for my $tag ( keys %{$default_values} ) {
        if ( !exists $data_block->{'values'}{$tag} ) {
            $data_block->{'values'}{$tag} = [ $default_values->{$tag} ];
        }
    }

    return $data_block;
}

##
# Validates a CIF data block against a set of DDL1 dictionaries.
#
# @param $data_block
#       Reference to a data block or a save frame as returned by
#       the COD::CIF::Parser.
# @param $validation_resources
#       Reference to a validation resource data structure of
#       the following form:
#       {
#       # Reference to a hash of dictionary data structures as
#       # returned by the build_ddl1_dic() subroutine:
#           'dictionaries' => {
#               'path_to_dictionary_file_A' => {
#                   ...
#                },
#               'path_to_dictionary_file_B' => {
#                   ...
#                },
#                ...,
#               'path_to_dictionary_file_Z' => {
#                   ...
#                },
#            },
#       # Reference to an auxiliary search data structure of a DDL1 dictionary
#       # as returned by the build_auxiliary_dic_search_structure() subroutine:
#           'auxiliary_search_structure' => {
#               'item_to_category' => { ... },
#               'category_to_mandatory_items' => { ... },
#               'sub_key_to_main_key' => { ... },
#           }
#       }
# @param $options
#       Reference to a hash of options. The following options are recognised:
#       {
#         # Report data items that have been replaced by other data items
#           'report_deprecated' => 0,
#         # Ignore the case while matching enumerators
#           'ignore_case' => 0,
#         # Array reference to a list of data items that should be
#         # treated as potentially having values consisting of a
#         # combination of several enumeration values. Data items
#         # are identified by data names.
#           'enum_as_set_tags' => ['_atom_site_refinement_flags'],
#         # Multiplier that should be applied to the standard
#         # uncertainty (s.u.) when determining if a numeric
#         # value resides in the specified range. For example,
#         # a multiplier of 3.5 means that the value is treated
#         # as valid if it falls in the interval of
#         # [lower bound - 3.5 * s.u.; upper bound + 3.5 * s.u.]
#         # Default: 3
#           'range_su_multiplier' => 3,
#         # Treat numbers expressed using the double precision notation
#         # (i.e. 0.42D+7) as proper numbers
#           'allow_double_precision_notation'  => 0,
#         # Maximum number of validation issues that are reported for
#         # each unique combination of validation criteria and validated
#         # data items. Negative values remove the limit altogether.
#           'max_issue_count' => 5,
#       }
# @return
#       Array reference to a list of validation messages.
##
sub ddl1_validate_data_block
{
    my ( $data_block, $validation_resources, $options ) = @_;

    $options = {} if !defined $options;
    my $report_deprecated   = exists $options->{'report_deprecated'} ?
                                     $options->{'report_deprecated'} : 0;
    my $ignore_case         = exists $options->{'ignore_case'} ?
                                     $options->{'ignore_case'} : 0;
    my $enum_as_set_tags    = exists $options->{'enum_as_set_tags'} ?
                                     $options->{'enum_as_set_tags'} : [];
    my $range_su_multiplier = exists $options->{'range_su_multiplier'} ?
                                     $options->{'range_su_multiplier'} : 3;
    my $allow_d_notation    = exists $options->{'allow_double_precision_notation'} ?
                                     $options->{'allow_double_precision_notation'} : 0;
    my $max_issue_count     = exists $options->{'max_issue_count'} ?
                                     $options->{'max_issue_count'} : -1;

    my $auxiliary_search_structure =
                    $validation_resources->{'auxiliary_search_structure'};

    my @issues;
    for my $loop_tags ( @{$data_block->{'loops'}} ) {
        push @issues,
             @{check_loop_category_homogeneity(
                 $loop_tags,
                 $auxiliary_search_structure->{'item_to_category'}
             )};
        push @issues,
             @{check_loop_mandatory_item_presence(
                 $loop_tags,
                 $auxiliary_search_structure
             )};
    }

    my $dics = $validation_resources->{'dictionaries'};
    for my $dic ( @{$dics} ) {
        push @issues,
             @{ ddl1_validate_data_block_against_single_dic(
                    $data_block, $dic,
                    {
                        'report_deprecated'
                                    => $report_deprecated,
                        'ignore_case'
                                    => $ignore_case,
                        'enum_as_set_tags'
                                    => $enum_as_set_tags,
                        'range_su_multiplier'
                                    => $range_su_multiplier,
                        'allow_double_precision_notation'
                                    => $allow_d_notation,
                        'sub_key_to_main_key'
                                    => $auxiliary_search_structure->
                                                {'sub_key_to_main_key'},
                    }
                )
             };
    };

    my @validation_messages;
    if ( $max_issue_count < 0 ) {
        push @validation_messages, map { $_->{'message'} } @issues;
    } else {
        my %grouped_issues;
        for my $issue ( @issues ) {
            my $constraint = $issue->{'test_type'};
            my $data_name_key = join "\x{001E}", @{$issue->{'data_items'}};
            push @{$grouped_issues{$constraint}{$data_name_key}}, $issue;
        }

        # TODO: move hash out of the subroutine
        my %test_types = (
            'SIMPLE_KEY_UNIQUENESS'    =>
                'simple loop key uniqueness',
            'COMPOSITE_KEY_UNIQUENESS' =>
                'composite loop key uniqueness',
            'LOOP.INDIVIDUAL_UNIQUE_VALUES' =>
                'value uniqueness',
            'LOOP.COLLECTIVELY_UNIQUE_VALUES' =>
                'collective value uniqueness',
            'LOOP.INTEGRITY'      =>
                'loop integrity',
            'LOOP.CATEGORY_HOMOGENEITY' =>
                'items in a looped list all belonging to the same category',
            'LOOP.MANDATORY_ITEM_PRESENCE' =>
                'mandatory item presence in a category loop',
            'KEY_ITEM_PRESENCE'       =>
                'mandatory key item presence',
            'ITEM_REPLACEMENT.PRESENCE_OF_REPLACED' =>
                'replaced data item presence',
            'ITEM_REPLACEMENT.SIMULTANEOUS_PRESENCE' =>
                'simultaneous presence of replaced and replacing items',
            'LOOP_CONTEXT.MUST_APPEAR_IN_LOOP' =>
                'data items that incorrectly appear outside of a looped list',
            'LOOP_CONTEXT.MUST_NOT_APPEAR_IN_LOOP' =>
                'data items that incorrectly appear inside of a looped list',
            'PRESENCE_OF_PARENT_DATA_ITEM' =>
                'parent data item presence',
            'PRESENCE_OF_PARENT_DATA_ITEM_VALUE' =>
                'parent data item value presence',
            'ENUMERATION_SET' =>
                'data value belonging to the specified enumeration set',
            'SU_ELIGIBILITY' =>
                'data value standard uncertainty eligibility',
            'ENUM_RANGE.CHAR_STRING_LENGTH' =>
                'data value belonging to a character range and ' .
                'consisting of more than one symbol',
            'ENUM_RANGE.IN_RANGE' =>
                'data value belonging to the specified value range',
            'TYPE_CONSTRAINT.QUOTED_NUMERIC_VALUES' =>
                'proper quote usage with numeric values',
            'TYPE_CONSTRAINT.PROPER_NUMERIC_VALUES' =>
                'data value conformance to the numeric data type',
        );

        for my $constraint (sort keys %grouped_issues) {
            for my $data_name_key (sort keys %{$grouped_issues{$constraint}}) {
                my @group_issues = @{$grouped_issues{$constraint}{$data_name_key}};
                my $group_size = scalar(@group_issues);

                my $description;
                if ( defined $test_types{$constraint} ) {
                    $description = $test_types{$constraint};
                }

                if ( $group_size > $max_issue_count ) {
                    warn 'NOTE, a test ' .
                         (defined $description ? "of $description " : '') .
                         'involving the [' .
                         ( join ', ',
                            map { q{'} . ( canonicalise_tag($_) ) . q{'} }
                                @{$group_issues[0]->{'data_items'}} ) .
                        "] data items resulted in $group_size validation messages " .
                        '-- the number of reported messages is limited to ' .
                        "$max_issue_count" . "\n";
                    $group_size = $max_issue_count;
                }

                push @validation_messages,
                        map { $_->{'message'} } @group_issues[0..($group_size - 1)];
            }
        }
    }

    return \@validation_messages;
}

##
# Validates a CIF data block against a single DDL1 dictionary.
#
# @param $data_block
#       Reference to a data block or a save frame as returned by
#       the COD::CIF::Parser.
# @param $dic
#       Reference to a DDL1 dictionary data structure as returned by
#       the build_ddl1_dic() subroutine.
# @param $options
#       Reference to a hash of options. The following options are recognised:
#       {
#         # Report data items that have been replaced by other data items
#           'report_deprecated' => 0,
#         # Ignore the case while matching enumerators
#           'ignore_case' => 0,
#         # Array reference to a list of data items that should be
#         # treated as potentially having values consisting of a
#         # combination of several enumeration values. Data items
#         # are identified by data names.
#           'enum_as_set_tags' => ['_atom_site_refinement_flags'],
#         # Multiplier that should be applied to the standard
#         # uncertainty (s.u.) when determining if a numeric
#         # value resides in the specified range. For example,
#         # a multiplier of 3.5 means that the value is treated
#         # as valid if it falls in the interval of
#         # [lower bound - 3.5 * s.u.; upper bound + 3.5 * s.u.]
#         # Default: 3
#           'range_su_multiplier' => 3,
#         # Treat numbers expressed using the double precision notation
#         # (i.e. 0.42D+7) as proper numbers
#           'allow_double_precision_notation'  => 0,
#         # Reference to a hash that maps subcategory reference data items
#         # to reference items of the parent category as returned by
#         # the get_subcategory_key_to_category_key_mapping() subroutine
#           'sub_key_to_main_key' => {
#               'sub_1_key_item_name' => 'main_1_key_item_name',
#               'sub_2_key_item_name' => 'main_1_key_item_name',
#               ...,
#               'sub_n_key_item_name' => 'main_m_key_item_name',
#           },
#       }
# @return
#       Array reference to a list of validation message data structures
#       of the following form:
#       {
#       # Code of the data block that contains the offending entry
#           'data_block_code' => 'offending_block_code',
#       # Code of the save frame that contains the offending entry.
#       # Might be undefined
#           'save_frame_code' => 'offending_frame_code',
#       # Code of the validation test that generated the issue
#           'test_type' => 'TEST_TYPE_CODE',
#       # Names of the data items examined by the the validation test
#           'data_items' => [ 'data_name_1', 'data_name_2', ... ],
#       # Human-readable description of the issue
#           'message' => 'issue description'
#       }
##
sub ddl1_validate_data_block_against_single_dic
{
    my ( $data_block, $dic, $options ) = @_;

    $options = {} if !defined $options;
    my $report_deprecated =
                    exists $options->{'report_deprecated'} ?
                           $options->{'report_deprecated'} : 0;
    my $ignore_case =
                    exists $options->{'ignore_case'} ?
                           $options->{'ignore_case'} : 0;
    my $enum_as_set_tags =
                    exists $options->{'enum_as_set_tags'} ?
                           $options->{'enum_as_set_tags'} : [];
    my $range_su_multiplier =
                    exists $options->{'range_su_multiplier'} ?
                           $options->{'range_su_multiplier'} : 3;
    my $allow_d_notation =
                    exists $options->{'allow_double_precision_notation'} ?
                           $options->{'allow_double_precision_notation'} : 0;
    my $sub_key_to_main_key =
                    exists $options->{'sub_key_to_main_key'} ?
                           $options->{'sub_key_to_main_key'} : {};

    my $dic_items = get_ddl1_dic_items( $dic );

    my @issues = @{
            validate_block_loops(
                $data_block,
                $dic_items,
                {
                    'sub_key_to_main_key' => $sub_key_to_main_key
                }
            )
        };

    for my $tag ( @{$data_block->{'tags'}} ) {
        my $lc_tag = lc $tag;

        next if !exists $dic_items->{$lc_tag};

        if( $report_deprecated ) {
            push @issues,
                 @{ report_deprecated( $data_block, $tag, $dic_items ) }
        };

        push @issues,
             @{ validate_list_unique_key( $data_block, $tag, $dic_items ) };

        my $dic_item = $dic_items->{$lc_tag};

        push @issues,
             @{ validate_list_mandatory( $data_block, $tag, $dic_item ) };

        push @issues,
             @{ check_list_link_parent( $data_block, $tag, $dic_item ) };

        push @issues,
             @{ validate_enumeration_set(
                    $data_block, $tag, $dic_item,
                    {
                        'ignore_case'  => $ignore_case,
                        'treat_as_set' => any { lc($_) eq $lc_tag }
                                                        @{$enum_as_set_tags}
                    }
             ) };

       push @issues,
            @{ validate_su( $data_block, $tag, $dic_item ) };

       push @issues,
            @{ validate_range(
                    $data_block, $tag, $dic_item,
                    {
                        'range_su_multiplier' => $range_su_multiplier,
                    }
            ) };

       push @issues,
            @{ validate_data_type(
                    $data_block, $tag, $dic_item,
                    {
                        'allow_double_precision_notation' => $allow_d_notation,
                    }
            ) };
    }

    @issues = @{ summarise_validation_issues( \@issues ) };

    return \@issues;
}

##
# Constructs an auxiliary search data structure of shared DDL1 dictionary
# properties extracted from all provided DDL1 dictionaries. The data structure
# allows to properly resolve entities that are defined in one dictionary, but
# referenced in a different dictionary (i.e. categories).
#
# @param $dics
#       Reference to an array of DDL1 dictionary data structures
#       as returned by the build_ddl1_dic() subroutine.
# @param \%auxiliary_search_structure
#       Reference to a data structure of the following form:
#       {
#       # Reference to a hash that maps each data item to the category
#       # that the it belongs to:
#           'item_to_category' => {
#               'data_name_a' => 'category_name_1',
#               'data_name_b' => 'category_name_1',
#               'data_name_c' => 'category_name_3',
#               ...
#               'data_name_f' => 'category_name_n',
#           },
#       # Reference to a hash that maps categories to data items that must
#       # appear in looped list of that category:
#           'category_to_mandatory_items' => {
#               'category_name_1' => [
#                   'data_name_a',
#                   'data_name_b',
#                   ...
#                   'data_name_c',
#               ],
#
#               ...,
#
#               'category_name_n' => [
#                   ...
#               ]
#           },
#       # Reference to a hash that maps subcategory reference data items
#       # to reference items of the parent category as returned by
#       # the get_subcategory_key_to_category_key_mapping() subroutine
#           'sub_key_to_main_key' => {
#               'sub_1_key_item_name' => 'main_1_key_item_name',
#               'sub_2_key_item_name' => 'main_1_key_item_name',
#               ...,
#               'sub_n_key_item_name' => 'main_m_key_item_name',
#           }
#       # Reference to a hash that maps data item names to the names of their
#       # alternate data items:
#           'item_to_alternate_items' => {
#               'item_1' => [ 'alternate_item_1', ],
#               'item_2' => [ 'alternate_item_2_a', ..., 'alternate_item_2_z', ],
#               ...,
#               'item_n' => [ 'alternate_item_n', ],
#           },
#       }
##
sub build_auxiliary_dic_search_structure
{
    my ($dics) = @_;

    my %auxiliary_search_structure;
    $auxiliary_search_structure{'item_to_category'} =
                            get_item_to_category_mapping($dics);
    $auxiliary_search_structure{'category_to_mandatory_items'} =
                            get_category_to_mandatory_items_mapping($dics);
    $auxiliary_search_structure{'sub_key_to_main_key'} =
                            get_subcategory_key_to_category_key_mapping($dics);
    $auxiliary_search_structure{'item_to_alternate_items'} =
                            get_item_to_alternate_items_mapping($dics);

    return \%auxiliary_search_structure;
}

##
# Constructs a hash that maps data item names to the names of the categories
# that they belong to as defined in the defining DDL1 dictionaries.
#
# @param $dics
#       Reference to an array of DDL1 dictionary data structures
#       as returned by the build_ddl1_dic() subroutine.
# @return
#       Reference to a hash of the following form:
#       {
#           'data_name_a' => 'category_name_1',
#           'data_name_b' => 'category_name_1',
#           'data_name_c' => 'category_name_3',
#           ...
#           'data_name_f' => 'category_name_n'
#       }
##
sub get_item_to_category_mapping
{
    my ($dics) = @_;

    my %item_to_category;
    for my $dic (@{$dics}) {
        my $items = get_ddl1_dic_items($dic);
        for my $tag (sort keys %{$items}) {
            my $category = get_category_name( $items->{$tag} );
            next if !defined $category;
            $item_to_category{$tag} = lc $category;
        }
    }

    return \%item_to_category;
}

##
# Constructs a hash that maps category names to the names of data items
# that must appear in looped list of that category.
#
# @param $dics
#       Reference to an array of DDL1 dictionary data structures
#       as returned by the build_ddl1_dic() subroutine.
# @return
#       Reference to a hash of the following form:
#       {
#         'category_name_1' => [
#               'data_name_a',
#               'data_name_b',
#               ...
#               'data_name_c',
#         ],
#
#         ...,
#
#         'category_name_n' => [
#           ...
#         ]
#       }
##
sub get_category_to_mandatory_items_mapping
{
    my ($dics) = @_;

    my %category_to_mandatory_items;
    for my $dic (@{$dics}) {
        my $items = get_ddl1_dic_items($dic);
        for my $tag (sort keys %{$items}) {
            my $category = get_category_name( $items->{$tag} );
            next if !defined $category;
            if ( get_list_mandatory_flag($items->{$tag}) eq 'yes' ) {
                push @{$category_to_mandatory_items{$category}}, $tag;
            }
        }
    }

    return \%category_to_mandatory_items;
}

##
# Constructs a hash that maps subcategory reference data items to
# reference items of the parent category.
#
# Examples of a parent and child categories (subcategories) provided in
# official IUCr sources [1,2] describe the way subcategory keys should
# be defined and used. A posts in the official IUCr mailing list [3]
# clarifies it even further:
#
#   "When the _list_link_parent data name is of the same category as the
#   defined data name, the _list_link_parent data name and the defined name
#   may be considered as a single combined definition which can be referred
#   to by either of the original data names for the purposes of resolving
#   _list_reference and _list_mandatory requirements."
#
# The official IUCr dictionaries currently contain a single instance of
# such relationship between the '_atom_site_label' and '_atom_site_aniso_label'
# data items.
#
# @source [1]
#       2.5.5.7. Definition example 7: joinable lists,
#       "International Tables for Crystallography Volume G:
#        Definition and exchange of crystallographic data",
#       2005, 56, doi: 10.1107/97809553602060000107
# @source [2]
#       3.1.5.4.2. Looped data,
#       "International Tables for Crystallography Volume G:
#        Definition and exchange of crystallographic data",
#       2005, 78, doi: 10.1107/97809553602060000107
# @source [3]
#       https://www.iucr.org/__data/iucr/lists/cif-developers/msg00197.html
#
# @param $dics
#       Reference to an array of DDL1 dictionary data structures
#       as returned by the build_ddl1_dic() subroutine.
# @return
#       Reference to a hash of the following form:
#       {
#         'sub_1_key_item_name' => 'main_1_key_item_name',
#         'sub_2_key_item_name' => 'main_1_key_item_name',
#         ...,
#         'sub_n_key_item_name' => 'main_m_key_item_name',
#       }
##
sub get_subcategory_key_to_category_key_mapping
{
    my ($dics) = @_;

    my %category;
    for my $dic (@{$dics}) {
        my $items = get_ddl1_dic_items($dic);
        for my $tag (sort keys %{$items}) {
            my $data_item = $items->{$tag};
            my $name = get_category_name( $data_item );
            next if !defined $name;
            next if exists $category{$name}{'items'}{$tag};
            $category{$name}{'items'}{$tag} = $data_item
        }
    }

    my %sub_key_to_main_key;
    for my $name (keys %category) {
        my $items = $category{$name}{'items'};
        my $list_reference_groups = get_all_list_references($items);
        next if scalar (@{$list_reference_groups} < 2);
        my @potential_sub_keys;
        for my $group (@{$list_reference_groups}) {
            next if scalar @{$group->{'key_data_items'}} != 1;
            my $key_name = $group->{'key_data_items'}[0];
            if (exists $items->{$key_name}{'values'}{'_list_link_parent'}) {
                push @potential_sub_keys, $key_name;
            }
        }

        for my $key_name (@potential_sub_keys) {
            my $parent_name = $items->{$key_name}{'values'}{'_list_link_parent'}[0];
            next if none { $_ eq $parent_name } keys %{$items};
            $sub_key_to_main_key{$key_name} = $parent_name;
        }
    }

    return \%sub_key_to_main_key;
}

##
# BEGIN: DDL1 dictionary merging subroutines
##

##
# Merges several DDL1 dictionaries into a single virtual DDL1 dictionary.
#
# The merging algorithm is implemented according to the official IUCr
# dictionary merging protocol [1].
#
# The protocol describes three merging modes: STRICT, REPLACE and OVERLAY.
# This subroutine implements only the OVERLAY mode. A short description of
# the mode as provided in the protocol:
# "New attributes are added to those already stored for the data name;
#  conflicting attributes replace those already stored."
#
# For a more detailed description of the merging protocol and modes,
# consult the original source.
#
# @source [1]
#       "International Tables for Crystallography Volume G:
#        Definition and exchange of crystallographic data",
#       2005, 87-89, doi: 10.1107/97809553602060000107
#
# @param $dics
#       Reference to an array of DDL1 dictionary data structures that should
#       be merged as returned by the build_ddl1_dic() subroutine. The first
#       dictionary in the array serves as the base dictionary with the rest
#       of the dictionaries being merged in sequential order.
# @return $base_dic
#       Reference to a data structure of the following form or
#       'undef' if the dictionaries could not be merged:
#       {
#       # Reference to a merged DDL1 dictionary data structure
#         'dictionary' => { ... },
#       # Reference to an array of merging issues
#         'merge_issues' => [
#           {
#           # Names of data items in the definition that could not be merged
#             'item_names'         => [ 'data_name_1', ..., 'data_name_n' ],
#           # Name of the data item that the definition defines
#             'defined_item_name'  => 'definition_item_name',
#           # Definition block code
#             'block_code'         => 'definition_block_code',
#           # Filename of the dictionary which contains the definition block
#             'filename'           => '/path/to/the/original/file.dic',
#           # Human-readable description of the merge issue
#             'message'            => 'item could not be merged',
#           # '1' if issue was found in the base definition,
#           # '0' if issues was found in the new definition
#             'is_base_definition' => 0,
#           },
#           ...
#         ]
#       }
##
sub merge_ddl1_dics
{
    my ($dics) = @_;

    return if !@{$dics};
    return if @{$dics} == 1;

    my @merge_issues;
    my $base_dic = $dics->[0];
    for (my $i = 1; $i < @{$dics}; $i++) {
        my $merge_results =
                    merge_dic_pair_in_overlay_mode($base_dic, $dics->[$i]);
        $base_dic = $merge_results->{'dictionary'};
        push @merge_issues, @{$merge_results->{'merge_issues'}};
    }

    my @metadata_blocks = map {
                            defined get_ddl1_dic_metadata_block($_) ?
                                    get_ddl1_dic_metadata_block($_) :
                                    new_datablock('on_this_dictionary')
                            } @{$dics};
    set_ddl1_dic_metadata_block( merge_metadata_blocks( \@metadata_blocks ) );
    set_ddl1_dic_filename($base_dic, undef);

    my $merge_results = {
        'dictionary'   => $base_dic,
        'merge_issues' => \@merge_issues,
    };

    return $merge_results;
}

##
# Constructs a metadata data block of a virtual DDL1 dictionary
# from the metadata data blocks of other DDL1 dictionaries.
#
# @param $blocks
#       Reference to an array of DDL1 dictionary metadata data blocks.
# @param $options
#       Reference to a hash of options. The following options are recognised:
#       {
#       # Dictionary name that should be recorded in the metadata block
#           'name'    => 'merged.dic',
#       # Version number that should be recorded in the metadata block
#       # (default: '1.0')
#           'version' => '1.0',
#       }
# @return
#       Reference to a metadata data block of a virtual DDL1 dictionary.
##
sub merge_metadata_blocks
{
    my ($blocks, $options) = @_;

    $options = {} if !defined $options;

    my $name    = exists $options->{'name'} ?
                         $options->{'name'} :
                         undef;
    my $version = exists $options->{'version'} ?
                         $options->{'version'} :
                         '1.0';

    my $merged_block = new_datablock('on_this_dictionary', '1.1');
    set_tag($merged_block, '_dictionary_version', $version);

    my ($day, $month, $year) = (localtime)[3,4,5];
    my $date = sprintf('%04d-%02d-%02d', $year+1900, $month+1, $day);
    set_tag($merged_block, '_dictionary_update', $date);

    if (!defined $name) {
        $name = `hostname`;
        chomp($name);
        $name = unicode2cif($name);
        $name = "$name-$$-$date";
    };
    set_tag($merged_block, '_dictionary_name', $name);

    my $history_header = <<"HISTORY_HEADER";
 $date Created the composite dictionary.

 The following dictionaries identified by [name, version, update date]
 were merged in the given order:

HISTORY_HEADER

    my $dic_count = 0;
    my $history = '';
    my @tags = ('_dictionary_name', '_dictionary_version', '_dictionary_update');
    for my $block (@{$blocks}) {
        $dic_count++;
        my @metadata;
        for my $tag (@tags) {
            if (defined $block->{'values'}{$tag}) {
                push @metadata, $block->{'values'}{$tag}[0];
            } else {
                push @metadata, undef;
            }
        }
        $history_header .= " [$dic_count]. [" .
            ( join ', ', map { defined $_ ? "'$_'" : 'undef' } @metadata ) .
            ']' . ( @{$blocks} == $dic_count ? '.' : ';') . "\n";

        next if !exists $block->{'values'}{'_dictionary_history'};
        $history .= " History of dictionary [$dic_count]:\n";
        $history .= $block->{'values'}{'_dictionary_history'}[0];
        $history .= "\n\n";
    }
    $history = $history_header . "\n" . $history;
    set_tag($merged_block, '_dictionary_name', $history);

    return $merged_block;
}

##
# Merges two DDL1 dictionaries into a single virtual DDL1 dictionary
# using the OVERLAY mode.
#
# The merging algorithm is implemented according to the official IUCr
# dictionary merging protocol [1].
#
# For a more detailed description of the merging protocol and modes,
# consult the original source.
#
# @source [1]
#       "International Tables for Crystallography Volume G:
#        Definition and exchange of crystallographic data",
#       2005, 87-89, doi: 10.1107/97809553602060000107
#
# @param $base_dic
#       Reference to a DDL1 dictionary data structure that should serve
#       as the base dictionary.
# @param $new_dic
#       Reference to a DDL1 dictionary data structure that should be merged
#       into the base dictionary.
# @param $dics
#       Reference to an array of DDL1 dictionary data structures that should
#       be merged as returned by the build_ddl1_dic() subroutine. The first
#       dictionary in the array serves as the base dictionary with the rest
#       of the dictionaries being merged in sequential order.
#
# @return
#       Reference to a data structure of the following form:
#       {
#       # Reference to a merged DDL1 dictionary data structure
#         'dictionary' => { ... },
#       # Reference to an array of merging issues
#         'merge_issues' => [
#           {
#           # Names of data items in the definition that could not be merged
#             'item_names'         => [ 'data_name_1', ..., 'data_name_n' ],
#           # Name of the data item that the definition defines
#             'defined_item_name'  => 'definition_item_name',
#           # Definition block code
#             'block_code'         => 'definition_block_code',
#           # Filename of the dictionary which contains the definition block
#             'filename'           => '/path/to/the/original/file.dic',
#           # Human-readable description of the merge issue
#             'message'            => 'item could not be merged',
#           # '1' if issue was found in the base definition,
#           # '0' if issues was found in the new definition
#             'is_base_definition' => 0,
#           },
#           ...
#         ]
#       }
##
sub merge_dic_pair_in_overlay_mode
{
    my ($base_dic, $new_dic) = @_;

    my @merge_issues;
    my $base_dic_items = get_ddl1_dic_items($base_dic);
    my $new_dic_items = get_ddl1_dic_items($new_dic);
    for my $tag (sort keys %{$new_dic_items}) {
        if (exists $base_dic_items->{$tag}) {
            my $merge_results = merge_dic_item_definitions(
                $base_dic_items->{$tag},
                $new_dic_items->{$tag}
            );
            $base_dic_items->{$tag} = $merge_results->{'definition'};
            push @merge_issues, @{$merge_results->{'merge_issues'}};
        } else {
            $base_dic_items->{$tag} = $new_dic_items->{$tag}
        }
    }

    my $base_dic_categories = get_ddl1_dic_categories($base_dic);
    my $new_dic_categories = get_ddl1_dic_items($new_dic);
    for my $name (sort keys %{$new_dic_categories}) {
        if (exists $base_dic_categories->{$name}) {
            my $merge_results = merge_dic_item_definitions(
                                  $base_dic_categories->{$name},
                                  $new_dic_categories->{$name}
                                );
            $base_dic_categories->{$name} = $merge_results->{'definition'};
            push @merge_issues, @{$merge_results->{'merge_issues'}};
        } else {
            $base_dic_categories->{$name} = $new_dic_categories->{$name}
        }
    }

    for my $issue (@merge_issues) {
        if ($issue->{'is_base_definition'}) {
            $issue->{'filename'} = get_ddl1_dic_filename($base_dic);
        } else {
            $issue->{'filename'} = get_ddl1_dic_filename($new_dic);
        }
    }

    my $merge_results = {
        'dictionary'   => $base_dic,
        'merge_issues' => \@merge_issues,
    };

    return $merge_results;
}

##
# Merges two DDL1 data item definitions into a single definition.
#
# The merging algorithm is implemented according to the official IUCr
# dictionary merging protocol [1].
#
# The protocol describes three merging modes: STRICT, REPLACE and OVERLAY.
# This subroutine implements only the OVERLAY mode. A short description of
# the mode as provided in the protocol:
# "New attributes are added to those already stored for the data name;
#  conflicting attributes replace those already stored."
#
# For a more detailed description of the merging protocol and modes,
# consult the original source.
#
# @source [1]
#       "International Tables for Crystallography Volume G:
#        Definition and exchange of crystallographic data",
#       2005, 87-89, doi: 10.1107/97809553602060000107
#
# @param $base_definition
#       Reference to a DDL1 data item definition block as returned by
#       the COD::CIF::Parser. Data item values provided in this definition
#       have a lower priority than those provided in the new definition.
# @param $new_definition
#       Reference to a DDL1 data item definition block as returned by
#       the COD::CIF::Parser. Data item values provided in this definition
#       have a higher priority than those provided in the base definition.
# @return
#       Reference to a data structure of the following form:
#       {
#       # Reference to a merged definition
#         'definition' => { ... },
#       # Reference to an array of merging issues
#         'merge_issues' => [
#           {
#           # Names of data items in the definition that could not be merged
#             'item_names'         => [ 'data_name_1', ..., 'data_name_n' ],
#           # Name of the data item that the definition defines
#             'defined_item_name'  => 'definition_item_name',
#           # Definition block code
#             'block_code'         => 'definition_block_code',
#           # Human-readable description of the merge issue
#             'message'            => 'item could not be merged',
#           # '1' if issue was found in the base definition,
#           # '0' if issues was found in the new definition
#             'is_base_definition' => 0,
#           },
#           ...
#         ]
#       }
##
sub merge_dic_item_definitions
{
    my ($base_definition, $new_definition) = @_;

    my $merged_definition = clone( $base_definition );

    $merged_definition = merge_scalar_items_in_overlay_mode(
                            $merged_definition,
                            $new_definition
                         );

    my $merge_results = merge_looped_items_in_overlay_mode(
                            $merged_definition,
                            $new_definition
                        );

    for my $issue (@{$merge_results->{'merge_issues'}}) {
        if ($issue->{'is_base_definition'}) {
            $issue->{'message'} = 'data items [' .
                ( join ', ', map { "'$_'" } @{$issue->{'item_names'}} ) .
                '] were left unchanged in the base definition of ' .
                "the '$issue->{'defined_item_name'}' data item due to issues " .
                'in the definition data block -- ' . $issue->{'message'};
        } else {
            $issue->{'message'} = 'data items [' .
                ( join ', ', map { "'$_'" } @{$issue->{'item_names'}} ) .
                '] were not merged into the base definition of ' .
                "the '$issue->{'defined_item_name'}' data item due to ".
                'issues in the definition data block -- ' . $issue->{'message'};
        }
    }

    return $merge_results;
}

##
# Merges scalar data items from the new definition into the base definition
# according to the rules of the OVERLAY mode.
#
# @param $base_definition
#       Reference to a DDL1 data item definition block as returned by
#       the COD::CIF::Parser. Data item values provided in this definition
#       have a lower priority than those provided in the new definition.
# @param $new_definition
#       Reference to a DDL1 data item definition block as returned by
#       the COD::CIF::Parser. Data item values provided in this definition
#       have a higher priority than those provided in the base definition.
# @return
#       Reference to the base definition block with the merged scalar items.
##
sub merge_scalar_items_in_overlay_mode
{
    my ($base_definition, $new_definition) = @_;

    ##
    # The list of scalar data item were manually compiled
    # from the 'ddl_core.dic' dictionary. Metadata of the
    # source dictionary:
    #
    # Dictionary name: ddl_core.dic
    # Dictionary version: 1.4.1
    # Last updated on: 2005-06-29
    # Retrieved on: 2020-02-19
    # Retrieved from: ftp://ftp.iucr.org/pub/ddl_core.dic
    ##
    my @scalar_item_names = qw(
        _category
        _definition
        _enumeration_default
        _enumeration_range
        _list
        _list_level
        _list_mandatory
        _type
        _type_construct
        _units
        _units_detail
    );

    for my $tag ( @scalar_item_names ) {
        next if !exists $new_definition->{'values'}{$tag};
        set_tag($base_definition, $tag, $new_definition->{'values'}{$tag}[0]);
    }

    return $base_definition;
}

##
# Merges potentially looped data items from the new definition into the
# base definition according to the rules of the OVERLAY mode.
#
# @param $base_definition
#       Reference to a DDL1 data item definition block as returned by
#       the COD::CIF::Parser. Data item values provided in this definition
#       have a lower priority than those provided in the new definition.
# @param $new_definition
#       Reference to a DDL1 data item definition block as returned by
#       the COD::CIF::Parser. Data item values provided in this definition
#       have a higher priority than those provided in the base definition.
# @return
#       Reference to a data structure of the following form:
#       {
#       # Reference to a definition with merged looped items
#         'definition' => { ... },
#       # Reference to an array of merging issues
#         'merge_issues' => [
#           {
#           # Names of data items in the definition that could not be merged
#             'item_names'         => [ 'data_name_1', ..., 'data_name_n' ],
#           # Name of the data item that the definition defines
#             'defined_item_name'  => 'definition_item_name',
#           # Definition block code
#             'block_code'         => 'definition_block_code',
#           # Human-readable description of the merge issue
#             'message'            => 'item could not be merged',
#           # '1' if issue was found in the base definition,
#           # '0' if issues was found in the new definition
#             'is_base_definition' => 0,
#           },
#           ...
#         ]
#       }
##
sub merge_looped_items_in_overlay_mode
{
    my ($base_definition, $new_definition) = @_;

    ##
    # The list of potentially looped data item were manually compiled
    # from the 'ddl_core.dic' dictionary. Metadata of the source dictionary:
    #
    # Dictionary name: ddl_core.dic
    # Dictionary version: 1.4.1
    # Last updated on: 2005-06-29
    # Retrieved on: 2020-02-19
    # Retrieved from: ftp://ftp.iucr.org/pub/ddl_core.dic
    ##
    my %category_key_to_items = (
        # NOTE: the '_name' property should have been used to identify
        # the definitions that are being merged so there is no need to
        # process it any further
        # '_name'               => '_name',
        '_enumeration'        => [ '_enumeration_detail' ],
        '_example'            => [ '_example_detail' ],
        '_list_link_child'    => [],
        '_list_link_parent'   => [],
        '_list_reference'     => [],
        '_list_uniqueness'    => [],
        '_related_item'       => [ '_related_function' ],
        '_type_conditions'    => [],
    );

    my @merge_issues;
    for my $key_tag (sort keys %category_key_to_items) {
        my $new_looped_items = classify_looped_items_by_mergeability(
                                  $new_definition,
                                  $key_tag,
                                  $category_key_to_items{$key_tag}
                               );

        for my $tag (keys %{$new_looped_items->{'unmergeable'}}) {
            push @merge_issues,
                 {
                     'item_names'         => [ $key_tag, @{$category_key_to_items{$key_tag}} ],
                     'defined_item_name'  => $new_definition->{'values'}{'_name'}[0],
                     'block_code'         => $new_definition->{'name'},
                     'message'            => $new_looped_items->{'unmergeable'}{$tag},
                     'is_base_definition' => 0,
                 }
        }
        next if %{$new_looped_items->{'unmergeable'}};
        next if !%{$new_looped_items->{'mergeable'}};

        my $base_looped_items = classify_looped_items_by_mergeability(
                                  $base_definition,
                                  $key_tag,
                                  $category_key_to_items{$key_tag}
                                );

        for my $tag (keys %{$base_looped_items->{'unmergeable'}}) {
            push @merge_issues,
                 {
                     'item_names'         => [ $key_tag, @{$category_key_to_items{$key_tag}} ],
                     'defined_item_name'  => $base_definition->{'values'}{'_name'}[0],
                     'block_code'         => $base_definition->{'name'},
                     'message'            => $base_looped_items->{'unmergeable'}{$tag},
                     'is_base_definition' => 1,
                 }
        }
        next if %{$base_looped_items->{'unmergeable'}};

        eval {
            $new_looped_items->{'mergeable'} =
                                            collapse_identical_loop_rows(
                                               $base_looped_items->{'mergeable'},
                                               $new_looped_items->{'mergeable'},
                                               $key_tag
                                           );
        };
        if ($@) {
            push @merge_issues,
                 {
                     'item_names'         => [ $key_tag, @{$category_key_to_items{$key_tag}} ],
                     'defined_item_name'  => $new_definition->{'values'}{'_name'}[0],
                     'block_code'         => $new_definition->{'name'},
                     'message'            => $@,
                     'is_base_definition' => 1,
                 };
            next;
        }

        my $merged_loop = merge_looped_values(
                             $base_looped_items->{'mergeable'},
                             $new_looped_items->{'mergeable'}
                          );

        # Set the loop key item to create a new loop if needed
        exclude_tag($base_definition, $key_tag);
        my $is_looped = (@{$merged_loop->{$key_tag}} > 1);
        if ($is_looped) {
            set_loop_tag(
                $base_definition,
                $key_tag,
                $key_tag,
                $merged_loop->{$key_tag}
            );
        } else {
            set_tag(
                $base_definition,
                $key_tag,
                $merged_loop->{$key_tag}[0]
            );
        }
        delete $merged_loop->{$key_tag};
        # Set the rest of the item in the loop
        for my $tag (sort keys %{$merged_loop}) {
            exclude_tag($base_definition, $tag);
            if ($is_looped) {
                set_loop_tag(
                    $base_definition,
                    $tag,
                    $key_tag,
                    $merged_loop->{$tag}
                );
            } else {
                set_tag(
                    $base_definition,
                    $tag,
                    $merged_loop->{$tag}[0]
                );
            }
        }
    }

    my $merge_results = {
        'definition'   => $base_definition,
        'merge_issues' => \@merge_issues,
    };

    return $merge_results;
}

##
# Identifies which of the data items from a looped category are mergeable
# and which are not.
#
# @param $definition_block
#       Reference to a DDL1 data item definition block as returned by
#       the COD::CIF::Parser.
# @param $key_tag
#       Name of the data item that acts as the looped list reference
#       of the checked category.
# @param $category_tags
#       Reference to an array of data items that belong to the
#       same category as the looped list reference item. Data
#       items are identified by their names.
# @return
#       Reference to a data structure of the following form:
#       {
#       # Mergeable data items are identified by their data names
#       # and returned together with the associated data values
#           'mergeable' => {
#               'mergeable_item_a' => {
#                   'values' => [
#                       'value_a_1',
#                       'value_a_2',
#                       ...,
#                       'value_a_n'
#                   ]
#                },
#               ...,
#               'mergeable_item_m' => {
#                   'values' => [
#                       'value_m_1',
#                       'value_m_2',
#                       ...,
#                       'value_m_n'
#                   ]
#                }
#           },
#       # Unmergeable data items are identified by their data names
#       # and returned together with a human-readable description
#       # of the reason they were deemed unmergeable
#           'unmergeable' => {
#               'unmergeable_item_a' => '...',
#               'unmergeable_item_b' => '...',
#               ...
#           }
#       }
##
sub classify_looped_items_by_mergeability
{
    my ($definition_block, $key_tag, $category_tags) = @_;

    my $analysed_items = {
        'mergeable'   => {},
        'unmergeable' => {},
    };

    if (!exists $definition_block->{'values'}{$key_tag}) {
        for my $loop_tag (@{$category_tags}) {
            next if !exists $definition_block->{'values'}{$loop_tag};
            $analysed_items->{'unmergeable'}{$loop_tag} =
                "data item '$loop_tag' appears in a data block that " .
                'does not contain the associated looped list reference ' .
                "data item '$key_tag'";
        }
        return $analysed_items;
    }

    my $key_loop_index = get_item_loop_index($definition_block, $key_tag);
    $key_loop_index = -1 if !defined $key_loop_index;

    my %unmergeable_items;
    my @mergeable_items = ( $key_tag );
    for my $loop_tag (@{$category_tags}) {
        next if !exists $definition_block->{'values'}{$loop_tag};
        my $item_loop_index = get_item_loop_index($definition_block, $loop_tag);
        $item_loop_index = -1 if !defined $item_loop_index;
        if ($key_loop_index != $item_loop_index) {
            $unmergeable_items{$loop_tag} =
                "data item '$loop_tag' and the associated looped list " .
                "reference data item '$key_tag' do not appear in the " .
                'same loop';
            next;
        }
        push @mergeable_items, $loop_tag;
    }

    $analysed_items->{'unmergeable'} = \%unmergeable_items;
    for my $mergeable_item (@mergeable_items) {
        push @{$analysed_items->{'mergeable'}{$mergeable_item}{'values'}},
             @{$definition_block->{'values'}{$mergeable_item}};
    }

    return $analysed_items;
}

##
# Removes data values sets that are already present in the base loop
# from the new loop. Dies in case an identical loop key with different
# associated values is located.
#
# @param $base_loop_items
#       Reference to a looped list data structure as returned by
#       the classify_looped_items_by_mergeability() subroutine:
#       {
#           'item_a_name' => {
#                       'values' => [
#                           'base_value_a_1',
#                           'base_value_a_2',
#                           ...
#                       ],
#           },
#           'item_c_name' => {
#                       'values' => [
#                           'base_value_c_1',
#                           'base_value_c_2',
#                           ...
#                       ],
#           },
#           ...
#       }
# @param $new_loop_items
#       Reference to a looped list data structure as returned by
#       the classify_looped_items_by_mergeability() subroutine:
#       {
#           'item_a_name' => {
#                       'values' => [
#                           'new_value_a_1',
#                           'new_value_a_2',
#                           'new_value_a_3',
#                           ...
#                       ],
#           },
#           'item_b_name' => {
#                       'values' => [
#                           'new_value_b_1',
#                           'new_value_b_2',
#                           'new_value_b_3',
#                           ...
#                       ],
#           },
#           ...
#       }
# @param $loop_key
#       Name of the data item that acts as the looped list reference.
# @return
#       Reference to the modified $new_loop_items data structure.
##
sub collapse_identical_loop_rows
{
    my ($base_loop_items, $new_loop_items, $loop_key) = @_;

    return $new_loop_items if !%{$base_loop_items};

    my $non_key_loop_items = [ keys %{$base_loop_items}, keys %{$new_loop_items} ];
    @{$non_key_loop_items} = sort { $a cmp $b }
                                uniq grep {$_ ne $loop_key}
                                    @{$non_key_loop_items};

    my @duplicate_value_indexes;
    my @conflict_value_indexes;
    for (my $i = 0; $i < @{$new_loop_items->{$loop_key}{'values'}}; $i++) {
        my $new_key_value = $new_loop_items->{$loop_key}{'values'}[$i];
        for (my $j = 0; $j < @{$base_loop_items->{$loop_key}{'values'}}; $j++) {
            my $base_key_value = $base_loop_items->{$loop_key}{'values'}[$j];
            next if ($new_key_value ne $base_key_value);
            my $loop_values_match = 1;
            for my $loop_item (@{$non_key_loop_items}) {
                my $new_loop_value =
                            exists $new_loop_items->{$loop_item} ?
                                   $new_loop_items->{$loop_item}{'values'}[$i] :
                                   undef;
                my $base_loop_value =
                            exists $base_loop_items->{$loop_item} ?
                                   $base_loop_items->{$loop_item}{'values'}[$j] :
                                   undef;
                $loop_values_match = are_identical_values(
                                        $new_loop_value,
                                        $base_loop_value
                                     );
                last if !$loop_values_match;
            }
            if ($loop_values_match) {
                push @duplicate_value_indexes, $i;
            } else {
                push @conflict_value_indexes, [$j, $i];
            }
        }
    }

    for my $conflict_index_pair (@conflict_value_indexes) {
        my $base_loop_index = $conflict_index_pair->[0];
        my $new_loop_index = $conflict_index_pair->[1];
        die "data item '$loop_key' value '" .
             $new_loop_items->{$loop_key}{'values'}[$new_loop_index] .
             '\' is associated with different sets of [' .
              ( join ', ', map {"'$_'"} ( @{$non_key_loop_items} ) ) .
             '] data item values in the base definition and in ' .
             'the new definition ([' .
             ( join ', ', map { exists $base_loop_items->{$_} ?
                        "'$base_loop_items->{$_}{'values'}[$base_loop_index]'" :
                        'undef' } @{$non_key_loop_items} ) .
             '] vs. [' .
              ( join ', ', map { exists $new_loop_items->{$_} ?
                        "'$new_loop_items->{$_}{'values'}[$new_loop_index]'" :
                        'undef' } @{$non_key_loop_items} ) .
             '])' . "\n";
    }

    if (@duplicate_value_indexes) {
        for my $item_name (keys %{$new_loop_items}) {
            my @loop_values = @{$new_loop_items->{$item_name}{'values'}};
            my %ref_index;
            @ref_index{ @duplicate_value_indexes } = ();
            @loop_values = @loop_values[
                                        grep { !exists $ref_index{$_} }
                                                        (0..$#loop_values)
                                        ];
            $new_loop_items->{$item_name}{'values'} = \@loop_values;
        }
    }

    return $new_loop_items;
}

##
# Evaluates if two data values can be considered duplicates.
#
# @param $value_1
#       First of the values to be compared. May be undefined.
# @param $value_2
#       Second of the values to be compared. May be undefined.
# @return
#       '1' if values can be considered duplicates,
#       '0' otherwise.
##
sub are_identical_values
{
    my ($value_1, $value_2) = @_;

    return 1 if (!defined $value_1 && !defined $value_2);
    return 0 if !defined $value_1 || !defined $value_2;

    return ($value_1 eq $value_2) ? 1 : 0;
}

##
# Merges two looped lists of different sizes into a single looped list.
# Missing data values are replaced by CIF unknown ('?') values.
#
# @param $base_loop_items
#       Reference to a data structure of mergeable data items as
#       returned by the classify_looped_items_by_mergeability()
#       subroutine:
#       {
#           'item_a_name' => {
#                       'values' => [
#                           'base_value_a_1',
#                           'base_value_a_2',
#                           ...
#                       ],
#           },
#           'item_c_name' => {
#                       'values' => [
#                           'base_value_c_1',
#                           'base_value_c_2',
#                           ...
#                       ],
#           },
#           ...
#       }
# @param $new_loop_items
#       Reference to a data structure that contains data names
#       and data values of items that should be merged:
#       {
#           'item_a_name' => {
#                       'values' => [
#                           'new_value_a_1',
#                           'new_value_a_2',
#                           'new_value_a_3',
#                           ...
#                       ],
#           },
#           'item_b_name' => {
#                       'values' => [
#                           'new_value_b_1',
#                           'new_value_b_2',
#                           'new_value_b_3',
#                           ...
#                       ],
#           },
#           ...
#       }
# @return \%merged_loops
#       Reference to a data structure that contains a merged looped list
#       of the following form:
#       {
#           'item_a_name' => [
#                         'old_value_a_1',
#                         'old_value_a_2',
#                         ...,
#                         'new_value_a_1',
#                         'new_value_a_2',
#                         'new_value_a_3',
#                         ...
#                       ],
#           'item_b_name' => [
#                         '?',
#                         '?',
#                         ...,
#                         'new_value_b_1',
#                         'new_value_b_2',
#                         'new_value_b_3',
#                         ...
#                       ],
#           'item_c_name' => [
#                         'old_value_c_1',
#                         'old_value_c_2',
#                         ...,
#                         '?',
#                         '?',
#                         '?',
#                         ...
#                       ],
#           ...,
#       }
##
sub merge_looped_values
{
    my ($base_loop_items, $new_loop_items) = @_;

    my %merged_loop_items;
    # In case only new data items were added
    if (!%{$base_loop_items}) {
        for my $tag (keys %{$new_loop_items}) {
            push @{$merged_loop_items{$tag}},
                 @{$new_loop_items->{$tag}{'values'}};
        }
        return \%merged_loop_items;
    }

    # In case data item values need merging
    my $base_loop_length = scalar @{$base_loop_items->{
                            (sort keys %{$base_loop_items})[0]
                           }{'values'}};
    my $new_loop_length = scalar @{$new_loop_items->{
                            (sort keys %{$new_loop_items})[0]
                          }{'values'}};
    for my $tag (keys %{$base_loop_items}) {
        push @{$merged_loop_items{$tag}},
             @{$base_loop_items->{$tag}{'values'}};
        if (exists $new_loop_items->{$tag}) {
            push @{$merged_loop_items{$tag}},
                 @{$new_loop_items->{$tag}{'values'}};
        } else {
            push @{$merged_loop_items{$tag}},
                 ( '?' x $new_loop_length );
        }
    }
    for my $tag (keys %{$new_loop_items}) {
        next if exists $merged_loop_items{$tag};
        if (exists $base_loop_items->{$tag} ) {
            push @{$merged_loop_items{$tag}},
                 @{$base_loop_items->{$tag}{'values'}};
        } else {
            push @{$merged_loop_items{$tag}},
                 ( '?' x $base_loop_length );
        }
        push @{$merged_loop_items{$tag}},
             @{$new_loop_items->{$tag}{'values'}};
    }

    return \%merged_loop_items;
}

##
# END: DDL1 dictionary merging subroutines
##

##
# Constructs a hash that maps data item names to the names of their
# alternate data items.
#
# @param $dics
#       Reference to an array of DDL1 dictionary data structures
#       as returned by the build_ddl1_dic() subroutine.
# @return
#       Reference to a hash of the following form:
#       {
#         'item_1' => [ 'alternate_item_1', ],
#         'item_2' => [ 'alternate_item_2_a', ..., 'alternate_item_2_z', ],
#         ...,
#         'item_n' => [ 'alternate_item_n', ],
#       }
##
sub get_item_to_alternate_items_mapping
{
    my ($dics) = @_;

    my %item_to_alternate_items;
    for my $dic (@{$dics}) {
        my $items = get_ddl1_dic_items($dic);
        for my $tag (sort keys %{$items}) {
            my $alternate_item_names = get_alternate_item_names($items->{$tag});
            next if !@{$alternate_item_names};
            $item_to_alternate_items{$tag} = $alternate_item_names;
        }
    }

    return \%item_to_alternate_items
}

##
# Extracts the data names of items that are marked as alternates of
# the given item.
#
# @param $data_item
#       Data item definition block as returned by the COD::CIF::Parser.
# @return
#       Reference to an array of data names.
##
sub get_alternate_item_names
{
    my ($dic_item) = @_;

    return [] if !exists $dic_item->{'values'}{'_related_item'};
    return [] if !exists $dic_item->{'values'}{'_related_function'};
    # check if items reside in the same loop (or are both unlooped)
    my $related_item_loop = get_item_loop_index($dic_item, '_related_item');
    $related_item_loop = -1 if !defined $related_item_loop;

    my $related_function_loop = get_item_loop_index($dic_item, '_related_function');
    $related_function_loop = -1 if !defined $related_function_loop;
    return [] if $related_item_loop != $related_function_loop;

    my @alternate_item_names;
    for (my $i = 0; $i < @{$dic_item->{'values'}{'_related_item'}}; $i++) {
        next if $dic_item->{'values'}{'_related_function'}[$i] ne 'alternate';
        push @alternate_item_names, $dic_item->{'values'}{'_related_item'}[$i];
    };

    return \@alternate_item_names;
}

# NOTE: the subroutine was copied from the COD::CIF::DDL::DDLm module.
##
# Groups validation issues with identical messages together and replaces
# each group with a single validation issue that contains a summarized
# version of the message.
#
# @param $issues
#       Array reference to a list of validation message data structures
#       of the following form:
#       {
#       # Code of the data block that contains the offending entry
#           'data_block_code' => 'offending_block_code',
#       # Code of the save frame that contains the offending entry.
#       # Might be undefined
#           'save_frame_code' => 'offending_frame_code',
#       # Code of the validation test that generated the issue
#           'test_type' => 'TEST_TYPE_CODE',
#       # Names of the data items examined by the the validation test
#           'data_items' => [ 'data_name_1', 'data_name_2', ... ],
#       # Human-readable description of the issue
#           'message' => 'issue description'
#       }
#
# @return $summarised_issues
#       Reference to an array of unique summarised issues.
##
sub summarise_validation_issues
{
    my ($issues) = @_;

    my %message_count;
    for my $issue (@{$issues}) {
        $message_count{$issue->{'message'}}{'count'}++;
        $message_count{$issue->{'message'}}{'representative_issue'} = $issue;
    }

    my @summarised_issues;
    for my $message ( sort keys %message_count ) {
        my $count = $message_count{$message}->{'count'};
        my $issue = $message_count{$message}->{'representative_issue'};
        if( $count > 1 ) {
            $issue->{'message'} = $message . " ($count times)";
        }
        push @summarised_issues, $issue;
    }

    return \@summarised_issues;
}

##
# Validates a CIF data frame against a DDL2 dictionary.
#
# @param $data_block
#       Reference to a data block or a save frame as returned by
#       the COD::CIF::Parser.
# @param $dic
#       Reference to a dictionary data structure as returned by
#       the build_ddl2_dic() subroutine.
# @param $options
#       Reference to a hash of options. Currently no options
#       are recognised.
# @return
#       Array reference to a list of validation messages.
##
sub ddl2_validate_data_block
{
    my ( $data_block, $dic, $options ) = @_;

    my @notes;
    for my $tag ( @{$data_block->{'tags'}} ) {
         my $lc_tag = lc $tag;
         my $dic_item = $dic->{$lc_tag};
         push @notes,
              @{ ddl2_validate_data_type( $data_block, $tag, $dic_item ) };
     }

    return \@notes;
}

##
# Returns an array of tags of data items that have superseded the data item.
#
# @param $dic_items
#       Reference to a hash of DDL1 data item definition blocks
#       as returned by the get_ddl1_dic_items() subroutine.
# @param $tag
#       Lowercased name of the data item.
# @return
#       Array of tags of data items that have superseded the data item.
##
sub get_replacement_tags
{
    my ( $dic_items, $tag ) = @_;

    return [] if !exists $dic_items->{$tag};
    my $dic_item = $dic_items->{$tag}{'values'};
    return [] if !exists $dic_item->{'_related_item'};

    my @replace_with;
    # check if data items are deprecated (replaced with other data items)
    for( my $i = 0; $i < @{$dic_item->{'_related_item'}}; $i++ ) {
        if( $dic_item->{'_related_function'}[$i] eq 'replace' ) {
            push @replace_with, $dic_item->{'_related_item'}[$i];
        }
    }

    return \@replace_with;
}

##
# Returns an array of tags of the data items that are required to be present
# in the loop containing the analysed data item.
#
# @param $dic_items
#       Reference to a hash of DDL1 data item definition blocks
#       as returned by the get_ddl1_dic_items() subroutine.
# @param $tag
#       Lowercased name of the data item to analyse.
# @return $list_reference_tags
#       A reference to an array of tags of data items that are required to
#       be present in the loop containing the analysed data items.
##
sub get_list_reference_tags
{
    my ( $dic_items, $tag ) = @_;

    return [] if !exists $dic_items->{$tag};
    my $dic_item = $dic_items->{$tag}{values};
    return [] if !exists $dic_item->{'_list_reference'};

    my @list_reference_tags;
    # _list_reference identifies data items that must collectively be
    # in a loop. They are referenced by the names of their data blocks
    for my $ref_dataname (@{$dic_item->{'_list_reference'}}) {
      for my $dic_tag ( sort keys %{$dic_items} ) {
          if ( '_' . $dic_items->{$dic_tag}{values}{'_dataname'} eq $ref_dataname ) {
              push @list_reference_tags, $dic_tag;
          }
      }
    }

    return \@list_reference_tags;
}

##
# Checks the existence of parent (foreign) keys as specified by a DDL1 dictionary.
#
# @param $data_block
#       Data block that should be validated as returned by the COD::CIF::Parser.
# @param $tag
#       The data name of the item that should be validated.
# @param $dic_item
#       Dictionary definition of the validated data item as returned by
#       build_ddl1_dic() subroutine.
# @return
#       Reference to an array of validation issue data structures of
#       the following form:
#       {
#           # Code of the validation test that generated the issue
#           'test_type' => 'TEST_TYPE_CODE',
#           # Names of the data items examined by the the validation test
#           'data_items' => [ 'data_name_1', 'data_name_2', ... ],
#           # Validation message that should be displayed to the user
#           'message'    => 'a detailed validation message'
#       }
##
sub check_list_link_parent($$$)
{
    my ( $block, $tag, $dic_item ) = @_;

    return [] if !exists $dic_item->{'values'}{'_list_link_parent'};
    my $parents = $dic_item->{'values'}{'_list_link_parent'};

    # TODO: not handled yet, unsure how to do that
    return [] if @{$parents} > 1;
    my $parent = $parents->[0];

    my @validation_issues;
    if ( !exists $block->{values}{$parent} ) {
        push @validation_issues,
             {
                'test_type'  => 'PRESENCE_OF_PARENT_DATA_ITEM',
                'data_items' => [ $tag, $parent ],
                'message'    =>
                    'missing parent data item -- the ' .
                    q{'} . ( canonicalise_tag($parent) ) . q{'} .
                    ' data item is required by the ' .
                    q{'} . ( canonicalise_tag($tag) ) . q{'} . ' data item',
             };
        return \@validation_issues;
    }

    my %parent_values = map { $_ => 1 } @{$block->{values}{$parent}};

    my @unmatched = uniq sort grep { !exists $parent_values{$_} }
                         @{$block->{values}{$tag}};

    for my $value (@unmatched) {
        # FIXME: these special CIF values should be handled properly
        # by taking their quotation into account
        next if ( $value eq '.' || $value eq '?' );
        push @validation_issues,
             {
                'test_type'  => 'PRESENCE_OF_PARENT_DATA_ITEM_VALUE',
                'data_items' => [ $tag, $parent ],
                'message'    =>
                    'data item ' . q{'} . ( canonicalise_tag($tag) ) . q{'} .
                    ' contains value ' . q{'} . $value . q{'} . ' that was ' .
                    'not found among the values of the parent data item ' .
                    q{'} . ( canonicalise_tag($parent) ) . q{'},
             };
    }

    return \@validation_issues;
}

##
# Checks enumeration values against a DDL1 dictionary.
#
# @param $data_block
#       Data block that should be validated as returned by the COD::CIF::Parser.
# @param $tag
#       The data name of the item that should be validated.
# @param $dic_item
#       Dictionary definition of the validated data item as returned by
#       build_ddl1_dic() subroutine.
# @param $options
#       Reference to a hash of options. The following options are recognised:
#       {
#       # Ignore the case while matching enumerators
#           'ignore_case'  => 0
#       # Treat data values as potentially consisting of a
#       # combination of several enumeration values
#           'treat_as_set' => 0
#       }
# @return
#       Reference to an array of validation issue data structures of
#       the following form:
#       {
#           # Code of the validation test that generated the issue
#           'test_type' => 'TEST_TYPE_CODE',
#           # Names of the data items examined by the the validation test
#           'data_items' => [ 'data_name_1', 'data_name_2', ... ],
#           # Validation message that should be displayed to the user
#           'message'    => 'a detailed validation message'
#       }
##
sub validate_enumeration_set
{
    my ($data_block, $tag, $dic_item, $options) = @_;

    return [] if !exists $dic_item->{'values'}{'_enumeration'};
    my $enum_set = $dic_item->{'values'}{'_enumeration'};

    my @values;
    for ( my $i = 0; $i < @{$data_block->{'values'}{$tag}}; $i++ ) {
        next if has_special_value($data_block, $tag, $i);
        push @values, $data_block->{'values'}{$tag}[$i];
    }

    my @issues;
    my $is_proper_enum = check_enumeration_set( \@values, $enum_set, $options );
    for ( my $i = 0; $i < @{ $is_proper_enum }; $i++ ) {
        next if !$is_proper_enum->[$i];
        push @issues,
             {
               'test_type'  => 'ENUMERATION_SET',
               'data_items' => [ $tag ],
               'message'    =>
                    'data item ' . q{'} . ( canonicalise_tag($tag) ) . q{'} .
                    ' value ' . q{'} . $values[$i] . q{'} . ' must be one ' .
                    'of the enumeration values [' .
                        ( join ', ', map {"'$_'"} @{$enum_set} ) .
                    ']'
             };
    };

    return \@issues;
}

##
# Checks values with standard uncertainties against a DDL1 dictionary.
#
# @param $data_block
#       Data block that should be validated as returned by the COD::CIF::Parser.
# @param $tag
#       The data name of the item that should be validated.
# @param $dic_item
#       Dictionary definition of the validated data item as returned by
#       build_ddl1_dic() subroutine.
# @return
#       Reference to an array of validation issue data structures of
#       the following form:
#       {
#           # Code of the validation test that generated the issue
#           'test_type' => 'TEST_TYPE_CODE',
#           # Names of the data items examined by the the validation test
#           'data_items' => [ 'data_name_1', 'data_name_2', ... ],
#           # Validation message that should be displayed to the user
#           'message'    => 'a detailed validation message'
#       }
##
sub validate_su
{
    my ( $data_block, $tag, $dic_item ) = @_;

    return [] if is_su_permitted($dic_item);

    my @validation_issues;
    for (my $i = 0; $i < @{$data_block->{'values'}{$tag}}; $i++) {
        next if  has_special_value($data_block, $tag, $i);
        next if !has_numeric_value($data_block, $tag, $i);

        my $value = $data_block->{'values'}{$tag}[$i];
        if ( $value =~ /([(][0-9]+[)])$/ ) {
            push @validation_issues,
                 {
                    'test_type'  => 'SU_ELIGIBILITY',
                    'data_items' => [ $tag ],
                    'message'    =>
                        'data item ' .
                        q{'} . ( canonicalise_tag($tag) ) . q{'} . ' value ' .
                        q{'} . $value . q{'} . ' is not permitted ' .
                        'to contain the appended standard uncertainty value ' .
                        "'$1'",
                }
        }
    }

    return \@validation_issues;
}

##
# Evaluates if the DDL1 dictionary definition permits data item values
# to contain standard uncertainty values.
#
# @param $dic_item
#       Dictionary definition of the data item as returned by build_ddl1_dic()
#       subroutine.
# @return
#       '1' if the s.u. value is permitted,
#       '0' otherwise.
##
sub is_su_permitted
{
    my ( $dic_item ) = @_;

    return 1 if !exists $dic_item->{'values'}{'_type'};
    return 1 if $dic_item->{'values'}{'_type'}[0] ne 'numb';

    my $is_su_permitted = any { $_ eq 'esd' || $_ eq 'su' }
                            @{$dic_item->{'values'}{'_type_conditions'}};

    return $is_su_permitted;
}

##
# Checks if values are within the range specified by a DDL1 dictionary.
#
# In case the value has an associated standard uncertainty (s.u.) value
# the range is extended from [x; y] to [x-3s; y+3s] where 's' is the s.u.
# value. Standard uncertainty values are considered in range comparison
# even if the data item is not formally eligible to have an associated
# s.u. value at all.
#
# @param $data_block
#       Data block that should be validated as returned by the COD::CIF::Parser.
# @param $tag
#       The data name of the item that should be validated.
# @param $dic_item
#       Dictionary definition of the validated data item as returned by
#       build_ddl1_dic() subroutine.
# @param $options
#       Reference to a hash of options. The following options are recognised:
#       {
#         # Multiplier that should be applied to the standard
#         # uncertainty (s.u.) when determining if a numeric
#         # value resides in the specified range. For example,
#         # a multiplier of 3.5 means that the value is treated
#         # as valid if it falls in the interval of
#         # [lower bound - 3.5 * s.u.; upper bound + 3.5 * s.u.]
#           'range_su_multiplier' => 3,
#       }
# @return
#       Reference to an array of validation issue data structures of
#       the following form:
#       {
#           # Code of the validation test that generated the issue
#           'test_type' => 'TEST_TYPE_CODE',
#           # Names of the data items examined by the the validation test
#           'data_items' => [ 'data_name_1', 'data_name_2', ... ],
#           # Validation message that should be displayed to the user
#           'message'    => 'a detailed validation message'
#       }
##
sub validate_range
{
    my ( $data_block, $tag, $dic_item, $options ) = @_;

    return [] if !exists $dic_item->{'values'}{'_enumeration_range'};

    my $range = parse_range($dic_item->{'values'}{'_enumeration_range'}[0]);
    my $range_type = $dic_item->{'values'}{'_type'}[0];
    my $range_su_multiplier = $options->{'range_su_multiplier'};

    my @validation_issues;
    for (my $i = 0; $i < @{$data_block->{'values'}{$tag}}; $i++) {
        next if has_special_value($data_block, $tag, $i);
        next if !has_numeric_value($data_block, $tag, $i) &&
                $range_type eq 'numb';

        my $value = $data_block->{'values'}{$tag}[$i];
        if ( $range_type eq 'char' && length $value > 1 ) {
            push @validation_issues,
                 {
                   'test_type'  => 'ENUM_RANGE.CHAR_STRING_LENGTH',
                   'data_items' => [ $tag ],
                   'message'    =>
                        'data item ' . q{'} . ( canonicalise_tag($tag) ) . q{'} .
                        ' value ' . q{'} . $value . q{'} . ' violates range ' .
                        'constraints -- the values should consist of a ' .
                        'single character from the range ' .
                        range_to_string( $range, { 'type' => $range_type } )
                 };
            next;
        }

        my $su = $data_block->{'precisions'}{$tag}[$i];
        if ( $range_type eq 'numb' ) {
            $value =~ s/[(][0-9]+[)]$//;
        }

        if( is_in_range( $value,
                { 'type'  => $range_type,
                  'range' => $range,
                  'sigma' => $su,
                  'multiplier' => $range_su_multiplier, } ) <= 0 ) {
            push @validation_issues,
                 {
                   'test_type' => 'ENUM_RANGE.IN_RANGE',
                   'data_items' => [ $tag ],
                   'message'    =>
                        'data item ' . q{'} . ( canonicalise_tag($tag) ) . q{'} .
                        ' value ' . q{'} . $data_block->{'values'}{$tag}[$i] . q{'} .
                        ' should be in range ' .
                        range_to_string( $range, { 'type' => $range_type } )
                 };
        }
    }

    return \@validation_issues;
}

##
# Checks if values satisfy the DDL1 data type constraints.
#
# @param $data_block
#       Data block that should be validated as returned by the COD::CIF::Parser.
# @param $tag
#       The data name of the item that should be validated.
# @param $dic_item
#       Dictionary definition of the validated data item as returned by
#       build_ddl1_dic() subroutine.
# @param $options
#       Reference to a hash of options. The following options are recognised:
#       {
#       # Treat numbers expressed using the double precision notation
#       # (i.e. 0.42D+7) as proper numbers
#           'allow_double_precision_notation'  => 0
#       }
# @return
#       Reference to an array of validation issue data structures of
#       the following form:
#       {
#           # Code of the validation test that generated the issue
#           'test_type' => 'TEST_TYPE_CODE',
#           # Names of the data items examined by the the validation test
#           'data_items' => [ 'data_name_1', 'data_name_2', ... ],
#           # Validation message that should be displayed to the user
#           'message'    => 'a detailed validation message'
#       }
##
sub validate_data_type
{
    my ( $data_block, $tag, $dic_item, $options ) = @_;

    my $data_type = get_data_type( $dic_item );
    return [] if !defined $data_type;
    return [] if $data_type ne 'numb';

    my $allow_d_notation = $options->{'allow_double_precision_notation'};

    my @validation_issues;
    for ( my $i = 0; $i < @{$data_block->{'values'}{$tag}}; $i++ ) {
        next if has_special_value($data_block, $tag, $i);
        next if has_numeric_value($data_block, $tag, $i);
        my $value = $data_block->{'values'}{$tag}[$i];

        my $message =
            'data item ' . q{'} . ( canonicalise_tag($tag) ) . q{'} .
            ' value ' . q{'} . $value . q{'} . ' violates type constraints -- ';

        my $is_quoted_number = 0;
        if ( $allow_d_notation ) {
            $is_quoted_number = is_ddl1_number( $value );
            if ( $is_quoted_number ) {
                next if has_uqstring_value( $data_block, $tag, $i );
            }
        } else {
            $is_quoted_number = is_cif_1_number( $value );
        }

        my $test_type;
        if ( $is_quoted_number ) {
            $test_type = 'TYPE_CONSTRAINT.QUOTED_NUMERIC_VALUES';
            $message .=
                 'numeric values should be written without the use ' .
                 'of quotes or multiline value designators'
        } else {
             $test_type = 'TYPE_CONSTRAINT.PROPER_NUMERIC_VALUES';
             $message .=
                 'the value should be a numerically interpretable string, ' .
                 "e.g. '42', '42.00', '4200E-2'"
        };

        push @validation_issues,
             {
               'test_type' =>  $test_type,
               'data_items' => [ $tag ],
               'message'    => $message
             };
    }

    return \@validation_issues;
}

##
# Evaluates if the given value is a numeric one according to the CIF_1.1 syntax.
#
# @param $value
#       Value to be evaluated.
# @return
#       '1' if the value is numeric,
#       '0' otherwise.
##
sub is_cif_1_number
{
    my ($value) = @_;
    my $u_int   = '[0-9]+';
    my $int     = "[+-]?${u_int}";
    my $exp     = "[eE][+-]?${u_int}";
    my $u_float = "(?:${u_int}${exp})|(?:[0-9]*[.]${u_int}|${u_int}+[.])(?:${exp})?";
    my $float   = "[+-]?(?:${u_float})";

    return ( $value =~ m/^(?:${int}|${float})$/ ) ? 1 : 0;
}

##
# Evaluates if the given value is a numeric one according to the DDL1 core
# dictionary.
#
# @param $value
#       Value to be evaluated.
# @return
#       '1' if the value is numeric,
#       '0' otherwise.
##
sub is_ddl1_number
{
    my ($value) = @_;
    my $u_int   = '[0-9]+';
    my $int     = "[+-]?${u_int}";
    my $exp     = "[eEdD][+-]?${u_int}";
    my $u_float = "(?:${u_int}${exp})|(?:[0-9]*[.]${u_int}|${u_int}+[.])(?:${exp})?";
    my $float   = "[+-]?(?:${u_float})";

    return ( $value =~ m/^(?:${int}|${float})$/ ) ? 1 : 0;
}

##
# Checks if values satisfy the DDL2 data type constraints.
#
# @param $data_frame
#       Data frame that should be validated as returned by the COD::CIF::Parser.
# @param $tag
#       The data name of the item that should be validated.
# @param $dic_item
#       Dictionary definition of the validated data item as returned by
#       build_ddl2_dic() subroutine.
# @return
#       Array reference to a list of validation messages.
##
sub ddl2_validate_data_type
{
    my ( $data_frame, $tag, $dic_item ) = @_;

    # FIXME: the DDL2 data type validation is much more complex than
    # assumed in the current implementation. For example, the basic
    # data type are described in the DDL2 dictionary using regular
    # expressions, but these data types can be extended or even overridden
    # in any other DDL2 dic
    return [] if !$dic_item->{'values'}{'_item_type.code'};
    return [] if  $dic_item->{'values'}{'_item_type.code'}[0] ne 'float' &&
                  $dic_item->{'values'}{'_item_type.code'}[0] ne 'int';

    my @validation_messages;
    for ( my $i = 0; $i < @{$data_frame->{'values'}{$tag}}; $i++ ) {
        next if has_special_value($data_frame, $tag, $i);
        next if has_numeric_value($data_frame, $tag, $i);
        push @validation_messages,
            'data item ' . q{'} . ( canonicalise_tag($tag) ) . q{'} .
            " value '$data_frame->{'values'}{$tag}[$i]' is of type " .
            q{'} . $data_frame->{'types'}{$tag}[$i] . q{'} .
            ' while it should be numeric, i.e. \'FLOAT\' or \'INT\'';
    }

    return \@validation_messages;
}

##
# Checks if data names are defined in at least one of the given dictionaries.
#
# @param $data_block
#       Data block that should be validated as returned by the COD::CIF::Parser.
# @param $data_names
#       Reference to a hash of known data names as returned
#       by the get_all_data_names() subroutine.
# @param $options
#       Reference to a hash of options. The following options are recognised:
#       {
#       # Report local data names as unrecognised data names.
#       # By default, the DDL1 definition of a local data name
#       # is used that covers all data names with the '_[local]'
#       # prefix
#           'report_local_tags'         => 0,
#       # Extend the local data name definition to include the
#       # local category names that apply to DDL2 and DDLm
#       # dictionaries (i.e. _category.[local]_item)
#           'allow_category_local_tags' => 0
#       }
# @param $report_local_tags
#       Boolean denoting if the local data item names should be reported as
#       unrecognised data names.
# @return
#       Array reference to a list of validation messages.
##
sub report_unrecognised_data_names
{
    my ( $data_block, $data_names, $options ) = @_;

    my $report_local_tags         = $options->{'report_local_tags'};
    my $allow_category_local_tags = $options->{'allow_category_local_tags'};

    my @validation_messages;

    my @tags = sort @{$data_block->{'tags'}};
    if ( !$report_local_tags ) {
        if ( $allow_category_local_tags ) {
            @tags = grep { !is_local_data_name($_) } @tags;
        } else {
            @tags = grep { !is_general_local_data_name($_) } @tags;
        }
    }

    @tags = grep { !exists $data_names->{lc $_} } @tags;

    @validation_messages = map {
              'definition of the ' . q{'} . ( canonicalise_tag($_) ) . q{'} .
              ' data item was not found in the provided dictionaries';
          } @tags;

    return \@validation_messages;
}

##
# Checks various data item constraints that apply to the entire loop
# rather than individual data item values.
#
# @param $data_block
#       Data block that should be validated as returned by the COD::CIF::Parser.
# @param $data_items
#       Reference to a hash of DDL1 data item definition blocks
#       as returned by the get_ddl1_dic_items() subroutine.
# @param $options
#       Reference to a hash of options. The following options are recognised:
#       {
#       # Reference to a hash that maps subcategory reference data items
#       # to reference items of the parent category as returned by
#       # the get_subcategory_key_to_category_key_mapping() subroutine
#           'sub_key_to_main_key' => {
#               'sub_1_key_item_name' => 'main_1_key_item_name',
#               'sub_2_key_item_name' => 'main_1_key_item_name',
#               ...,
#               'sub_n_key_item_name' => 'main_m_key_item_name',
#           }
#       }
# @return
#       Reference to an array of validation issue data structures of
#       the following form:
#       {
#           # Code of the validation test that generated the issue
#           'test_type' => 'TEST_TYPE_CODE',
#           # Names of the data items examined by the the validation test
#           'data_items' => [ 'data_name_1', 'data_name_2', ... ],
#           # Validation message that should be displayed to the user
#           'message'    => 'a detailed validation message'
#       }
##
sub validate_block_loops
{
    my ($data_block, $dic_items, $options) = @_;

    my $sub_key_to_main_key = defined $options->{'sub_key_to_main_key'} ?
                                      $options->{'sub_key_to_main_key'} : {};

    my $list_references = get_all_list_references($dic_items);

    my @validation_issues;
    for my $loop_tags ( @{$data_block->{'loops'}} ) {
        push @validation_issues,
             @{ validate_loop_reference_items(
                    $loop_tags,
                    $dic_items,
                    {
                        'sub_key_to_main_key' => $sub_key_to_main_key
                    }
                ) };

        my $covered_sets = select_covered_reference_sets($list_references, $loop_tags);
        for my $reference_tags ( @{$covered_sets} ) {
            next if !@{$reference_tags};
            $reference_tags = [ map { canonical_tag_name($_) } @{$reference_tags} ];
            if ( @{$reference_tags} == 1 ) {
                push @validation_issues,
                        @{ check_simple_key_uniqueness(
                           $data_block,
                           $reference_tags->[0],
                           get_data_type( $dic_items->{$reference_tags->[0]} )
                        ) }
            } else {
                my %ref_types;
                for my $data_name ( @{$reference_tags} ) {
                    $ref_types{$data_name} =
                            get_data_type( $dic_items->{$data_name} );
                }

                push @validation_issues,
                        @{ check_composite_key_uniqueness(
                           $data_block,
                           $reference_tags,
                           \%ref_types
                        ) }
            }
        }
    }

    for my $group (@{$list_references}) {
        my @tags = sort map { canonical_tag_name( $_ ) }
                            @{$group->{'key_data_items'}},
                            @{$group->{'sub_data_items'}};
        my %loops;
        for my $tag (@tags) {
            next if !$data_block->{'inloop'}{$tag};
            $loops{$data_block->{'inloop'}{$tag}} = 1;
        }
        next if keys %loops <= 1;
        my $message =
            'data items [' .
                ( join ', ', map { q{'} . ( canonicalise_tag($_) ) . q{'} } @tags ) .
            '] must all appear in the same loop';
        push @validation_issues,
             {
                'test_type'  => 'LOOP.INTEGRITY',
                'data_items' => \@tags,
                'message'    => $message
             }
    }

    return \@validation_issues;
}

##
# Checks the uniqueness constraint of a simple loop key that consists
# of a single data item.
#
# @param $data_block
#       Data block in which the data item resides as returned
#       by the COD::CIF::Parser.
# @param $data_name
#       Data name of the data item which acts as the unique loop key.
# @param $key_type
#       Data type of the key as defined in the DDL1 dictionary.
# @return
#       Reference to an array of validation issue data structures of
#       the following form:
#       {
#           # Code of the validation test that generated the issue
#           'test_type' => 'TEST_TYPE_CODE',
#           # Names of the data items examined by the the validation test
#           'data_items' => [ 'data_name_1', 'data_name_2', ... ],
#           # Validation message that should be displayed to the user
#           'message'    => 'a detailed validation message'
#       }
##
sub check_simple_key_uniqueness
{
    my ($data_block, $data_name, $key_type) = @_;

    my $unique_key_violations =
            get_simple_unique_key_violations($data_block, $data_name, $key_type);

    my @messages;
    for my $key ( sort keys %{$unique_key_violations} ) {
        push @messages,
             'data item ' . q{'} . ( canonicalise_tag($data_name) ) . q{'} .
             ' acts as a loop key, but the associated data values are not ' .
             "unique -- value '$key' appears " .
                ( scalar @{$unique_key_violations->{$key}} ) . ' times as [' .
                ( join ', ', map { "'$_'" } @{$unique_key_violations->{$key}} ) .
             ']';
    }

    my @validation_issues;
    for my $message ( @messages ) {
        push @validation_issues,
             {
                'test_type'  => 'SIMPLE_KEY_UNIQUENESS',
                'data_items' => [ $data_name ],
                'message'    => $message
             }
    }

    return \@validation_issues;
}

##
# Identifies values that violate a simple unique key constraint in
# the given data block.
#
# @param $data_block
#       Data block in which the data items reside as returned
#       by the COD::CIF::Parser.
# @param $data_name
#       Data name of the data item which acts as the unique loop key.
# @param $key_type
#       Data type of the key data item as defined in the DDL1 dictionary.
# @return $unique_key_violations
#       Reference to a data structure that details the violations
#       of the unique key constraint. The data structure takes the
#       following form:
#       {
#       # canonicalised values serve as hash keys and point to arrays
#       # that contain the duplicate values in their original form, i.e.:
#           '10'   => [ '10', '1E+1', '1000E-2', ... ],
#           'text' => [ 'text', 'text', 'text' ],
#            ...,
#       }
##
sub get_simple_unique_key_violations
{
    my ($data_block, $data_name, $key_type) = @_;

    my %grouped_values;
    for ( my $i = 0; $i < @{$data_block->{'values'}{$data_name}}; $i++ ) {
        # TODO: special values are silently skipped, but maybe they should
        # still be reported somehow since having special value in a key
        # might not be desirable...
        next if has_special_value($data_block, $data_name, $i);
        my $value = $data_block->{'values'}{$data_name}[$i];
        my $canon_value = canonicalise_value( $value, $key_type );
        push @{$grouped_values{$canon_value}}, $value;
    };

    my %unique_key_violations;
    for my $key ( keys %grouped_values ) {
        next if @{$grouped_values{$key}} < 2;
        $unique_key_violations{$key} = $grouped_values{$key};
    }

    return \%unique_key_violations;
}

##
# Checks the uniqueness constraint of a composite loop key that consists
# of multiple data items.
#
# @param $data_block
#       Data block in which the data items reside as returned
#       by the COD::CIF::Parser.
# @param $data_names
#       Reference to an array of data item names that act as
#       the composite unique loop key.
# @param $data_types
#       Reference to a hash containing the data types of
#       the key data items as defined in a DDL1 dictionary.
# @return
#       Reference to an array of validation issue data structures of
#       the following form:
#       {
#           # Code of the validation test that generated the issue
#           'test_type' => 'TEST_TYPE_CODE',
#           # Names of the data items examined by the the validation test
#           'data_items' => [ 'data_name_1', 'data_name_2', ... ],
#           # Validation message that should be displayed to the user
#           'message'    => 'a detailed validation message'
#       }
##
sub check_composite_key_uniqueness
{
    my ($data_block, $data_names, $data_types) = @_;

    if ( !@{$data_names} ) {
        return [];
    }

    my $violations = get_composite_unique_key_violations(
                        $data_block,
                        $data_names,
                        $data_types
                     );

    my @messages;
    for my $violation ( @{$violations} ) {
        my @duplicates;
        for my $values ( @{$violation->{'duplicate_values'}} ) {
            push @duplicates,
                 '[' . ( join ', ', map { "'$_'" } @{$values} ) . ']';
        }

        push @messages,
             'data items [' .
                ( join ', ',
                    map { q{'} . ( canonicalise_tag($_) ) . q{'} }
                        @{$data_names} ) .
             '] act as a composite loop key, but the associated data values ' .
             'are not collectively unique -- values [' .
                ( join ', ', map { "'$_'" } @{$violation->{'canonical_values'}} ) .
             '] appear ' .
             ( scalar @{$violation->{'duplicate_values'}} ) . ' times as ' .
             ( join ', ', @duplicates );
    }

    my @validation_issues;
    for my $message ( @messages ) {
        push @validation_issues,
             {
                'test_type'  => 'COMPOSITE_KEY_UNIQUENESS',
                'data_items' => $data_names,
                'message'    => $message
             }
    }

    return \@validation_issues;
}

##
# Identifies values that violate a composite unique key constraint in
# the given data block.
#
# @param $data_block
#       Data block in which the data items reside as returned
#       by the COD::CIF::Parser.
# @param $data_names
#       Reference to an array of data item names that act as
#       the composite unique loop key.
# @param $data_types
#       Reference to a hash containing the data types of
#       the key data items as defined in a DDL1 dictionary.
# @return $unique_key_violations
#       Reference to an array of data structures that detail
#       the violations of the composite unique key constraint.
#       Each data structure takes the following form:
#       {
#       # Values in the canonical form
#           'canonical_values' => [ 'text_1', '10', 'text_2' ],
#       # Duplicate values in their original form
#           'duplicate_values' => [
#                                   [ 'text_1', '10',     'text_2' ],
#                                   [ 'text_1', '1E+1',   'text_2' ],
#                                   ...,
#                                   [ 'text_1', '1000E-1', 'text_2' ]
#                                 ]
#       }
##
sub get_composite_unique_key_violations
{
    my ($data_block, $data_names, $data_types) = @_;

    my $join_char = "\x{001E}";
    my %grouped_values;
    my $loop_size = @{$data_block->{'values'}{$data_names->[0]}};
    for ( my $i = 0; $i < $loop_size; $i++ ) {
        my $composite_key = '';
        my @composite_key_values;
        my $has_special_value = 0;
        for my $data_name ( @{$data_names } ) {
            # TODO: composite keys containing special values are silently
            # skipped, but maybe they should still be reported somehow since
            # having special value in a key might render it unusable
            if ( has_special_value($data_block, $data_name, $i) ) {
                $has_special_value = 1;
                last;
            };

            my $value = $data_block->{'values'}{$data_name}[$i];
            my $data_type = $data_types->{lc $data_name};
            push @composite_key_values, $value;
            $composite_key .= canonicalise_value( $value, $data_type ) .
                              "$join_char";
        }
        if (!$has_special_value) {
            push @{$grouped_values{$composite_key}}, \@composite_key_values;
        }
    }

    my @unique_key_violations;
    for my $key (sort keys %grouped_values) {
        next if @{$grouped_values{$key}} < 2;
        my %violation;
        $violation{'canonical_values'} = [ split /$join_char/, $key ];
        $violation{'duplicate_values'} = $grouped_values{$key};
        push @unique_key_violations, \%violation;
    }

    return \@unique_key_violations;
}

##
# Groups data items based on their list references declared in the DDL1
# dictionary.
#
# @param $data_names
#       Reference to an array of data item names that should be grouped.
# @param $dic_items
#       Reference to a hash of DDL1 data item definition blocks
#       as returned by the get_ddl1_dic_items() subroutine.
# @return
#       Reference to an array of data structures of the following form:
#       {
#       # names of the data items comprising the list reference
#           'key_data_items' => [ '_key_data_name_1', '_key_data_name_2' ],
#       # names of the data items that share the same list reference
#           'sub_data_items' => [ '_item_1', _item_2', '_item_3' ]
#       },
##
sub group_items_by_list_references
{
    my ( $data_names, $dic_items ) = @_;

    my %grouped_items;
    my $join_char = "\x{001E}";
    for my $tag ( map { lc } @{$data_names} ) {
        next if !exists $dic_items->{$tag};
        my $key_data_names = get_list_reference_tags($dic_items, $tag);
        next if !@{$key_data_names};

        my $key = join $join_char, map { lc } @{$key_data_names};
        if ( !defined $grouped_items{$key} ) {
            $grouped_items{$key}{'key_data_items'} = $key_data_names
        }
        push @{$grouped_items{$key}{'sub_data_items'}}, lc $tag;
    }
    my @item_groups = map { $grouped_items{$_} } sort keys %grouped_items;

    return \@item_groups;
}

##
# Selects those reference sets that can be constructed from the given data
# items.
#
# @param $list_references
#       Reference to an array of list reference groups as returned by
#       the group_items_by_list_references() subroutine.
# @param $data_items
#       Reference to an array of data items names that can be used to
#       construct the set.
# @return $covered_list_references
#       Reference to an array of list reference sets.
##
sub select_covered_reference_sets
{
    my ( $list_references, $data_items ) = @_;

    my @covered_list_references;
    for my $group ( @{$list_references} ) {
        my $key_data_items = $group->{'key_data_items'};
        next if !@{$key_data_items};

        my $is_eligible_ref_set = 1;
        for my $key_data_item ( @{$key_data_items} ) {
            $is_eligible_ref_set &=
                    any { lc $key_data_item eq lc $_ } @{$data_items};
        }
        if ( $is_eligible_ref_set ) {
            push @covered_list_references, $key_data_items;
        }
    }

    return \@covered_list_references;
}

##
# Gets all list reference sets that are described in the provided DDL1
# data item definitions.
#
# @param $dic_items
#       Reference to a hash of DDL1 data item definition blocks
#       as returned by the get_ddl1_dic_items() subroutine.
# @return $list_ref_groups
#       Reference to an array of list reference groups as returned by
#       the group_items_by_list_references() subroutine.
##
sub get_all_list_references
{
    my ( $dic_items ) = @_;

    my $list_ref_groups =
             group_items_by_list_references( [ keys %{$dic_items} ], $dic_items );

    return $list_ref_groups;
}

##
# Checks if a loop contains reference data items that together act as a
# primary loop key as specified by the provided DDL1 data item definitions.
# Keys of main categories are allowed to replace subcategory keys [1].
#
# @source [1]
#       2.5.5.7. Definition example 7: joinable lists,
#       "International Tables for Crystallography Volume G:
#        Definition and exchange of crystallographic data",
#       2005, 56, doi: 10.1107/97809553602060000107
#
# @param $loop_tags
#       Reference to an array of data names residing in a loop.
# @param $dic_items
#       Reference to a hash of DDL1 data item definition blocks
#       as returned by the get_ddl1_dic_items() subroutine.
# @param $options
#       Reference to a hash of options. The following options are recognised:
#       {
#       # Reference to a hash that maps subcategory reference data items
#       # to reference items of the parent category as returned by
#       # the get_subcategory_key_to_category_key_mapping() subroutine
#           'sub_key_to_main_key' => {
#               'sub_1_key_item_name' => 'main_1_key_item_name',
#               'sub_2_key_item_name' => 'main_1_key_item_name',
#               ...,
#               'sub_n_key_item_name' => 'main_m_key_item_name',
#           }
#       }
# @return
#       Reference to an array of validation issue data structures of
#       the following form:
#       {
#           # Code of the validation test that generated the issue
#           'test_type' => 'TEST_TYPE_CODE',
#           # Names of the data items examined by the the validation test
#           'data_items' => [ 'data_name_1', 'data_name_2', ... ],
#           # Validation message that should be displayed to the user
#           'message'    => 'a detailed validation message'
#       }
##
sub validate_loop_reference_items
{
    my ( $loop_tags, $dic_items, $options ) = @_;

    my $sub_key_to_main_key = defined $options->{'sub_key_to_main_key'} ?
                                      $options->{'sub_key_to_main_key'} : {};

    my $item_ref_groups = group_items_by_list_references( $loop_tags, $dic_items );

    my @reported_key;
    my @validation_issues;
    for my $group ( @{$item_ref_groups} ) {
        for my $key_tag ( @{$group->{'key_data_items'}} ) {
            next if any { $_ eq $key_tag } @reported_key;
            next if any { lc $_ eq $key_tag } @{$loop_tags};
            if ( exists $sub_key_to_main_key->{$key_tag} ) {
                my $main_key = $sub_key_to_main_key->{$key_tag};
                next if any { lc $_ eq $main_key } @{$loop_tags};
            }

            push @reported_key, $key_tag;
            my $message =
                'missing looped list reference data item -- the ' .
                q{'} . ( canonicalise_tag($key_tag) ) . q{'} .
                ' data item must be provided in the loop containing the [' .
                    ( join ', ',
                        map { q{'} . ( canonicalise_tag($_) ) . q{'} }
                            @{$group->{'sub_data_items'}} ) .
                '] data items';

            push @validation_issues,
                 {
                    'test_type' => 'KEY_ITEM_PRESENCE',
                    'data_items' => [ $key_tag ],
                    'message'    => $message
                 }
        }
    }

    return \@validation_issues;
}

##
# Checks if data items in a looped list all belong to the same category
# as specified by the defining DDL1 dictionaries.
#
# @param $loop_tags
#       Reference to an array of data names residing in a loop.
# @param $item_to_category
#       Reference to a hash that maps each data item to
#       the category that the it belongs to as returned
#       by the get_item_to_category_mapping() subroutine.
# @return
#       Reference to an array of validation issue data structures of
#       the following form:
#       {
#           # Code of the validation test that generated the issue
#           'test_type' => 'TEST_TYPE_CODE',
#           # Names of the data items examined by the the validation test
#           'data_items' => [ 'data_name_1', 'data_name_2', ... ],
#           # Validation message that should be displayed to the user
#           'message'    => 'a detailed validation message'
#       }
##
sub check_loop_category_homogeneity
{
    my ( $loop_tags, $item_to_category ) = @_;

    my %category_items;
    for my $tag ( @{$loop_tags} ) {
        next if !exists $item_to_category->{$tag};
        push @{$category_items{$item_to_category->{$tag}}}, $tag;
    }

    my @validation_issues;
    my @categories = sort keys %category_items;
    if (@categories > 1) {
        push @validation_issues,
             {
                'test_type'  => 'LOOP.CATEGORY_HOMOGENEITY',
                'data_items' => [ @{$loop_tags} ],
                'message'    =>
                    'data items in a looped list must all belong ' .
                    'to the same category -- ' .
                    ( join ', ',
                        map {
                            'data items [' .
                            ( join ', ',
                                map { q{'} . ( canonicalise_tag($_) ) . q{'} }
                                    @{$category_items{$_}} ) .
                            "] belong to the '$_' category"
                        } @categories
                    ),
             }
    }

    return \@validation_issues;
}

##
# Checks if mandatory data items are present in a looped list as specified
# by the defining DDL1 dictionaries.
#
# @param $loop_tags
#       Reference to an array of data names residing in a loop.
# @param $auxiliary_search_structure
#       Reference to an auxiliary search data structure of a DDL1 dictionary
#       as returned by the build_auxiliary_dic_search_structure() subroutine.
# @return
#       Reference to an array of validation issue data structures of
#       the following form:
#       {
#           # Code of the validation test that generated the issue
#           'test_type' => 'TEST_TYPE_CODE',
#           # Names of the data items examined by the the validation test
#           'data_items' => [ 'data_name_1', 'data_name_2', ... ],
#           # Validation message that should be displayed to the user
#           'message'    => 'a detailed validation message'
#       }
##
sub check_loop_mandatory_item_presence
{
    my ($loop_tags, $auxiliary_search_structure) = @_;

    my $item_to_category = $auxiliary_search_structure->{'item_to_category'};
    my $mandatory_items  = $auxiliary_search_structure->{'category_to_mandatory_items'};
    my $subkey_to_key    = $auxiliary_search_structure->{'sub_key_to_main_key'};
    my $item_to_alternate_items = $auxiliary_search_structure->{'item_to_alternate_items'};

    my %key_to_subkeys;
    for my $subkey (keys %{$subkey_to_key}) {
        push @{$key_to_subkeys{$subkey_to_key->{$subkey}}}, $subkey;
    };

    my %category_to_items;
    for my $tag ( @{$loop_tags} ) {
        next if !exists $item_to_category->{lc $tag};
        push @{$category_to_items{$item_to_category->{lc $tag}}}, $tag;
    }

    my @validation_issues;
    for my $category_name (sort keys %category_to_items) {
        next if !exists $mandatory_items->{$category_name};
        my $category_loop_tags = $category_to_items{$category_name};
        for my $mandatory_item (@{$mandatory_items->{$category_name}}) {
            $mandatory_item = canonical_tag_name($mandatory_item);
            next if any { $_ eq $mandatory_item } @{$category_loop_tags};

            my $subkey_alternative_found = 0;
            for my $subkey_alternative (@{$key_to_subkeys{$mandatory_item}}) {
                if ( any { $_ eq $subkey_alternative } @{$category_loop_tags} ) {
                    $subkey_alternative_found = 1;
                    last;
                }
            }
            next if $subkey_alternative_found;

            my $alternate_item_found = 0;
            for my $alt_item (@{$item_to_alternate_items->{$mandatory_item}}) {
                if ( any { $_ eq $alt_item } @{$loop_tags} ) {
                    $alternate_item_found = 1;
                    last;
                }
            }
            next if $alternate_item_found;

            push @validation_issues,
                 {
                   'test_type'  => 'LOOP.MANDATORY_ITEM_PRESENCE',
                   'data_items' => [ @{$category_loop_tags} ],
                   'message'    =>
                        'missing mandatory looped list data item -- the ' .
                        q{'} . ( canonicalise_tag($mandatory_item) ) . q{'} .
                        ' data item must be provided in the loop containing ' .
                        'the [' .
                            ( join ', ',
                                map { q{'} . ( canonicalise_tag($_) ) . q{'} }
                                    @{$category_loop_tags} ) .
                        '] data items',
                 }
        }
    }

    return \@validation_issues;
}

##
# Checks if a data items have a collectively unique value as specified
# by a DDL1 dictionary.
#
# @param $data_block
#       Data block that should be validated as returned by the COD::CIF::Parser.
# @param $tag
#       Data name of the item that potentially identifies the
#       collectively unique data items.
# @param $dic_items
#       Reference to a hash of DDL1 data item definition blocks
#       as returned by the get_ddl1_dic_items() subroutine.
# @return
#       Reference to an array of validation issue data structures of
#       the following form:
#       {
#           # Code of the validation test that generated the issue
#           'test_type' => 'TEST_TYPE_CODE',
#           # Names of the data items examined by the the validation test
#           'data_items' => [ 'data_name_1', 'data_name_2', ... ],
#           # Validation message that should be displayed to the user
#           'message'    => 'a detailed validation message'
#       }
##
sub validate_list_unique_key
{
    my ( $data_block, $tag, $dic_items ) = @_;

    return [] if !defined $dic_items->{$tag};
    my $dic_item = $dic_items->{$tag};

    return [] if !defined $data_block->{'inloop'}{$tag};
    my $loop_index = $data_block->{'inloop'}{$tag};

    return [] if !exists $dic_item->{'values'}{'_list_uniqueness'};
    my $unique_key_items = [ map { lc } @{$dic_item->{'values'}{'_list_uniqueness'}} ];

    my %loop_tags = map { lc $_ => 1 } @{$data_block->{'loops'}[$loop_index]};
    my @key_loop_tags = grep { exists $loop_tags{$_} } @{$unique_key_items};
    return [] if !@key_loop_tags;

    my @validation_issues;
    @key_loop_tags = map { canonical_tag_name($_) } @key_loop_tags;
    if ( @key_loop_tags == 1 ) {
        my $key_type = get_data_type( $dic_items->{$key_loop_tags[0]} );
        my $violations = get_simple_unique_key_violations(
                                $data_block,
                                $key_loop_tags[0],
                                $key_type
                         );

        my @messages;
        for my $key ( sort keys %{$violations} ) {
            push @validation_issues,
                 {
                    'test_type'  => 'LOOP.INDIVIDUAL_UNIQUE_VALUES',
                    'data_items' => [ $key_loop_tags[0] ],
                    'message'    =>
                        'data item ' . q{'} . ( canonicalise_tag($tag) ) . q{'} .
                        ' requires data item ' .
                        q{'} . ( canonicalise_tag($key_loop_tags[0]) ) . q{'} .
                        ' to have unique values, but the associated values ' .
                        "are not unique -- value '$key' appears " .
                        ( scalar @{$violations->{$key}} ) . ' times as [' .
                        ( join ', ', map { "'$_'" } @{$violations->{$key}} ) .
                        ']',
                }
        }
    } else {
        my %key_item_types;
        for my $data_name ( @key_loop_tags ) {
            $key_item_types{$data_name} = get_data_type( $dic_items->{$data_name} );
        }
        my $violations = get_composite_unique_key_violations(
                            $data_block,
                            \@key_loop_tags,
                            \%key_item_types
                         );

        my @messages;
        for my $violation ( @{$violations} ) {
            my @duplicates;
            for my $values ( @{$violation->{'duplicate_values'}} ) {
                push @duplicates,
                     '[' . ( join ', ', map { "'$_'" } @{$values} ) . ']';
            }

            push @validation_issues,
                 {
                    'test_type'  => 'LOOP.COLLECTIVELY_UNIQUE_VALUES',
                    'data_items' => [ @key_loop_tags ],
                    'message'    =>
                         'data item ' . q{'} . ( canonicalise_tag($tag) ) . q{'} .
                         ' requires data items [' .
                            ( join ', ',
                                map { q{'} . ( canonicalise_tag($_) ) . q{'} }
                                    @key_loop_tags ) .
                         '] to have collectively unique values, but ' .
                         'the associated values are not collectively ' .
                         'unique -- values [' .
                            ( join ', ', map { "'$_'" }
                                @{$violation->{'canonical_values'}} ) .
                        '] appear ' .
                            ( scalar @{$violation->{'duplicate_values'}} ) .
                            ' times as ' . ( join ', ', @duplicates ),
                }
        }
    }

    return \@validation_issues;
}

##
# Checks if a data item reside in a correct loop context as specified
# by a DDL1 dictionary.
#
# @param $data_block
#       Data block that should be validated as returned by the COD::CIF::Parser.
# @param $tag
#       The data name of the item that should be validated.
# @param $dic_item
#       Dictionary definition of the validated data item as returned by
#       build_ddl1_dic() subroutine.
# @return
#       Reference to an array of validation issue data structures of
#       the following form:
#       {
#           # Code of the validation test that generated the issue
#           'test_type' => 'TEST_TYPE_CODE',
#           # Names of the data items examined by the the validation test
#           'data_items' => [ 'data_name_1', 'data_name_2', ... ],
#           # Validation message that should be displayed to the user
#           'message'    => 'a detailed validation message'
#       }
##
sub validate_list_mandatory
{
    my ( $data_block, $tag, $dic_item ) = @_;

    my $must_be_looped = get_list_constraint_type( $dic_item );
    return [] if !defined $must_be_looped;

    my @validation_issues;
    if ( !exists $data_block->{'inloop'}{$tag} ) {
        if ( $must_be_looped eq 'yes' ) {
            push @validation_issues,
                 {
                    'test_type'  => 'LOOP_CONTEXT.MUST_APPEAR_IN_LOOP',
                    'data_items' => [ $tag ],
                    'message'    =>
                        'data item ' . q{'} . ( canonicalise_tag($tag) ) . q{'} .
                        ' must appear in a loop',
                 }
        }
    } elsif ( $must_be_looped eq 'no' ) {
        push @validation_issues,
             {
                'test_type'  => 'LOOP_CONTEXT.MUST_NOT_APPEAR_IN_LOOP',
                'data_items' => [ $tag ],
                'message'    =>
                    'data item ' . q{'} . ( canonicalise_tag($tag) ) . q{'} .
                    ' must not appear in a loop',
             }
    }

    return \@validation_issues;
}

##
# Checks if a data item is deprecated as specified by a DDL1 dictionary.
# Cases when both the replaced and the replacing data item reside in the
# same data block are also reported.
#
# @param $data_block
#       Data block that should be validated as returned by the COD::CIF::Parser.
# @param $tag
#       The data name of the item that should be validated.
# @param $dic_items
#       Reference to a hash of DDL1 data item definition blocks
#       as returned by the get_ddl1_dic_items() subroutine.
# @return
#       Reference to an array of validation issue data structures of
#       the following form:
#       {
#           # Code of the validation test that generated the issue
#           'test_type' => 'TEST_TYPE_CODE',
#           # Names of the data items examined by the the validation test
#           'data_items' => [ 'data_name_1', 'data_name_2', ... ],
#           # Validation message that should be displayed to the user
#           'message'    => 'a detailed validation message'
#       }
##
sub report_deprecated
{
    my ($data_block, $tag, $dic_items) = @_;

    my $replacement_tags = get_replacement_tags($dic_items, lc $tag);
    return [] if !@{$replacement_tags};

    my @validation_issues;

    push @validation_issues,
         {
           'test_type'  => 'ITEM_REPLACEMENT.PRESENCE_OF_REPLACED',
           'data_items' => [ $tag ],
           'message'    =>
                'data item ' . q{'} . ( canonicalise_tag($tag) ) . q{'} .
                ' has been replaced by the [' .
                    join(', ', map { q{'} . ( canonicalise_tag($_) ) . q{'} }
                                                        @{$replacement_tags}) .
                '] data items'
         };

    my @existing_replacement_tags =
        grep { exists $data_block->{values}{$_} } @{$replacement_tags};
    if( @existing_replacement_tags ) {
        my $message =
            'data item ' . q{'} . ( canonicalise_tag($tag) ) . q{'} .
            ' appears in the same data block as its replacement data items [' .
                join( ', ', map { q{'} . ( canonicalise_tag($_) ) . q{'} }
                                                        @{$replacement_tags} ) .
            ']';
        push @validation_issues,
             {
                'test_type'  => 'ITEM_REPLACEMENT.SIMULTANEOUS_PRESENCE',
                'data_items' => [ $tag ],
                'message'    => $message
             }
    }

    return \@validation_issues;
}

##
# Determines the DDL generation of the provided dictionary using ad hoc criteria.
#
# @param $data
#       Reference to parsed CIF dictionary file as returned by the
#       COD::CIF::Parser.
# @return
#       A string that represents the DDL generation or an undefined
#       value if the generation could not be determined. The following
#       string may be returned:
#           '1' for DDL1
#           '2' for DDL2
#           'm' for DDLm
##
sub determine_ddl_generation
{
    my ( $data ) = @_;

    if ( any { $_->{'name'} eq 'on_this_dictionary' } @{$data} ) {
        return '1';
    }

    my $block = $data->[0];
    if ( exists $block->{'values'}{'_dictionary.datablock_id'}) {
        return '2';
    }

    if ( exists $block->{'values'}{'_dictionary.ddl_conformance'} &&
         $block->{'values'}{'_dictionary.ddl_conformance'}[0] =~ /^3[.]/ ) {
        return 'm';
    }

    return;
}

##
# Evaluates if the data item contains an unquoted string value as specified by
# the CIF working specification.
#
# @param $data_block
#       Data block that contains the data item as returned by the COD::CIF::Parser.
# @param $data_name
#       Name of the data item.
# @param $index
#       The index of the data item value to be evaluated.
# @return
#       Boolean value denoting if the data item contains an unquoted string
#       value.
##
sub has_uqstring_value
{
    my ( $data_block, $data_name, $index ) = @_;

    my $type = defined $data_block->{'types'}{$data_name}[$index] ?
               $data_block->{'types'}{$data_name}[$index] : 'UQSTRING' ;

    return $type eq 'UQSTRING';
};

##
# Extracts defined data names from the given dictionaries.
#
# @param $dics
#       Reference to a data structure that stores DDL1, DDL2 and DDLm
#       dictionaries:
#       {
#           '1' => {
#           # DDL1 dictionaries as returned by the build_ddl1_dic() subroutine
#               'ddl1_dic_filename_1' => { ... },
#               'ddl2_dic_filename_2' => { ... },
#               ...,
#           },
#           '2' => {
#           # DDL2 dictionaries as returned by the build_ddl2_dic() subroutine
#               'ddl2_dic_filename_1' => { ... },
#               ...,
#           },
#           'm' => {
#           # DDLm dictionaries as returned by
#           # the COD::CIF::DDL::DDLm::build_ddlm_dic() subroutine
#               'ddlm_dic_filename_1' => { ... },
#               ...,
#           }
#       }
# @return
#       Reference to a hash where known data names serve as keys
#       and all values are set to '1'.
##
sub get_all_data_names
{
    my ( $dics ) = @_;

    my %data_names;
    for my $dic ( @{$dics->{'1'}{'dictionaries'}} ) {
        for my $data_name ( keys %{get_ddl1_dic_items($dic)} ) {
            $data_names{$data_name} = 1;
        }
    }

    for my $dic ( values %{$dics->{'2'}{'dictionaries'}} ) {
        for my $data_name ( keys %{$dic} ) {
            $data_names{$data_name} = 1;
        }
    }

    for my $dic ( values %{$dics->{'m'}{'dictionaries'}} ) {
        for my $data_name ( keys %{$dic->{'Item'}} ) {
            $data_names{$data_name} = 1;
        }
    }

    return \%data_names;
}<|MERGE_RESOLUTION|>--- conflicted
+++ resolved
@@ -739,19 +739,19 @@
                                     $ddlm_dics->{$dic_f},
                                     $validation_options ) } ) {
                 push @validation_notes,
-                        sprint_message(
-                            $0,
-                            $filename,
-                            'data_' . $issue->{'data_block_code'} .
+                        sprint_message( {
+                            'program'  => $0,
+                            'filename' => $filename,
+                            'add_pos'  =>
+                                'data_' . $issue->{'data_block_code'} .
                                 (
-                                defined $issue->{'save_frame_code'} ?
-                                " save_$issue->{'save_frame_code'}" :
-                                ''
+                                    defined $issue->{'save_frame_code'} ?
+                                    " save_$issue->{'save_frame_code'}" :
+                                    ''
                                 ),
-                            $err_level,
-                            $issue->{'message'},
-                            undef
-                        );
+                            'err_level' => $err_level,
+                            'message'   => $issue->{'message'},
+                        } );
             }
         }
 
@@ -761,14 +761,13 @@
         canonicalize_names($block);
         push @validation_notes,
             map {
-                sprint_message(
-                    $0,
-                    $filename,
-                    $dataname,
-                    $err_level,
-                    $_,
-                    undef
-                 )
+                sprint_message( {
+                    'program'   => $0,
+                    'filename'  => $filename,
+                    'add_pos'   => $dataname,
+                    'err_level' => $err_level,
+                    'message'   => $_,
+                 } )
             } @{ summarise_messages(
                     ddl1_validate_data_block(
                         $block,
@@ -782,14 +781,13 @@
         for my $dic_f ( sort keys %{$ddl2_dics} ) {
             push @validation_notes,
                 map {
-                    sprint_message(
-                        $0,
-                        $filename,
-                        $dataname,
-                        $err_level,
-                        $_,
-                        undef
-                    )
+                    sprint_message( {
+                        'program'   => $0,
+                        'filename'  => $filename,
+                        'add_pos'   => $dataname,
+                        'err_level' => $err_level,
+                        'message'   => $_,
+                    } )
                 } @{ summarise_messages(
                         ddl2_validate_data_block(
                             $block, $ddl2_dics->{$dic_f},
@@ -802,14 +800,13 @@
         my $allow_category_local = ( %{$ddl2_dics} || %{$ddlm_dics} );
         push @validation_notes,
             map {
-                sprint_message(
-                    $0,
-                    $filename,
-                    $dataname,
-                    $err_level,
-                    $_,
-                    undef
-                )
+                sprint_message( {
+                    'program'   => $0,
+                    'filename'  => $filename,
+                    'add_pos'   => $dataname,
+                    'err_level' => $err_level,
+                    'message'   => $_,
+                } )
             } @{ report_unrecognised_data_names(
                     $block,
                     $known_data_names,
@@ -820,19 +817,8 @@
                 )
             };
 
-<<<<<<< HEAD
-        for my $note ( sort @tag_value_notes ) {
-            print sprint_message( {
-                'program'   => $0,
-                'filename'  => $filename,
-                'add_pos'   => $dataname,
-                'err_level' => 'NOTE',
-                'message'   => $note
-            } );
-=======
         for my $note (sort @validation_notes) {
-            print STDERR $note;
->>>>>>> 74621384
+            print STDOUT $note;
         }
     }
 }
