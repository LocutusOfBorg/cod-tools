#! /bin/sh
#!perl -w # --*- Perl -*--
eval 'exec perl -x $0 ${1+"$@"}'
    if 0;
#------------------------------------------------------------------------------
#$Author$
#$Date$
#$Revision$
#$URL$
#------------------------------------------------------------------------------
#*
#* Validate CIF files against DDL1-compliant CIF dictionaries.
#*
#* USAGE:
#*    $0 --dictionaries 'cif_core.dic,cif_cod.dic' --options input1.cif input*.cif
#**

use strict;
use warnings;
<<<<<<< HEAD
use File::Basename qw( basename fileparse );
=======
use Clone qw( clone );
use File::Basename qw( basename );
>>>>>>> 92a56058
use List::MoreUtils qw( any none uniq );
use COD::CIF::ChangeLog qw( summarise_messages );
use COD::CIF::Parser qw( parse_cif ) ;
use COD::CIF::DDL qw( is_local_data_name
                      is_general_local_data_name );
use COD::CIF::DDL::DDL1 qw( canonicalise_value
                            get_category_name
                            get_data_type
                            get_enumeration_defaults
                            get_list_constraint_type
                            get_list_mandatory_flag );
use COD::CIF::DDL::Ranges qw( parse_range
                              range_to_string
                              is_in_range );
use COD::CIF::Tags::Manage qw( exclude_tag
                               has_special_value
                               has_numeric_value
                               get_item_loop_index
                               set_loop_tag
                               set_tag );
use COD::CIF::Tags::CanonicalNames qw( canonical_tag_name
                                       canonicalize_all_names );
use COD::CIF::DDL::Validate qw( check_enumeration_set );
use COD::CIF::DDL::DDLm qw( build_search_struct
                            get_imported_files
                            merge_imported_files
                            ddlm_validate_data_block );
use COD::SOptions qw( getOptions get_value get_int );
use COD::SUsage qw( usage options );
use COD::ErrorHandler qw( process_warnings
                          process_parser_messages
                          report_message );
use COD::UserMessage qw( sprint_message );
use COD::ToolsVersion;

my @dic_files;
my $use_parser = 'c';
my $enum_as_set_tags = ['_atom_site_refinement_flags'];
my $ignore_case = 0;

my $report_local_tags = 0;
my $report_deprecated = 0;
my $allow_double_precision_notation = 0;
my $report_missing_su = 0;
my $max_message_count = -1;
my $debug = 0;

my $die_on_errors   = 1;
my $die_on_warnings = 0;
my $die_on_notes    = 0;

sub check_list_link_parent($$$);

#* OPTIONS:
#*   -d, --dictionaries 'cif_core.dic,cif_cod.dic'
#*                     A list of CIF dictionary files (according to DDL2)
#*                     to be used in CIF file validation. List elements
#*                     are separated either by ',' or by ' '. To include
#*                     dictionaries with filenames containing these symbols,
#*                     the --add-dictionary option is used.
#*   -D, --add-dictionary 'cif new dictionary.dic'
#*                     Add additional CIF dictionary to the list.
#*   --clear-dictionaries
#*                     Remove all CIF dictionaries from the list.
#*
#*   --max-message-count 5
#*                     Maximum number of validation messages that are reported
#*                     for each unique combination of validation criteria and
#*                     validated data items. Provide a negative value (i.e. -1)
#*                     to output all of the generated validation messages
#*                     (default: -1).
#*
#*   --treat-as-set _atom_site_refinement_flags
#*                     Treat values of given data items as a set. For example,
#*                     more than one enumeration value could be defined
#*                     for a single element. Any number of data item tags can
#*                     be provided in the following way:
#*                     $0 --treat-as-set _tag_1 --treat-as-set _tag_2
#*                     Default is the '_atom_site_refinement_flags' data item.
#*   --no-treat-as-set
#*                     Do not treat values of any data items as sets.
#*                     (see --treat-as-set).
#*
#*   --report-deprecated
#*                     Report the presence of data items that are marked as
#*                     deprecated in the dictionaries. Data item deprecation
#*                     usually means that it has been replaced with other
#*                     data items.
#*   --no-report-deprecated, --ignore-deprecated
#*                     Do not report presence of data items that are marked
#*                     as deprecated in the dictionaries (default).
#*
#*   --report-local-tags
#*                     Report the presence of local data items.
#*   --no-report-local-tags, --ignore-local-tags
#*                     Do not report the presence of local data items (default).
#*
#*   --ignore-case
#*                     Ignore letter case while validating enumeration values.
#*                     For example, even though '_atom_site_adp_type' is
#*                     restricted to values ('Uani', 'Uiso', 'Uovl', ...),
#*                     value 'UANI' would still be treated as valid.
#*                     Applies only to DDL1 dictionaries.
#*   --respect-case, --case-sensitive, --dont-ignore-case
#*                     Respect letter case while validating enumeration
#*                     values (default).
#*                     Applies only to DDL1 dictionaries.
#*
#*   --allow-double-precision-notation
#*                     Treat numbers expressed using the double precision
#*                     notation (i.e. 0.42D+7) as proper numbers in a way
#*                     that is compatible with DDL1, but not the CIF_1.1
#*                     syntax.
#*                     Applies only to DDL1 dictionaries.
#*   --no-allow-double-precision-notation
#*                     Treat numbers expressed using the double precision
#*                     notation (i.e. 0.42D+7) as character strings in a
#*                     way compatible with the CIF_1.1 syntax, but does not
#*                     cover the full extent of the DDL1 numbers variations
#*                     (default).
#*                     Applies only to DDL1 dictionaries.
#*
#*   --report-missing-su
#*                     Report measurand data items that are not accompanied by
#*                     the mandatory standard uncertainty values.
#*                     Applies only to DDLm dictionaries.
#*   --no-report-missing-su, --ignore-missing-su
#*                     Do not report measurand data items that are not
#*                     accompanied by the mandatory standard uncertainty
#*                     values (default).
#*                     Applies only to DDLm dictionaries.
#*
#*   --use-perl-parser
#*                     Use Perl parser to parse CIF files.
#*   --use-c-parser
#*                     Use C parser to parse CIF files (default)
#*
#*   -c, --always-continue
#*                     Continue processing and return successful return status
#*                     even if errors are diagnosed.
#*   -c-, --always-die
#*                     Stop and return error status if errors are diagnosed.
#*   --continue-on-errors
#*                     Do not terminate script if errors are raised (default).
#*   --die-on-errors
#*                     Terminate script immediately if errors are raised.
#*   --continue-on-warnings
#*                     Do not terminate script if warnings are raised (default).
#*   --die-on-warnings
#*                     Terminate script immediately if warnings are raised.
#*   --continue-on-notes
#*                     Do not terminate script if notes are raised (default).
#*   --die-on-notes
#*                     Terminate script immediately if notes are raised.
#*   --debug
#*                     Output extra information for debugging purposes.
#*
#*   --help, --usage
#*                     Output a short usage message (this message) and exit.
#*   -v, --version
#*                     Output version information and exit.
#**
@ARGV = getOptions(
    '-d,--dictionaries'    => sub{ @dic_files = split m/,|\s+/, get_value() },
    '-D,--add-dictionary'  => sub{ push @dic_files, get_value() },
    '--clear-dictionaries' => sub{ @dic_files = () },

    '--max-message-count' => sub { $max_message_count = get_int() },

    '--treat-as-set'                    => $enum_as_set_tags,
    '--no-treat-as-set'                 => sub{ $enum_as_set_tags = [] },

    '--ignore-case'                     => sub{ $ignore_case = 1 },
    '--dont-ignore-case,--respect-case' => sub{ $ignore_case = 0 },
    '--case-sensitive'                  => sub{ $ignore_case = 0 },

    '--allow-double-precision-notation'
                           => sub { $allow_double_precision_notation = 1 },
    '--no-allow-double-precision-notation'
                           => sub { $allow_double_precision_notation = 0 },

    '--report-local-tags'               => sub{ $report_local_tags = 1 },
    '--no-report-local-tags'            => sub{ $report_local_tags = 0 },
    '--ignore-local-tags'               => sub{ $report_local_tags = 0 },

    '--report-deprecated'               => sub{ $report_deprecated = 1 },
    '--no-report-deprecated'            => sub{ $report_deprecated = 0 },
    '--ignore-deprecated'               => sub{ $report_deprecated = 0 },

    '--report-missing-su'    => sub{ $report_missing_su = 1 },
    '--no-report-missing-su' => sub{ $report_missing_su = 0 },
    '--ignore-missing-su'    => sub{ $report_missing_su = 0 },

    '--use-perl-parser'                 => sub{ $use_parser = 'perl' },
    '--use-c-parser'                    => sub{ $use_parser = 'c' },

    '-c,--always-continue'              => sub { $die_on_errors   = 0;
                                                 $die_on_warnings = 0;
                                                 $die_on_notes    = 0 },
    '-c-,--always-die'                  => sub { $die_on_errors   = 1;
                                                 $die_on_warnings = 1;
                                                 $die_on_notes    = 1 },

    '--continue-on-errors'          => sub { $die_on_errors = 0 },
    '--die-on-errors'               => sub { $die_on_errors = 1 },

    '--continue-on-warnings' => sub { $die_on_warnings = 0 },
    '--die-on-warnings'      => sub { $die_on_warnings = 1 },

    '--continue-on-notes'    => sub { $die_on_notes = 0 },
    '--die-on-notes'         => sub { $die_on_notes = 1 },

    '--options'         => sub{ options; exit },
    '--help,--usage'    => sub{ usage; exit; },
    '--debug'           => sub{ $debug = 1 },
    '-v,--version'      => sub { print 'cod-tools version ',
                                 $COD::ToolsVersion::Version, "\n";
                                 exit }
);

my $die_on_error_level = {
    'ERROR'   => $die_on_errors,
    'WARNING' => $die_on_warnings,
    'NOTE'    => $die_on_notes
};

binmode STDOUT, ':encoding(UTF-8)';
binmode STDERR, ':encoding(UTF-8)';

# Reading dictionary files

my $ddl1_enum_defaults = get_enumeration_defaults();
my %validation_dics;
if( @dic_files ) {
    my $tag_count = 0;
    my $options = { 'parser' => $use_parser, 'no_print' => 1 };
    for my $dic ( @dic_files ) {
        my ( $data, $err_count, $messages ) = parse_cif( $dic, $options );
        process_parser_messages( $messages, $die_on_error_level );

        local $SIG{__WARN__} = sub { process_warnings( {
                                       'message'       => @_,
                                       'program'       => $0,
                                       'filename'      => $dic,
                                     }, $die_on_error_level ) };

        my $ddl_generation = determine_ddl_generation( $data );
        if ( !defined $ddl_generation ) {
            warn 'file was not recognised as a proper DDL dictionary -- ' .
                 'file will be skipped' . "\n";
            next;
        }

        my $item_count = 0;
        if ( $ddl_generation eq '1' ) {
            $validation_dics{$ddl_generation}{'dictionaries'}{$dic} =
                            get_ddl1_dic( $data, $ddl1_enum_defaults );
            $item_count = scalar(
                    keys %{
                        $validation_dics{$ddl_generation}{'dictionaries'}{$dic}
                    } );
        } elsif ( $ddl_generation eq '2' ) {
            $validation_dics{$ddl_generation}{'dictionaries'}{$dic} =
                            get_ddl2_dict( $data->[0] );
            $item_count = scalar(
                    keys %{
                        $validation_dics{$ddl_generation}{'dictionaries'}{$dic}
                    } );
        } elsif ( $ddl_generation eq 'm' ) {
            my $dic_block = $data->[0];
            my ($filename, $dirs, $suffix) = fileparse( $dic );
            my $imported_data = get_imported_files(
                            $dic_block, {
                               'file_path'          => [ './', $dirs ],
                               'parser_options'     => $options,
                               'die_on_error_level' => $die_on_error_level,
                               'importing_file'     => $dic,
                             } );

            $dic_block = merge_imported_files( $dic_block,
                                               $imported_data,
                                               $die_on_error_level );

            $validation_dics{$ddl_generation}{'dictionaries'}{$dic} =
                                            build_search_struct( $dic_block );
            $item_count = scalar(
                    keys %{
                        $validation_dics{$ddl_generation}{'dictionaries'}{$dic}->{'Item'}
                    } );
        }

        if ( $item_count == 0 ) {
            warn "no data item definitions found\n";
        }

        $tag_count += $item_count;
    }

    if( $tag_count == 0 ) {
        report_message( {
            'program'   => $0,
            'err_level' => 'ERROR',
            'message'   => 'no data item definitions were found in the '
                         . 'provided dictionary files '
                         . '(\'' . join( '\', \'', @dic_files ) . '\')'
        }, $die_on_errors );
    }

    $validation_dics{'1'}{'merged_properties'} =
                                    get_merged_dictionary_properties(
                                        $validation_dics{'1'}{'dictionaries'}
                                    );
} else {
    report_message( {
        'program'   => $0,
        'err_level' => 'ERROR',
        'message'   => 'at least one dictionary file should be provided by '
                     . 'using the \'--dictionaries\' option. Automatic '
                     . 'dictionary download is not implemented yet'
    }, $die_on_errors );
    my $dic_iucr_uri = 'ftp://ftp.iucr.org/pub/cif_core.dic';
}

# Iterating through the CIF files

@ARGV = ('-') unless @ARGV;

my $validation_options = {
    'report_deprecated' => $report_deprecated,
    'ignore_case'       => $ignore_case,
    'enum_as_set_tags'  => $enum_as_set_tags,
    'max_issue_count'   => $max_message_count,
    # DDL1 specific options
    'allow_double_precision_notation' => $allow_double_precision_notation,
    # DDLm specific options
    'report_missing_su' => $report_missing_su,
};

my $known_data_names = get_all_data_names( \%validation_dics );

my $err_level = 'NOTE';
for my $filename ( @ARGV ) {
    my $options = { 'parser' => $use_parser, 'no_print' => 1 };
    my ( $data, $err_count, $messages ) = parse_cif( $filename, $options );
    process_parser_messages( $messages, $die_on_error_level );

    next if !defined $data;

    # convert all tags to a 'canonical' form
    canonicalize_all_names( $data );

    for my $block ( @{$data} ) {
        my $dataname = 'data_' . $block->{'name'};

        local $SIG{__WARN__} = sub {
            process_warnings( {
                'message'  => @_,
                'program'  => $0,
                'filename' => $filename,
                'add_pos'  => $dataname
            }, $die_on_error_level )
        };

        my @validation_notes;
        push @validation_notes,
            map {
                sprint_message(
                    $0,
                    $filename,
                    $dataname,
                    $err_level,
                    $_,
                    undef
                 )
            } @{ summarise_messages(
                    ddl1_validate_data_block(
                        $block,
                        $validation_dics{'1'},
                        $validation_options
                    )
                )
            };

        my $ddl2_dics = $validation_dics{'2'}{'dictionaries'};
        for my $dic_f ( sort keys %{$ddl2_dics} ) {
            push @validation_notes,
                map {
                    sprint_message(
                        $0,
                        $filename,
                        $dataname,
                        $err_level,
                        $_,
                        undef
                    )
                } @{ summarise_messages(
                        ddl2_validate_data_block(
                            $block, $ddl2_dics->{$dic_f},
                            $validation_options
                        )
                    )
                };
        };

        my $ddlm_dics = $validation_dics{'m'}{'dictionaries'};
        for my $dic_f ( sort keys %{$ddlm_dics} ) {
            push @validation_notes,
                map {
                    sprint_message(
                        $0,
                        $filename,
                        'data_' . $_->{'data_block_code'} .
                            (
                            defined $_->{'save_frame_code'} ?
                            " save_$_->{'save_frame_code'}" :
                            ''
                            ),
                        $err_level,
                        $_->{'message'},
                        undef
                    )
                } @{ ddlm_validate_data_block( $block, $ddlm_dics->{$dic_f},
                                               $validation_options ) };
        };

        my $allow_category_local = ( %{$ddl2_dics} || %{$ddlm_dics} );
        push @validation_notes,
            map {
                sprint_message(
                    $0,
                    $filename,
                    $dataname,
                    $err_level,
                    $_,
                    undef
                )
            } @{ report_unrecognised_data_names(
                    $block,
                    $known_data_names,
                    {
                        'report_local_tags'         => $report_local_tags,
                        'allow_category_local_tags' => $allow_category_local,
                    }
                )
            };

        for my $note (sort @validation_notes) {
            print STDERR $note;
        }
    }
}

##
# Canonicalises a CIF data name to a standard form used in validation messages.
#
# @param $tag
#       Data name that should be canonicalised.
# @return
#       Canonicalised data name. 
##
sub canonicalise_tag
{
    my ($tag) = @_;

    return canonical_tag_name($tag);
}

##
# Builds a dictionary structure from a parsed DDL1 dictionary.
#
# @param $dic_data_blocks
#       Reference to a DDL1 dictionary structure as returned by the
#       COD::CIF::Parser. Normally, a DDL1 dictionary consists of
#       multiple data blocks each defining a data category or a
#       data item.
# @param $ddl1_defaults
#       Reference to a hash containing default values of data items
#       that appear in a DDL1 data item definitions.
# @return
#       Reference to a hash containing data item definitions.
##
sub get_ddl1_dic
{
    my ($dic_data_blocks, $ddl1_defaults) = @_;

    my %definitions;
    for my $data_block (@{$dic_data_blocks}) {
        # category definitions usually do no contain the '_type'
        # data item or have it set to 'null'
        next if !exists $data_block->{'values'}{'_type'};
        next if $data_block->{'values'}{'_type'}[0] eq 'null';
        $data_block = add_default_data_items( $data_block, $ddl1_defaults );
        for ( map { lc } @{$data_block->{'values'}{'_name'}} ) {
            $definitions{$_} = $data_block;
            $definitions{$_}{values}{'_dataname'} = $data_block->{'name'};
        }
    }

    return \%definitions;
}

##
# Builds a dictionary structure from a parsed DDL2 dictionary.
#
# @param $dic_data_blocks
#       Reference to a DDL2 dictionary structure as returned by the
#       COD::CIF::Parser. Normally, a DDL2 dictionary consists of
#       a single data block with multiple save frames each defining
#       a data category or a data item.
# @return
#       Reference to a hash containing data item definitions.
##
sub get_ddl2_dict
{
    my ( $dic_block ) = @_;

    my %definitions;
    for my $save_frame ( @{$dic_block->{'save_blocks'}} ) {
        next if !exists $save_frame->{'values'}{'_item.name'};
        for ( @{$save_frame->{'values'}{'_item.name'}} ) {
            $definitions{lc $_} = $save_frame;
            $definitions{lc $_}{'values'}{'_dataname'} = $_;
        }
    }

    return \%definitions;
}

##
# Adds data items with the default values to the given data frame
# if they are not already present in the data frame.
#
# @param $data_block
#       Reference to data block or a save frame as returned by the
#       COD::CIF::Parser that should be modified.
# @param $ddl1_defaults
#       Reference to a hash containing default values of data items
#       that appears in DDL1 data item definitions.
# @return
#       Reference to the data frame with the default data items added.
##
sub add_default_data_items
{
    my ($data_block, $default_values) = @_;

    for my $tag ( keys %{$default_values} ) {
        if ( !exists $data_block->{'values'}{$tag} ) {
            $data_block->{'values'}{$tag} = [ $default_values->{$tag} ];
        }
    }

    return $data_block;
}

##
# Validates a CIF data block against a set of DDL1 dictionaries.
#
# @param $data_block
#       Reference to data block or a save frame as returned by the
#       COD::CIF::Parser.
# @param $validation_resources
#       Reference to a validation resource data structure of
#       the following form:
#       {
#       # Reference to a hash of dictionary data structures as
#       # returned by the get_ddl1_dic() subroutine:
#           'dictionaries' => {
#               'path_to_dictionary_file_A' => {
#                   ...
#                },
#               'path_to_dictionary_file_B' => {
#                   ...
#                },
#                ...,
#               'path_to_dictionary_file_Z' => {
#                   ...
#                },
#            },
#       # Reference to a data structured of merged validation dictionary
#       # properties as returned by the get_merged_dictionary_properties()
#       # subroutine.
#           'merged_properties' => {
#               'item_to_category' => { ... },
#               'category_to_mandatory_items' => { ... },
#               'subcategory_key_to_category_key' => { ... },
#           }
#       }
# @param $options
#       Reference to a hash of options. The following options are recognised:
#       {
#       # Report data items that have been replaced by other data items
#           'report_deprecated' => 0,
#       # Ignore the case while matching enumerators
#           'ignore_case' => 0,
#       # Array reference to a list of data items that should be
#       # treated as potentially having values consisting of a
#       # combination of several enumeration values. Data items
#       # are identified by data names
#           'enum_as_set_tags' => ['_atom_site_refinement_flags'],
#       # Treat numbers expressed using the double precision notation
#       # (i.e. 0.42D+7) as proper numbers
#           'allow_double_precision_notation'  => 0
#       # Maximum number of validation issues that are reported for
#       # each unique combination of validation criteria and validated
#       # data items. Negative values remove the limit altogether
#           'max_issue_count' => 5
#       }
# @return
#       Array reference to a list of validation messages.
##
sub ddl1_validate_data_block
{
    my ( $data_block, $validation_resources, $options ) = @_;

    $options = {} if !defined $options;
    my $report_deprecated = exists $options->{'report_deprecated'} ?
                                   $options->{'report_deprecated'} : 0;
    my $ignore_case       = exists $options->{'ignore_case'} ?
                                   $options->{'ignore_case'} : 0;
    my $enum_as_set_tags  = exists $options->{'enum_as_set_tags'} ?
                                   $options->{'enum_as_set_tags'} : [];
    my $allow_d_notation  = exists $options->{'allow_double_precision_notation'} ?
                                   $options->{'allow_double_precision_notation'} : 0;
    my $max_issue_count   = exists $options->{'max_issue_count'} ?
                                   $options->{'max_issue_count'} : -1;

    my @issues;
    for my $loop_tags ( @{$data_block->{'loops'}} ) {
        push @issues,
             @{check_loop_category_homogeneity(
                $loop_tags,
                $validation_resources->{'merged_properties'}{'item_to_category'}
             )};
        push @issues,
             @{check_loop_mandatory_item_presence(
                 $loop_tags,
                 $validation_resources->{'merged_properties'}
             )};
    }

    my $dics = $validation_resources->{'dictionaries'};
    for my $dic_f ( sort keys %{$dics} ) {
        push @issues,
             @{ ddl1_validate_data_block_against_single_dic(
                    $data_block, $dics->{$dic_f}, $validation_options
                )
             };
    };

    my @validation_messages;
    if ( $max_issue_count < 0 ) {
        push @validation_messages, map { $_->{'message'} } @issues;
    } else {
        my %grouped_issues;
        for my $issue ( @issues ) {
            my $constraint = $issue->{'test_type'};
            my $data_name_key = join "\x{001E}", @{$issue->{'data_items'}};
            push @{$grouped_issues{$constraint}{$data_name_key}}, $issue;
        }

        # TODO: move hash out of the subroutine
        my %test_types = (
            'SIMPLE_KEY_UNIQUENESS'    =>
                'simple loop key uniqueness',
            'COMPOSITE_KEY_UNIQUENESS' =>
                'composite loop key uniqueness',
            'LOOP.INDIVIDUAL_UNIQUE_VALUES' =>
                'value uniqueness',
            'LOOP.COLLECTIVELY_UNIQUE_VALUES' =>
                'collective value uniqueness',
            'LOOP.INTEGRITY'      =>
                'loop integrity',
            'LOOP.CATEGORY_HOMOGENEITY' =>
                'items in a looped list all belonging to the same category',
            'LOOP.MANDATORY_ITEM_PRESENCE' =>
                'mandatory item presence in a category loop',
            'KEY_ITEM_PRESENCE'       =>
                'mandatory key item presence',
            'ITEM_REPLACEMENT.PRESENCE_OF_REPLACED' =>
                'replaced data item presence',
            'ITEM_REPLACEMENT.SIMULTANEOUS_PRESENCE' =>
                'simultaneous presence of replaced and replacing items',
            'LOOP_CONTEXT.MUST_APPEAR_IN_LOOP' =>
                'data items that incorrectly appear outside of a looped list',
            'LOOP_CONTEXT.MUST_NOT_APPEAR_IN_LOOP' =>
                'data items that incorrectly appear inside of a looped list',
            'PRESENCE_OF_PARENT_DATA_ITEM' =>
                'parent data item presence',
            'PRESENCE_OF_PARENT_DATA_ITEM_VALUE' =>
                'parent data item value presence',
            'ENUMERATION_SET' =>
                'data value belonging to the specified enumeration set',
            'SU_ELIGIBILITY' =>
                'data value standard uncertainty eligibility',
            'ENUM_RANGE.CHAR_STRING_LENGTH' =>
                'data value belonging to a character range and ' .
                'consisting of more than one symbol',
            'ENUM_RANGE.IN_RANGE' =>
                'data value belonging to the specified value range',
            'TYPE_CONSTRAINT.QUOTED_NUMERIC_VALUES' =>
                'proper quote usage with numeric values',
            'TYPE_CONSTRAINT.PROPER_NUMERIC_VALUES' =>
                'data value conformance to the numeric data type'
        );

        for my $constraint (sort keys %grouped_issues) {
            for my $data_name_key (sort keys %{$grouped_issues{$constraint}}) {
                my @group_issues = @{$grouped_issues{$constraint}{$data_name_key}};
                my $group_size = scalar(@group_issues);

                my $description;
                if ( defined $test_types{$constraint} ) {
                    $description = $test_types{$constraint};
                }

                if ( $group_size > $max_issue_count ) {
                    push @validation_messages,
                         'a test ' .
                         (defined $description ? "of $description " : '') .
                         'involving the [' .
                         ( join ', ',
                            map { q{'} . ( canonicalise_tag($_) ) . q{'} }
                                @{$group_issues[0]->{'data_items'}} ) .
                        "] data items resulted in $group_size validation messages " .
                        '-- the number of reported messages is limited to ' .
                        "$max_issue_count";
                    $group_size = $max_issue_count;
                }

                push @validation_messages,
                        map { $_->{'message'} } @group_issues[0..($group_size - 1)];
            }
        }
    }

    return \@validation_messages;
}

##
# Validates a CIF data block against a single DDL1 dictionary.
#
# @param $data_block
#       Reference to data block or a save frame as returned by the
#       COD::CIF::Parser.
# @param $dic
#       Reference to a dictionary data structures as returned by
#       the get_ddl1_dic() subroutine.
# @param $options
#       Reference to a hash of options. The following options are recognised:
#       {
#       # Report data items that have been replaced by other data items
#           'report_deprecated' => 0,
#       # Ignore the case while matching enumerators
#           'ignore_case' => 0,
#       # Array reference to a list of data items that should be
#       # treated as potentially having values consisting of a
#       # combination of several enumeration values. Data items
#       # are identified by data names.
#           'enum_as_set_tags' => ['_atom_site_refinement_flags'],
#       # Treat numbers expressed using the double precision notation
#       # (i.e. 0.42D+7) as proper numbers
#           'allow_double_precision_notation'  => 0
#       }
# @return
#       Array reference to a list of validation message data structures
#       of the following form:
#       {
#       # Code of the data block that contains the offending entry
#           'data_block_code' => 'offending_block_code',
#       # Code of the save frame that contains the offending entry.
#       # Might be undefined
#           'save_frame_code' => 'offending_frame_code',
#       # Code of the validation test that generated the issue
#           'test_type' => 'TEST_TYPE_CODE',
#       # Names of the data items examined by the the validation test
#           'data_items' => [ 'data_name_1', 'data_name_2', ... ],
#       # Human-readable description of the issue
#           'message' => 'issue description'
#       }
##
sub ddl1_validate_data_block_against_single_dic
{
    my ( $data_block, $dic, $options ) = @_;

    $options = {} if !defined $options;
    my $report_deprecated = exists $options->{'report_deprecated'} ?
                                   $options->{'report_deprecated'} : 0;
    my $ignore_case       = exists $options->{'ignore_case'} ?
                                   $options->{'ignore_case'} : 0;
    my $enum_as_set_tags  = exists $options->{'enum_as_set_tags'} ?
                                   $options->{'enum_as_set_tags'} : [];
    my $allow_d_notation  = exists $options->{'allow_double_precision_notation'} ?
                                   $options->{'allow_double_precision_notation'} : 0;

    my @issues = @{ validate_block_loops($data_block, $dic) };

    for my $tag ( @{$data_block->{'tags'}} ) {
        my $lc_tag = lc $tag;

        next if !exists $dic->{$lc_tag};

        if( $report_deprecated ) {
            push @issues,
                 @{ report_deprecated( $data_block, $tag, $dic ) }
        };

        push @issues,
             @{ validate_list_unique_key( $data_block, $tag, $dic ) };

        my $dic_item = $dic->{$lc_tag};

        push @issues,
             @{ validate_list_mandatory( $data_block, $tag, $dic_item ) };

        push @issues,
             @{ check_list_link_parent( $data_block, $tag, $dic_item ) };

        push @issues,
             @{ validate_enumeration_set(
                    $data_block, $tag, $dic_item,
                    {
                        'ignore_case'  => $ignore_case,
                        'treat_as_set' => any { lc($_) eq $lc_tag }
                                                        @{$enum_as_set_tags}
                    }
             ) };

       push @issues,
            @{ validate_su( $data_block, $tag, $dic_item ) };

       push @issues,
            @{ validate_range( $data_block, $tag, $dic_item ) };

       push @issues,
            @{ validate_data_type(
                    $data_block, $tag, $dic_item,
                    {
                        'allow_double_precision_notation' => $allow_d_notation,
                    }
            ) };
    }

    @issues = @{ summarise_validation_issues( \@issues ) };

    return \@issues;
}

##
# Constructs a data structure of shared dictionary properties extracted
# from all provided DDL1 dictionaries. The data structure allows to properly
# resolve entities that are defined in one dictionary, but referenced
# in a different dictionary (i.e. categories).
#
# NOTE: a proper dictionary merging algorithm could be used instead.
#
# @param $dics
#       Reference to a hash of dictionary data structures as returned by
#       the get_ddl1_dic() subroutine.
# @param \%merged_properties
#       Reference to a data structure of the following form:
#       {
#       # Reference to a hash that maps each data item to the category
#       # that the it belongs to:
#           'item_to_category' => {
#               'data_name_a' => 'category_name_1',
#               'data_name_b' => 'category_name_1',
#               'data_name_c' => 'category_name_3',
#               ...
#               'data_name_f' => 'category_name_n',
#           },
#       # Reference to a hash that maps categories to data items that must
#       # appear in looped list of that category:
#           'category_to_mandatory_items' => {
#               'category_name_1' => [
#                   'data_name_a',
#                   'data_name_b',
#                   ...
#                   'data_name_c',
#               ],
#
#               ...,
#
#               'category_name_n' => [
#                   ...
#               ]
#           },
#       # Reference to a hash that maps subcategory reference data items to
#       # the reference items of the parent category:
#           'subcategory_key_to_category_key' => {
#               'child_reference_item_name_1' => 'parent_reference_item_name_1',
#               'child_reference_item_name_2' => 'parent_reference_item_name_1',
#               ...,
#               'child_reference_item_name_n' => 'parent_reference_item_name_m',
#           },
#       # Reference to a hash that maps data item names to the names of their
#       # alternate data items:
#           'item_to_alternate_items' => {
#               'item_1' => [ 'alternate_item_1', ],
#               'item_2' => [ 'alternate_item_2_a', ..., 'alternate_item_2_z', ],
#               ...,
#               'item_n' => [ 'alternate_item_n', ],
#           },
#       }
##
sub get_merged_dictionary_properties
{
    my ($dics) = @_;

    my %merged_properties;
    $merged_properties{'item_to_category'} =
                            get_item_to_category_mapping($dics);
    $merged_properties{'category_to_mandatory_items'} =
                            get_category_to_mandatory_items_mapping($dics);
    $merged_properties{'subcategory_key_to_category_key'} =
                            get_subcategory_key_to_category_key_mapping($dics);
    $merged_properties{'item_to_alternate_items'} =
                            get_item_to_alternate_items_mapping($dics);

    return \%merged_properties;
}

##
# Constructs a hash that maps data item names to the names of the categories
# that they belong to as defined in the defining DDL1 dictionaries.
#
# @param $dics
#       Reference to a hash of dictionary data structures as returned by
#       the get_ddl1_dic() subroutine.
# @return
#       Reference to a hash of the following form:
#       {
#           'data_name_a' => 'category_name_1',
#           'data_name_b' => 'category_name_1',
#           'data_name_c' => 'category_name_3',
#           ...
#           'data_name_f' => 'category_name_n'
#       }
##
sub get_item_to_category_mapping
{
    my ($dics) = @_;

    my %item_to_category;
    for my $dic_file_name (sort keys %{$dics}) {
        my $dic = $dics->{$dic_file_name};
        for my $tag (sort keys %{$dic}) {
            my $category = get_category_name( $dic->{$tag} );
            next if !defined $category;
            $item_to_category{$tag} = lc $category;
        }
    }

    return \%item_to_category;
}

##
# Constructs a hash that maps category names to the names of data items
# that must appear in looped list of that category.
#
# @param $dics
#       Reference to a hash of dictionary data structures as returned by
#       the get_ddl1_dic() subroutine.
# @return
#       Reference to a hash of the following form:
#       {
#         'category_name_1' => [
#               'data_name_a',
#               'data_name_b',
#               ...
#               'data_name_c',
#         ],
#
#         ...,
#
#         'category_name_n' => [
#           ...
#         ]
#       }
##
sub get_category_to_mandatory_items_mapping
{
    my ($dics) = @_;

    my %category_to_mandatory_items;
    for my $dic_file_name (sort keys %{$dics}) {
        my $dic = $dics->{$dic_file_name};
        for my $tag (sort keys %{$dic}) {
            my $category = get_category_name( $dic->{$tag} );
            next if !defined $category;
            if ( get_list_mandatory_flag($dic->{$tag}) eq 'yes' ) {
                push @{$category_to_mandatory_items{$category}}, $tag;
            }
        }
    }

    return \%category_to_mandatory_items;
}

##
# Constructs a hash that maps subcategory reference data items to
# the reference items of the parent category.
#
# The relationship of a parent category and child category (subcategory)
# is not formally established in DDL1. However, a posts in the official
# IUCr mailing list
# (https://www.iucr.org/__data/iucr/lists/cif-developers/msg00197.html)
# provides a clarification on implicit semantics of this kind:
#
#   "When the _list_link_parent data name is of the same category as the
#   defined data name, the _list_link_parent data name and the defined name
#   may be considered as a single combined definition which can be referred
#   to by either of the original data names for the purposes of resolving
#   _list_reference and _list_mandatory requirements."
#
# The official IUCr dictionaries currently contain a single instance of
# such relationship between the '_atom_site_label' and '_atom_site_aniso_label'
# data items.
#
# @param $dics
#       Reference to a hash of dictionary data structures as returned by
#       the get_ddl1_dic() subroutine.
# @return
#       Reference to a hash of the following form:
#       {
#         'child_reference_item_name_1' => 'parent_reference_item_name_1',
#         'child_reference_item_name_2' => 'parent_reference_item_name_1',
#         ...,
#         'child_reference_item_name_n' => 'parent_reference_item_name_m',
#       }
##
sub get_subcategory_key_to_category_key_mapping
{
    my ($dics) = @_;

    my %category;
    for my $dic_file_name (sort keys %{$dics}) {
        my $dic = $dics->{$dic_file_name};

        for my $tag (sort keys %{$dic}) {
            my $data_item = $dic->{$tag};
            my $name = get_category_name( $data_item );
            next if !defined $name;

            if (exists $category{$name}{'items'}{$tag}) {
                $data_item = merge_dic_item_definitions(
                    $category{$name}{'items'}{$tag},
                    $data_item
                )
            }
            $category{$name}{'items'}{$tag} = $data_item
        }
    }

    my %subcategory_key_to_category_key;
    for my $name (keys %category) {
        my $items = $category{$name}{'items'};
        my $list_reference_groups = get_all_list_references($items);
        next if scalar (@{$list_reference_groups} < 2);
        my @potential_sub_keys;
        my @potential_main_keys;
        for my $group (@{$list_reference_groups}) {
            next if scalar @{$group->{'key_data_items'}} != 1;
            my $key_item_name = $group->{'key_data_items'}[0];

            my $item = $items->{$key_item_name};

            if (exists $item->{'values'}{'_list_link_child'}) {
                push @potential_main_keys, $key_item_name;
            }

            if (exists $item->{'values'}{'_list_link_parent'}) {
                push @potential_sub_keys, $key_item_name;
            }
        }

        for my $key_name (@potential_sub_keys) {
            my $parent_name = $items->{$key_name}{'values'}{'_list_link_parent'}[0];
            next if none { $_ eq $parent_name } @potential_main_keys;
            $subcategory_key_to_category_key{$key_name} = $parent_name;
        }
    }

    return \%subcategory_key_to_category_key;
}

##
# Merges two DDL1 data item definitions into a single definition.
#
# The merging algorithm is implemented according to
# the dictionary merging protocol described in:
#   "International Tables for Crystallography Volume G:
#    Definition and exchange of crystallographic data",
#   2005, 87-89, doi: 10.1107/97809553602060000107
#
# The protocol describes three merging modes: STRICT, REPLACE and OVERLAY.
# This subroutine implements only the OVERLAY mode. A short description of
# the mode as provided in the protocol:
# "New attributes are added to those already stored for the data name;
#  conflicting attributes replace those already stored."
#
# For a more detailed description of the merging protocol and modes,
# consult the original source.
#
# @param $base_definition
#       Reference to a DDL1 data item definition block as returned by
#       the COD::CIF::Parser. Data item values provided in this definition
#       have a lower priority than those provided in the new definition.
# @param $new_definition
#       Reference to a DDL1 data item definition block as returned by
#       the COD::CIF::Parser. Data item values provided in this definition
#       have a higher priority than those provided in the base definition.
# @return
#       Reference to a merged DDL1 data item definition block.
##
sub merge_dic_item_definitions
{
    my ($base_definition, $new_definition) = @_;

    my $merged_definition = clone( $base_definition );

    $merged_definition = merge_scalar_items_in_overlay_mode(
                            $merged_definition,
                            $new_definition
                         );

    $merged_definition = merge_looped_items_in_overlay_mode(
                            $merged_definition,
                            $new_definition
                         );

    return $merged_definition;
}

##
# Merges scalar data items from the new definition into the base definition
# according to the rules of the OVERLAY mode.
#
# @param $base_definition
#       Reference to a DDL1 data item definition block as returned by
#       the COD::CIF::Parser. Data item values provided in this definition
#       have a lower priority than those provided in the new definition.
# @param $new_definition
#       Reference to a DDL1 data item definition block as returned by
#       the COD::CIF::Parser. Data item values provided in this definition
#       have a higher priority than those provided in the base definition.
# @return
#       Reference to the base definition block with the merged scalar items.
##
sub merge_scalar_items_in_overlay_mode
{
    my ($base_definition, $new_definition) = @_;

    ##
    # The list of scalar data item were manually compiled
    # from the 'ddl_core.dic' dictionary. Metadata of the
    # source dictionary: 
    #
    # Dictionary name: ddl_core.dic
    # Dictionary version: 1.4.1
    # Last updated on: 2005-06-29
    # Retrieved on: 2020-02-19
    # Retrieved from: ftp://ftp.iucr.org/pub/ddl_core.dic
    ##
    my @scalar_item_names = qw(
        _category
        _definition
        _enumeration_default
        _enumeration_range
        _list
        _list_level
        _list_mandatory
        _type
        _type_construct
        _units
        _units_detail
    );

    for my $tag ( @scalar_item_names ) {
        next if !exists $new_definition->{'values'}{$tag};
        set_tag($base_definition, $tag, $new_definition->{'values'}{$tag}[0]);
    }

    return $base_definition;
}

##
# Merges potentially looped data items from the new definition into the
# base definition according to the rules of the OVERLAY mode.
#
# @param $base_definition
#       Reference to a DDL1 data item definition block as returned by
#       the COD::CIF::Parser. Data item values provided in this definition
#       have a lower priority than those provided in the new definition.
# @param $new_definition
#       Reference to a DDL1 data item definition block as returned by
#       the COD::CIF::Parser. Data item values provided in this definition
#       have a higher priority than those provided in the base definition.
# @return
#       Reference to the base definition block with the merged scalar items.
##
sub merge_looped_items_in_overlay_mode
{
    my ($base_definition, $new_definition) = @_;

    ##
    # The list of potentially looped data item were manually compiled
    # from the 'ddl_core.dic' dictionary. Metadata of the source dictionary: 
    #
    # Dictionary name: ddl_core.dic
    # Dictionary version: 1.4.1
    # Last updated on: 2005-06-29
    # Retrieved on: 2020-02-19
    # Retrieved from: ftp://ftp.iucr.org/pub/ddl_core.dic
    ##
    my %category_key_to_items = (
        # NOTE: the '_name' property should have been used to identify
        # the definitions that are being merged so there is no need to
        # process it any further
        # '_name'               => '_name',
        '_enumeration'        => [ '_enumeration_detail' ],
        '_example'            => [ '_example_detail' ],
        '_list_link_child'    => [],
        '_list_link_parent'   => [],
        '_list_reference'     => [],
        '_list_uniqueness'    => [],
        '_related_item'       => [ '_related_function' ],
        '_type_conditions'    => [],
    );

    for my $key_tag (sort keys %category_key_to_items) {
        # TODO: values of the '$loop_tag' data item will not be included
        # into the merged item definition' 
        my $new_looped_items = classify_looped_items_by_mergeability(
                                  $new_definition,
                                  $key_tag,
                                  $category_key_to_items{$key_tag}
                               );
        # TODO: data items that were reported as unmergeable should be
        # properly reported
        next if !%{$new_looped_items->{'mergeable'}};

        # NOTE: potential warning message text: values of the '$loop_tag'
        # data item will not be included into the merged item definition'
        my $base_looped_items = classify_looped_items_by_mergeability(
                                  $base_definition,
                                  $key_tag,
                                  $category_key_to_items{$key_tag}
                                );

        my $merged_loop = merge_looped_values(
                                    $base_looped_items->{'mergeable'},
                                    $new_looped_items->{'mergeable'}
                                );
        # TODO: silently remove duplicates from the merged loop
        # TODO: detect duplicate keys that point to different data values

        exclude_tag($base_definition, $key_tag);
        my $is_looped = (@{$merged_loop->{$key_tag}} > 1);
        if ($is_looped) {
            set_loop_tag(
                $base_definition,
                $key_tag,
                $key_tag,
                $merged_loop->{$key_tag}
            );
        } else {
            set_tag(
                $base_definition,
                $key_tag,
                $merged_loop->{$key_tag}[0]
            );
        }
        delete $merged_loop->{$key_tag};
        for my $tag (sort keys %{$merged_loop}) {
            exclude_tag($base_definition, $tag);
            if ($is_looped) {
                set_loop_tag(
                    $base_definition,
                    $key_tag,
                    $key_tag,
                    $merged_loop->{$tag}
                );
            } else {
                set_tag(
                    $base_definition,
                    $key_tag,
                    $merged_loop->{$tag}[0]
                );
            }
        }
    }

    return $base_definition;
}

##
# Identifies which of the data items from a looped category are mergeable
# and which are not.
#
# @param $definition_block
#       Reference to a DDL1 data item definition block as returned by
#       the COD::CIF::Parser. 
# @param $key_tag
#       Name of the data item that acts as the looped list reference
#       of the checked category.
# @param $category_tags
#       Reference to an array of data items that belong to the
#       same category as the looped list reference item. Data
#       items are identified by their names.
# @return
#       Reference to a data structure of the following form:
#       {
#       # Mergeable data items are identified by their data names
#       # and returned together with the associated data values
#           'mergeable' => {
#               'mergeable_item_a' => {
#                   'values' => [
#                       'value_a_1',
#                       'value_a_2',
#                       ...,
#                       'value_a_n'
#                   ]
#                },
#               ...,
#               'mergeable_item_m' => {
#                   'values' => [
#                       'value_m_1',
#                       'value_m_2',
#                       ...,
#                       'value_m_n'
#                   ]
#                }
#           },
#       # Unmergeable data items are identified by their data names
#       # and returned together with a human-readable description
#       # of the reason they were deemed unmergeable 
#           'unmergeable' => {
#               'unmergeable_item_a' => ,
#               'unmergeable_item_b' => ,
#               ...
#           }
#       }
##
sub classify_looped_items_by_mergeability
{
    my ($definition_block, $key_tag, $category_tags) = @_;

    my $analysed_items = {
        'mergeable'   => {},
        'unmergeable' => {},
    };

    if (!exists $definition_block->{'values'}{$key_tag}) {
        for my $loop_tag (@{$category_tags}) {
            next if !exists $definition_block->{'values'}{$loop_tag};
            $analysed_items->{'unmergeable'}{$loop_tag} =
                "data item '$loop_tag' appears in a data block that " .
                'does not contain the associated looped list reference ' .
                "data item '$key_tag'";
        }
        return $analysed_items;
    }

    my $key_loop_index = get_item_loop_index($definition_block, $key_tag);
    $key_loop_index = -1 if !defined $key_loop_index;

    my %unmergeable_items;
    my @mergeable_items = ( $key_tag );
    for my $loop_tag (@{$category_tags}) {
        next if !exists $definition_block->{'values'}{$loop_tag};
        my $item_loop_index = get_item_loop_index($definition_block, $loop_tag);
        $item_loop_index = -1 if !defined $item_loop_index;
        if ($key_loop_index != $item_loop_index) {
            $unmergeable_items{$loop_tag} =
                "data item '$loop_tag' and the associated looped list " .
                "reference data item '$key_tag' do not appear in the " .
                'same loop';
            next;
        }
        push @mergeable_items, $loop_tag;
    }

    $analysed_items->{'unmergeable'} = \%unmergeable_items;
    for my $mergeable_item (@mergeable_items) {
        push @{$analysed_items->{'mergeable'}{$mergeable_item}{'values'}},
             @{$definition_block->{'values'}{$mergeable_item}}; 
    }

    return $analysed_items;
}

##
# Merges two looped lists of different sizes into a single looped list.
# Missing data values are replaced by CIF unknown ('?') values.
#
# @param $base_loop_items
#       Reference to a data structure of mergeable data items as
#       returned by the classify_looped_items_by_mergeability()
#       subroutine:
#       {
#           'item_a_name' => {
#               'values' => [ 'base_value_a_1', 'base_value_a_2', ... ],
#           },
#           'item_c_name' => {
#               'values' => [ 'base_value_c_1', 'base_value_c_2', ... ],
#           },
#           ...
#       }
# @param $new_loop_items
#       Reference to a data structure that contains data names
#       and data values of items that should be merged:
#       {
#           'item_a_name' => {
#                       'values' => [
#                           'new_value_a_1',
#                           'new_value_a_2',
#                           'new_value_a_3',
#                           ...
#                       ],
#           },
#           'item_b_name' => {
#                       'values' => [
#                           'new_value_b_1',
#                           'new_value_b_2',
#                           'new_value_b_3',
#                           ...
#                       ],
#           },
#           ...
#       }
# @return \%merged_loops
#       Reference to a data structure that contains a merged looped list
#       of the following form:
#       {
#           'item_a_name' => [
#                         'old_value_a_1',
#                         'old_value_a_2',
#                         ...,
#                         'new_value_a_1',
#                         'new_value_a_2',
#                         'new_value_a_3',
#                         ...
#                       ],
#           'item_b_name' => [
#                         '?',
#                         '?',
#                         ...,
#                         'new_value_b_1',
#                         'new_value_b_2',
#                         'new_value_b_3',
#                         ...
#                       ],
#           'item_c_name' => [
#                         'old_value_c_1',
#                         'old_value_c_2',
#                         ...,
#                         '?',
#                         '?',
#                         '?',
#                         ...
#                       ],
#           ...,
#       }
##
sub merge_looped_values
{
    my ($base_loop_items, $new_loop_items) = @_;

    my %merged_loop_items;
    # In case only new data items were added
    if (!%{$base_loop_items}) {
        for my $tag (keys %{$new_loop_items}) {
            push @{$merged_loop_items{$tag}},
                 @{$new_loop_items->{$tag}{'values'}};
        }
        return \%merged_loop_items;
    }

    # In case data item values need merging
    my $base_loop_length = scalar @{$base_loop_items->{
                            (sort keys %{$base_loop_items})[0]
                           }{'values'}};
    my $new_loop_length = scalar @{$new_loop_items->{
                            (sort keys %{$new_loop_items})[0]
                          }{'values'}};
    for my $tag (keys %{$base_loop_items}) {
        push @{$merged_loop_items{$tag}},
             @{$base_loop_items->{$tag}{'values'}};
        if (exists $new_loop_items->{$tag}) {
            push @{$merged_loop_items{$tag}},
                 @{$new_loop_items->{$tag}{'values'}};
        } else {
            push @{$merged_loop_items{$tag}},
                 ( '?' x $new_loop_length );
        }
    }
    for my $tag (keys %{$new_loop_items}) {
        next if exists $merged_loop_items{$tag};
        if (exists $base_loop_items->{$tag} ) {
            push @{$merged_loop_items{$tag}},
                 @{$base_loop_items->{$tag}{'values'}};
        } else {
            push @{$merged_loop_items{$tag}},
                 ( '?' x $base_loop_length );
        }
        push @{$merged_loop_items{$tag}},
             @{$new_loop_items->{$tag}{'values'}};
    }

    return \%merged_loop_items;
}

##
# Constructs a hash that maps data item names to the names of their
# alternate data items.
#
# @param $dics
#       Reference to a hash of dictionary data structures as returned by
#       the get_ddl1_dic() subroutine.
# @return
#       Reference to a hash of the following form:
#       {
#         'item_1' => [ 'alternate_item_1', ],
#         'item_2' => [ 'alternate_item_2_a', ..., 'alternate_item_2_z', ],
#         ...,
#         'item_n' => [ 'alternate_item_n', ],
#       }
##
sub get_item_to_alternate_items_mapping
{
    my ($dics) = @_;

    my %item_to_alternate_items;
    for my $dic_file_name (sort keys %{$dics}) {
        my $dic = $dics->{$dic_file_name};
        for my $tag (sort keys %{$dic}) {
            my $alternate_item_names = get_alternate_item_names($dic->{$tag});
            next if !@{$alternate_item_names};
            $item_to_alternate_items{$tag} = $alternate_item_names;
        }
    };

    return \%item_to_alternate_items
}

##
# Extracts the data names of items that are marked as alternates of
# the given item.
#
# @param $data_item
#       Data item definition block as returned by the COD::CIF::Parser.
# @return
#       Reference to an array of data names.
##
sub get_alternate_item_names
{
    my ($dic_item) = @_;

    return [] if !exists $dic_item->{'values'}{'_related_item'};
    return [] if !exists $dic_item->{'values'}{'_related_function'};
    # check if items reside in the same loop (or are both unlooped)
    my $related_item_loop = get_item_loop_index($dic_item, '_related_item');
    $related_item_loop = -1 if !defined $related_item_loop;

    my $related_function_loop = get_item_loop_index($dic_item, '_related_function');
    $related_function_loop = -1 if !defined $related_function_loop;
    return [] if $related_item_loop != $related_function_loop;

    my @alternate_item_names;
    for (my $i = 0; $i < @{$dic_item->{'values'}{'_related_item'}}; $i++) {
        next if $dic_item->{'values'}{'_related_function'}[$i] ne 'alternate';
        push @alternate_item_names, $dic_item->{'values'}{'_related_item'}[$i];
    };

    return \@alternate_item_names;
}

# NOTE: the subroutine was copied from the COD::CIF::DDL::DDLm module.
##
# Groups validation issues with identical messages together and replaces
# each group with a single validation issue that contains a summarized
# version of the message.
#
# @param $issues
#       Array reference to a list of validation message data structures
#       of the following form:
#       {
#       # Code of the data block that contains the offending entry
#           'data_block_code' => 'offending_block_code',
#       # Code of the save frame that contains the offending entry.
#       # Might be undefined
#           'save_frame_code' => 'offending_frame_code',
#       # Code of the validation test that generated the issue
#           'test_type' => 'TEST_TYPE_CODE',
#       # Names of the data items examined by the the validation test
#           'data_items' => [ 'data_name_1', 'data_name_2', ... ],
#       # Human-readable description of the issue
#           'message' => 'issue description'
#       }
#
# @return $summarised_issues
#       Reference to an array of unique summarised issues.
##
sub summarise_validation_issues
{
    my ($issues) = @_;

    my %message_count;
    for my $issue (@{$issues}) {
        $message_count{$issue->{'message'}}{'count'}++;
        $message_count{$issue->{'message'}}{'representative_issue'} = $issue;
    }

    my @summarised_issues;
    for my $message ( sort keys %message_count ) {
        my $count = $message_count{$message}->{'count'};
        my $issue = $message_count{$message}->{'representative_issue'};
        if( $count > 1 ) {
            $issue->{'message'} = $message . " ($count times)";
        }
        push @summarised_issues, $issue;
    }

    return \@summarised_issues;
}

##
# Validates a CIF data frame against a DDL2 dictionary.
#
# @param $data_block
#       Reference to data block or a save frame as returned by the
#       COD::CIF::Parser.
# @param $dic
#       Reference to a dictionary data structure as returned by
#       the get_ddl2_dict() subroutine.
# @param $options
#       Reference to a hash of options.
# @return
#       Array reference to a list of validation messages. Currently no
#       options are recognised.
##
sub ddl2_validate_data_block
{
    my ( $data_block, $dic, $options ) = @_;

    my @notes;
    for my $tag ( @{$data_block->{'tags'}} ) {
         my $lc_tag = lc $tag;
         my $dic_item = $dic->{$lc_tag};
         push @notes,
              @{ ddl2_validate_data_type( $data_block, $tag, $dic_item ) };
     }

    return \@notes;
}

##
# Returns an array of tags of data items that have superseded the data item.
#
# @param $dic
#       Reference to a dictionary data structure as returned by
#       the get_ddl1_dic() subroutine.
# @param $tag
#       Lowercased name of the data item.
# @return
#       Array of tags of data items that have superseded the data item.
##
sub get_replacement_tags
{
    my ( $dic, $tag ) = @_;

    return [] if !exists $dic->{$tag};
    my $dic_item = $dic->{$tag}{'values'};
    return [] if !exists $dic_item->{'_related_item'};

    my @replace_with;
    # check if data items are deprecated (replaced with other data items)
    for( my $i = 0; $i < @{$dic_item->{'_related_item'}}; $i++ ) {
        if( $dic_item->{'_related_function'}[$i] eq 'replace' ) {
            push @replace_with, $dic_item->{'_related_item'}[$i];
        }
    }

    return \@replace_with;
}

##
# Returns an array of tags of the data items that are required to be present
# in the loop containing the analysed data item.
#
# @param $dic
#       Reference to a dictionary data structure as returned by
#       the get_ddl1_dic() subroutine.
# @param $tag
#       Lowercased name of the data item to analyse.
# @return $list_reference_tags
#       A reference to an array of tags of data items that are required to
#       be present in the loop containing the analysed data items.
##
sub get_list_reference_tags
{
    my ( $dic, $tag ) = @_;

    return [] if !exists $dic->{$tag};
    my $dic_item = $dic->{$tag}{values};
    return [] if !exists $dic_item->{'_list_reference'};

    my @list_reference_tags;
    # _list_reference identifies data items that must collectively be
    # in a loop. They are referenced by the names of their data blocks
    for my $ref_dataname (@{$dic_item->{'_list_reference'}}) {
      for my $dic_tag ( sort keys %{$dic} ) {
          if ( '_' . $dic->{$dic_tag}{values}{'_dataname'} eq $ref_dataname ) {
              push @list_reference_tags, $dic_tag;
          }
      }
    }

    return \@list_reference_tags;
}

##
# Checks the existence of parent (foreign) keys as specified by a DDL1 dictionary.
#
# @param $data_block
#       Data frame that should be validated as returned by the COD::CIF::Parser.
# @param $tag
#       The data name of the item that should be validated.
# @param $dic_item
#       Dictionary definition of the validated data item as returned by
#       get_ddl1_dic() subroutine.
# @return
#       Reference to an array of validation issue data structures of
#       the following form:
#       {
#           # Code of the validation test that generated the issue
#           'test_type' => 'TEST_TYPE_CODE',
#           # Names of the data items examined by the the validation test
#           'data_items' => [ 'data_name_1', 'data_name_2', ... ],
#           # Validation message that should be displayed to the user
#           'message'    => 'a detailed validation message'
#       }
##
sub check_list_link_parent($$$)
{
    my ( $block, $tag, $dic_item ) = @_;

    return [] if !exists $dic_item->{'values'}{'_list_link_parent'};
    my $parents = $dic_item->{'values'}{'_list_link_parent'};

    # TODO: not handled yet, unsure how to do that
    return [] if @{$parents} > 1;
    my $parent = $parents->[0];

    my @validation_issues;
    if ( !exists $block->{values}{$parent} ) {
        push @validation_issues,
             {
                'test_type'  => 'PRESENCE_OF_PARENT_DATA_ITEM',
                'data_items' => [ $tag, $parent ],
                'message'    =>
                    'missing parent data item -- the ' .
                    q{'} . ( canonicalise_tag($parent) ) . q{'} .
                    ' data item is required by the ' .
                    q{'} . ( canonicalise_tag($tag) ) . q{'} . ' data item',
             };
        return \@validation_issues;
    }

    my %parent_values = map { $_ => 1 } @{$block->{values}{$parent}};

    my @unmatched = uniq sort grep { !exists $parent_values{$_} }
                         @{$block->{values}{$tag}};

    for my $value (@unmatched) {
        # FIXME: these special CIF values should be handled properly
        # by taking their quotation into account
        next if ( $value eq '.' || $value eq '?' );
        push @validation_issues,
             {
                'test_type'  => 'PRESENCE_OF_PARENT_DATA_ITEM_VALUE',
                'data_items' => [ $tag, $parent ],
                'message'    =>
                    'data item ' . q{'} . ( canonicalise_tag($tag) ) . q{'} .
                    ' contains value ' . q{'} . $value . q{'} . ' that was ' .
                    'not found among the values of the parent data item ' .
                    q{'} . ( canonicalise_tag($parent) ) . q{'},
             };
    }

    return \@validation_issues;
}

##
# Checks enumeration values against a DDL1 dictionary.
#
# @param $data_block
#       Data frame that should be validated as returned by the COD::CIF::Parser.
# @param $tag
#       The data name of the item that should be validated.
# @param $dic_item
#       Dictionary definition of the validated data item as returned by
#       get_ddl1_dic() subroutine.
# @param $options
#       Reference to a hash of options. The following options are recognised:
#       {
#       # Ignore the case while matching enumerators
#           'ignore_case'  => 0
#       # Treat data values as potentially consisting of a
#       # combination of several enumeration values
#           'treat_as_set' => 0
#       }
# @return
#       Reference to an array of validation issue data structures of
#       the following form:
#       {
#           # Code of the validation test that generated the issue
#           'test_type' => 'TEST_TYPE_CODE',
#           # Names of the data items examined by the the validation test
#           'data_items' => [ 'data_name_1', 'data_name_2', ... ],
#           # Validation message that should be displayed to the user
#           'message'    => 'a detailed validation message'
#       }
##
sub validate_enumeration_set
{
    my ($data_block, $tag, $dic_item, $options) = @_;

    return [] if !exists $dic_item->{'values'}{'_enumeration'};
    my $enum_set = $dic_item->{'values'}{'_enumeration'};

    my @values;
    for ( my $i = 0; $i < @{$data_block->{'values'}{$tag}}; $i++ ) {
        next if has_special_value($data_block, $tag, $i);
        push @values, $data_block->{'values'}{$tag}[$i];
    }

    my @issues;
    my $is_proper_enum = check_enumeration_set( \@values, $enum_set, $options );
    for ( my $i = 0; $i < @{ $is_proper_enum }; $i++ ) {
        next if !$is_proper_enum->[$i];
        push @issues,
             {
               'test_type'  => 'ENUMERATION_SET',
               'data_items' => [ $tag ],
               'message'    =>
                    'data item ' . q{'} . ( canonicalise_tag($tag) ) . q{'} .
                    ' value ' . q{'} . $values[$i] . q{'} . ' must be one ' .
                    'of the enumeration values [' .
                        ( join ', ', @{$enum_set} ) .
                    ']'
             };
    };

    return \@issues;
}

##
# Checks values with standard uncertainties against a DDL1 dictionary.
#
# @param $data_block
#       Data frame that should be validated as returned by the COD::CIF::Parser.
# @param $tag
#       The data name of the item that should be validated.
# @param $dic_item
#       Dictionary definition of the validated data item as returned by
#       get_ddl1_dic() subroutine.
# @return
#       Reference to an array of validation issue data structures of
#       the following form:
#       {
#           # Code of the validation test that generated the issue
#           'test_type' => 'TEST_TYPE_CODE',
#           # Names of the data items examined by the the validation test
#           'data_items' => [ 'data_name_1', 'data_name_2', ... ],
#           # Validation message that should be displayed to the user
#           'message'    => 'a detailed validation message'
#       }
##
sub validate_su
{
    my ( $data_block, $tag, $dic_item ) = @_;

    return [] if is_su_permitted($dic_item);

    my @validation_issues;
    for (my $i = 0; $i < @{$data_block->{'values'}{$tag}}; $i++) {
        next if  has_special_value($data_block, $tag, $i);
        next if !has_numeric_value($data_block, $tag, $i);

        my $value = $data_block->{'values'}{$tag}[$i];
        if ( $value =~ /([(][0-9]+[)])$/ ) {
            push @validation_issues,
                 {
                    'test_type'  => 'SU_ELIGIBILITY',
                    'data_items' => [ $tag ],
                    'message'    =>
                        'data item ' .
                        q{'} . ( canonicalise_tag($tag) ) . q{'} . ' value ' .
                        q{'} . $value . q{'} . ' is not permitted ' .
                        'to contain the appended standard uncertainty value ' .
                        "'$1'",
                }
        }
    }

    return \@validation_issues;
}

##
# Evaluates if the DDL1 dictionary definition permits data item values
# to contain standard uncertainty values.
#
# @param $dic_item
#       Dictionary definition of the data item as returned by get_ddl1_dic()
#       subroutine.
# @return
#       '1' if the s.u. value is permitted,
#       '0' otherwise.
##
sub is_su_permitted
{
    my ( $dic_item ) = @_;

    return 1 if !exists $dic_item->{'values'}{'_type'};
    return 1 if $dic_item->{'values'}{'_type'}[0] ne 'numb';

    my $is_su_permitted = any { $_ eq 'esd' || $_ eq 'su' }
                            @{$dic_item->{'values'}{'_type_conditions'}};

    return $is_su_permitted;
}

##
# Checks if values are within the range specified by a DDL1 dictionary.
#
# In case the value has an associated standard uncertainty (s.u.) value
# the range is extended from [x; y] to [x-3s; y+3s] where 's' is the s.u.
# value. Standard uncertainty values are considered in range comparison
# even if the data item is not formally eligible to have an associated
# s.u. value at all.
#
# @param $data_block
#       Data frame that should be validated as returned by the COD::CIF::Parser.
# @param $tag
#       The data name of the item that should be validated.
# @param $dic_item
#       Dictionary definition of the validated data item as returned by
#       get_ddl1_dic() subroutine.
# @return
#       Reference to an array of validation issue data structures of
#       the following form:
#       {
#           # Code of the validation test that generated the issue
#           'test_type' => 'TEST_TYPE_CODE',
#           # Names of the data items examined by the the validation test
#           'data_items' => [ 'data_name_1', 'data_name_2', ... ],
#           # Validation message that should be displayed to the user
#           'message'    => 'a detailed validation message'
#       }
##
sub validate_range
{
    my ( $data_block, $tag, $dic_item ) = @_;

    return [] if !exists $dic_item->{'values'}{'_enumeration_range'};

    my $range = parse_range($dic_item->{'values'}{'_enumeration_range'}[0]);
    my $range_type = $dic_item->{'values'}{'_type'}[0];

    my @validation_issues;
    for (my $i = 0; $i < @{$data_block->{'values'}{$tag}}; $i++) {
        next if has_special_value($data_block, $tag, $i);
        next if !has_numeric_value($data_block, $tag, $i) &&
                $range_type eq 'numb';

        my $value = $data_block->{'values'}{$tag}[$i];
        if ( $range_type eq 'char' && length $value > 1 ) {
            push @validation_issues,
                 {
                   'test_type'  => 'ENUM_RANGE.CHAR_STRING_LENGTH',
                   'data_items' => [ $tag ],
                   'message'    =>
                        'data item ' . q{'} . ( canonicalise_tag($tag) ) . q{'} .
                        ' value ' . q{'} . $value . q{'} . ' violates range ' .
                        'constraints -- the values should consist of a ' .
                        'single character from the range ' .
                        range_to_string( $range, { 'type' => $range_type } )
                 };
            next;
        }

        my $su = $data_block->{'precisions'}{$tag}[$i];
        if ( $range_type eq 'numb' ) {
            $value =~ s/[(][0-9]+[)]$//;
        }

        if( is_in_range( $value,
                { 'type'  => $range_type,
                  'range' => $range,
                  'sigma' => $su, } ) <= 0 ) {
            push @validation_issues,
                 {
                   'test_type' => 'ENUM_RANGE.IN_RANGE',
                   'data_items' => [ $tag ],
                   'message'    =>
                        'data item ' . q{'} . ( canonicalise_tag($tag) ) . q{'} .
                        ' value ' . q{'} . $data_block->{'values'}{$tag}[$i] . q{'} .
                        ' should be in range ' .
                        range_to_string( $range, { 'type' => $range_type } )
                 };
        }
    }

    return \@validation_issues;
}

##
# Checks if values satisfy the DDL1 data type constraints.
#
# @param $data_block
#       Data frame that should be validated as returned by the COD::CIF::Parser.
# @param $tag
#       The data name of the item that should be validated.
# @param $dic_item
#       Dictionary definition of the validated data item as returned by
#       get_ddl1_dic() subroutine.
# @param $options
#       Reference to a hash of options. The following options are recognised:
#       {
#       # Treat numbers expressed using the double precision notation
#       # (i.e. 0.42D+7) as proper numbers
#           'allow_double_precision_notation'  => 0
#       }
# @return
#       Reference to an array of validation issue data structures of
#       the following form:
#       {
#           # Code of the validation test that generated the issue
#           'test_type' => 'TEST_TYPE_CODE',
#           # Names of the data items examined by the the validation test
#           'data_items' => [ 'data_name_1', 'data_name_2', ... ],
#           # Validation message that should be displayed to the user
#           'message'    => 'a detailed validation message'
#       }
##
sub validate_data_type
{
    my ( $data_block, $tag, $dic_item, $options ) = @_;

    my $data_type = get_data_type( $dic_item );
    return [] if !defined $data_type;
    return [] if $data_type ne 'numb';

    my $allow_d_notation = $options->{'allow_double_precision_notation'};

    my @validation_issues;
    for ( my $i = 0; $i < @{$data_block->{'values'}{$tag}}; $i++ ) {
        next if has_special_value($data_block, $tag, $i);
        next if has_numeric_value($data_block, $tag, $i);
        my $value = $data_block->{'values'}{$tag}[$i];

        my $message =
            'data item ' . q{'} . ( canonicalise_tag($tag) ) . q{'} .
            ' value ' . q{'} . $value . q{'} . ' violates type constraints -- ';

        my $is_quoted_number = 0;
        if ( $allow_d_notation ) {
            $is_quoted_number = is_ddl1_number( $value );
            if ( $is_quoted_number ) {
                next if has_uqstring_value( $data_block, $tag, $i );
            }
        } else {
            $is_quoted_number = is_cif_1_number( $value );
        }

        my $test_type;
        if ( $is_quoted_number ) {
            $test_type = 'TYPE_CONSTRAINT.QUOTED_NUMERIC_VALUES';
            $message .=
                 'numeric values should be written without the use ' .
                 'of quotes or multiline value designators'
        } else {
             $test_type = 'TYPE_CONSTRAINT.PROPER_NUMERIC_VALUES';
             $message .=
                 'the value should be a numerically interpretable string, ' .
                 "e.g. '42', '42.00', '4200E-2'"
        };

        push @validation_issues,
             {
               'test_type' =>  $test_type,
               'data_items' => [ $tag ],
               'message'    => $message
             };
    }

    return \@validation_issues;
}

##
# Evaluates if the given value is a numeric one according to the CIF_1.1 syntax.
#
# @param $value
#       Value to be evaluated.
# @return
#       '1' if the value is numeric,
#       '0' otherwise.
##
sub is_cif_1_number
{
    my ($value) = @_;
    my $u_int   = '[0-9]+';
    my $int     = "[+-]?${u_int}";
    my $exp     = "[eE][+-]?${u_int}";
    my $u_float = "(?:${u_int}${exp})|(?:[0-9]*[.]${u_int}|${u_int}+[.])(?:${exp})?";
    my $float   = "[+-]?(?:${u_float})";

    return ( $value =~ m/^(?:${int}|${float})$/ ) ? 1 : 0;
}

##
# Evaluates if the given value is a numeric one according to the DDL1 core
# dictionary.
#
# @param $value
#       Value to be evaluated.
# @return
#       '1' if the value is numeric,
#       '0' otherwise.
##
sub is_ddl1_number
{
    my ($value) = @_;
    my $u_int   = '[0-9]+';
    my $int     = "[+-]?${u_int}";
    my $exp     = "[eEdD][+-]?${u_int}";
    my $u_float = "(?:${u_int}${exp})|(?:[0-9]*[.]${u_int}|${u_int}+[.])(?:${exp})?";
    my $float   = "[+-]?(?:${u_float})";

    return ( $value =~ m/^(?:${int}|${float})$/ ) ? 1 : 0;
}

##
# Checks if values satisfy the DDL2 data type constraints.
#
# @param $data_frame
#       Data frame that should be validated as returned by the COD::CIF::Parser.
# @param $tag
#       The data name of the item that should be validated.
# @param $dic_item
#       Dictionary definition of the validated data item as returned by
#       get_ddl2_dict() subroutine.
# @return
#       Array reference to a list of validation messages.
##
sub ddl2_validate_data_type
{
    my ( $data_frame, $tag, $dic_item ) = @_;

    # FIXME: the DDL2 data type validation is much more complex than
    # assumed in the current implementation. For example, the basic
    # data type are described in the DDL2 dictionary using regular
    # expressions, but these data types can be extended or even overridden
    # in any other DDL2 dict
    return [] if !$dic_item->{'values'}{'_item_type.code'};
    return [] if  $dic_item->{'values'}{'_item_type.code'}[0] ne 'float' &&
                  $dic_item->{'values'}{'_item_type.code'}[0] ne 'int';

    my @validation_messages;
    for ( my $i = 0; $i < @{$data_frame->{'values'}{$tag}}; $i++ ) {
        next if has_special_value($data_frame, $tag, $i);
        next if has_numeric_value($data_frame, $tag, $i);
        push @validation_messages,
            'data item ' . q{'} . ( canonicalise_tag($tag) ) . q{'} .
            " value '$data_frame->{'values'}{$tag}[$i]' is of type " .
            q{'} . $data_frame->{'types'}{$tag}[$i] . q{'} .
            ' while it should be numeric, i.e. \'FLOAT\' or \'INT\'';
    }

    return \@validation_messages;
}

##
# Checks if data names are defined in at least one of the given dictionaries.
#
# @param $data_block
#       Data frame that should be validated as returned by the COD::CIF::Parser.
<<<<<<< HEAD
# @param $data_names
#       Reference to a hash of data names as returned by the
#       get_all_data_names() subroutine.
# @param $options
#       Reference to a hash of options. The following options are recognised:
#       {
#       # Report local data names as unrecognised data names.
#       # By default, the DDL1 definition of a local data name
#       # is used that covers all data names with the '_[local]'
#       # prefix
#           'report_local_tags'         => 0,
#       # Extend the local data name definition to include the
#       # local category names that apply to DDL2 and DDLm
#       # dictionaries (i.e. _category.[local]_item)
#           'allow_category_local_tags' => 0
#       }
=======
# @param $dics
#       Reference to a hash of dictionaries as returned by the
#       get_ddl1_dic() or get_ddl2_dict() subroutines.
# @param $report_local_tags
#       Boolean denoting if the local data item names should be reported as
#       unrecognised data names.
>>>>>>> 92a56058
# @return
#       Array reference to a list of validation messages.
##
sub report_unrecognised_data_names
{
    my ( $data_block, $data_names, $options ) = @_;

    my $report_local_tags         = $options->{'report_local_tags'};
    my $allow_category_local_tags = $options->{'allow_category_local_tags'};

    my @validation_messages;

    my @tags = sort @{$data_block->{'tags'}};
    if ( !$report_local_tags ) {
        if ( $allow_category_local_tags ) {
            @tags = grep { !is_local_data_name($_) } @tags;
        } else {
            @tags = grep { !is_general_local_data_name($_) } @tags;
        }
    }

    @tags = grep { !exists $data_names->{lc $_} } @tags;

    @validation_messages = map {
              'definition of the ' . q{'} . ( canonicalise_tag($_) ) . q{'} .
              ' data item was not found in the provided dictionaries';
          } @tags;

    return \@validation_messages;
}

sub validate_block_loops
{
    my ($data_block, $dic) = @_;

    my $list_references = get_all_list_references($dic);

    my @validation_issues;
    for my $loop_tags ( @{$data_block->{'loops'}} ) {
        push @validation_issues,
             @{ validate_loop_reference_items( $loop_tags, $dic ) };

        my $covered_sets = select_covered_reference_sets($list_references, $loop_tags);
        for my $reference_tags ( @{$covered_sets} ) {
            next if !@{$reference_tags};
            $reference_tags = [ map { canonical_tag_name($_) } @{$reference_tags} ];
            if ( @{$reference_tags} == 1 ) {
                push @validation_issues,
                        @{ check_simple_key_uniqueness(
                           $data_block,
                           $reference_tags->[0],
                           get_data_type( $dic->{$reference_tags->[0]} )
                        ) }
            } else {
                my %ref_types;
                for my $data_name ( @{$reference_tags} ) {
                    $ref_types{$data_name} =
                            get_data_type( $dic->{$data_name} );
                }

                push @validation_issues,
                        @{ check_composite_key_uniqueness(
                           $data_block,
                           $reference_tags,
                           \%ref_types
                        ) }
            }
        }
    }

    for my $group (@{$list_references}) {
        my @tags = sort map { canonical_tag_name( $_ ) }
                            @{$group->{'key_data_items'}},
                            @{$group->{'sub_data_items'}};
        my %loops;
        for my $tag (@tags) {
            next if !$data_block->{'inloop'}{$tag};
            $loops{$data_block->{'inloop'}{$tag}} = 1;
        }
        next if keys %loops <= 1;
        my $message =
            'data items [' .
                ( join ', ', map { q{'} . ( canonicalise_tag($_) ) . q{'} } @tags ) .
            '] must all appear in the same loop';
        push @validation_issues,
             {
                'test_type'  => 'LOOP.INTEGRITY',
                'data_items' => \@tags,
                'message'    => $message
             }
    }

    return \@validation_issues;
}

##
# Checks the uniqueness constraint of a simple loop key that consists
# of a single data item.
#
# @param $data_frame
#       Data frame in which the data item resides as returned
#       by the COD::CIF::Parser.
# @param $data_name
#       Data name of the data item which acts as the unique loop key.
# @param $key_type
#       Data type of the key as defined in the DDL1 dictionary.
# @return
#       Reference to an array of validation issue data structures of
#       the following form:
#       {
#           # Code of the validation test that generated the issue
#           'test_type' => 'TEST_TYPE_CODE',
#           # Names of the data items examined by the the validation test
#           'data_items' => [ 'data_name_1', 'data_name_2', ... ],
#           # Validation message that should be displayed to the user
#           'message'    => 'a detailed validation message'
#       }
##
sub check_simple_key_uniqueness
{
    my ($data_frame, $data_name, $key_type) = @_;

    my $unique_key_violations =
            get_simple_unique_key_violations($data_frame, $data_name, $key_type);

    my @messages;
    for my $key ( sort keys %{$unique_key_violations} ) {
        push @messages,
             'data item ' . q{'} . ( canonicalise_tag($data_name) ) . q{'} .
             ' acts as a loop key, but the associated data values are not ' .
             "unique -- value '$key' appears " .
                ( scalar @{$unique_key_violations->{$key}} ) . ' times as [' .
                ( join ', ', map { "'$_'" } @{$unique_key_violations->{$key}} ) .
             ']';
    }

    my @validation_issues;
    for my $message ( @messages ) {
        push @validation_issues,
             {
                'test_type'  => 'SIMPLE_KEY_UNIQUENESS',
                'data_items' => [ $data_name ],
                'message'    => $message
             }
    }

    return \@validation_issues;
}

##
# Identifies values that violate a simple unique key constraint in
# the given data block.
#
# @param $data_frame
#       Data frame in which the data items reside as returned
#       by the COD::CIF::Parser.
# @param $data_name
#       Data name of the data item which acts as the unique loop key.
# @param $key_type
#       Data type of the key data item as defined in the DDL1 dictionary.
# @return $unique_key_violations
#       Reference to a data structure that details the violations
#       of the unique key constraint. The data structure takes the
#       following form:
#       {
#       # canonicalised values serve as hash keys and point to arrays
#       # that contain the duplicate values in their original form, i.e.:
#           '10'   => [ '10', '1E+1', '1000E-2', ... ],
#           'text' => [ 'text', 'text', 'text' ],
#            ...,
#       }
##
sub get_simple_unique_key_violations
{
    my ($data_frame, $data_name, $key_type) = @_;

    my %grouped_values;
    for ( my $i = 0; $i < @{$data_frame->{'values'}{$data_name}}; $i++ ) {
        # TODO: special values are silently skipped, but maybe they should
        # still be reported somehow since having special value in a key
        # might not be desirable...
        next if has_special_value($data_frame, $data_name, $i);
        my $value = $data_frame->{'values'}{$data_name}[$i];
        my $canon_value = canonicalise_value( $value, $key_type );
        push @{$grouped_values{$canon_value}}, $value;
    };

    my %unique_key_violations;
    for my $key ( keys %grouped_values ) {
        next if @{$grouped_values{$key}} < 2;
        $unique_key_violations{$key} = $grouped_values{$key};
    }

    return \%unique_key_violations;
}

##
# Checks the uniqueness constraint of a composite loop key that consists
# of multiple data items.
#
# @param $data_frame
#       Data frame in which the data items reside as returned
#       by the COD::CIF::Parser.
# @param $data_names
#       Reference to an array of data item names that act as
#       the composite unique loop key.
# @param $data_types
#       Reference to a hash containing the data types of
#       the key data items as defined in a DDL1 dictionary.
# @return
#       Reference to an array of validation issue data structures of
#       the following form:
#       {
#           # Code of the validation test that generated the issue
#           'test_type' => 'TEST_TYPE_CODE',
#           # Names of the data items examined by the the validation test
#           'data_items' => [ 'data_name_1', 'data_name_2', ... ],
#           # Validation message that should be displayed to the user
#           'message'    => 'a detailed validation message'
#       }
##
sub check_composite_key_uniqueness
{
    my ($data_frame, $data_names, $data_types) = @_;

    if ( !@{$data_names} ) {
        return [];
    }

    my $violations = get_composite_unique_key_violations(
                        $data_frame,
                        $data_names,
                        $data_types
                     );

    my @messages;
    for my $violation ( @{$violations} ) {
        my @duplicates;
        for my $values ( @{$violation->{'duplicate_values'}} ) {
            push @duplicates,
                 '[' . ( join ', ', map { "'$_'" } @{$values} ) . ']';
        }

        push @messages,
             'data items [' .
                ( join ', ',
                    map { q{'} . ( canonicalise_tag($_) ) . q{'} }
                        @{$data_names} ) .
             '] act as a composite loop key, but the associated data values ' .
             'are not collectively unique -- values [' .
                ( join ', ', map { "'$_'" } @{$violation->{'canonical_values'}} ) .
             '] appear ' .
             ( scalar @{$violation->{'duplicate_values'}} ) . ' times as ' .
             ( join ', ', @duplicates );
    }

    my @validation_issues;
    for my $message ( @messages ) {
        push @validation_issues,
             {
                'test_type'  => 'COMPOSITE_KEY_UNIQUENESS',
                'data_items' => $data_names,
                'message'    => $message
             }
    }

    return \@validation_issues;
}

##
# Identifies values that violate a composite unique key constraint in
# the given data block.
#
# @param $data_frame
#       Data frame in which the data items reside as returned
#       by the COD::CIF::Parser.
# @param $data_names
#       Reference to an array of data item names that act as
#       the composite unique loop key.
# @param $data_types
#       Reference to a hash containing the data types of
#       the key data items as defined in a DDL1 dictionary.
# @return $unique_key_violations
#       Reference to an array of data structures that detail
#       the violations of the composite unique key constraint.
#       Each data structure takes the following form:
#       {
#       # Values in the canonical form
#           'canonical_values' => [ 'text_1', '10', 'text_2' ],
#       # Duplicate values in their original form
#           'duplicate_values' => [
#                                   [ 'text_1', '10',     'text_2' ],
#                                   [ 'text_1', '1E+1',   'text_2' ],
#                                   ...,
#                                   [ 'text_1', '1000E-1', 'text_2' ]
#                                 ]
#       }
##
sub get_composite_unique_key_violations
{
    my ($data_frame, $data_names, $data_types) = @_;

    my $join_char = "\x{001E}";
    my %grouped_values;
    my $loop_size = @{$data_frame->{'values'}{$data_names->[0]}};
    for ( my $i = 0; $i < $loop_size; $i++ ) {
        my $composite_key = '';
        my @composite_key_values;
        my $has_special_value = 0;
        for my $data_name ( @{$data_names } ) {
            # TODO: composite keys containing special values are silently
            # skipped, but maybe they should still be reported somehow since
            # having special value in a key might render it unusable
            if ( has_special_value($data_frame, $data_name, $i) ) {
                $has_special_value = 1;
                last;
            };

            my $value = $data_frame->{'values'}{$data_name}[$i];
            my $data_type = $data_types->{lc $data_name};
            push @composite_key_values, $value;
            $composite_key .= canonicalise_value( $value, $data_type ) .
                              "$join_char";
        }
        if (!$has_special_value) {
            push @{$grouped_values{$composite_key}}, \@composite_key_values;
        }
    }

    my @unique_key_violations;
    for my $key (sort keys %grouped_values) {
        next if @{$grouped_values{$key}} < 2;
        my %violation;
        $violation{'canonical_values'} = [ split /$join_char/, $key ];
        $violation{'duplicate_values'} = $grouped_values{$key};
        push @unique_key_violations, \%violation;
    }

    return \@unique_key_violations;
}

##
# Groups data items based on their list references declared in the DDL1
# dictionary.
#
# @param $data_names
#       Reference to an array of data item names that should be grouped.
# @param $dic
#       Reference to a DDL1 dictionary structure as returned by the
#       get_ddl1_dic() subroutine.
# @return
#       Reference to an array of data structures of the following form:
#       {
#       # names of the data items comprising the list reference
#           'key_data_items' => [ '_key_data_name_1', '_key_data_name_2' ],
#       # names of the data items that share the same list reference
#           'sub_data_items' => [ '_item_1', _item_2', '_item_3' ]
#       },
##
sub group_items_by_list_references
{
    my ( $data_names, $dic ) = @_;

    my %grouped_items;
    my $join_char = "\x{001E}";
    for my $tag ( map { lc } @{$data_names} ) {
        next if !exists $dic->{$tag};
        my $key_data_names = get_list_reference_tags($dic, $tag);
        next if !@{$key_data_names};

        my $key = join $join_char, map { lc } @{$key_data_names};
        if ( !defined $grouped_items{$key} ) {
            $grouped_items{$key}{'key_data_items'} = $key_data_names
        }
        push @{$grouped_items{$key}{'sub_data_items'}}, lc $tag;
    }
    my @item_groups = map { $grouped_items{$_} } sort keys %grouped_items;

    return \@item_groups;
}

##
# Selects those reference sets that can be constructed from the given data
# items.
#
# @param $list_references
#       Reference to an array of list reference groups as returned by
#       the group_items_by_list_references() subroutine.
# @param $data_items
#       Reference to an array of data items names that can be used to
#       construct the set.
# @return $covered_list_references
#       Reference to an array of list reference sets.
##
sub select_covered_reference_sets
{
    my ( $list_references, $data_items ) = @_;

    my @covered_list_references;
    for my $group ( @{$list_references} ) {
        my $key_data_items = $group->{'key_data_items'};
        next if !@{$key_data_items};

        my $is_eligible_ref_set = 1;
        for my $key_data_item ( @{$key_data_items} ) {
            $is_eligible_ref_set &=
                    any { lc $key_data_item eq lc $_ } @{$data_items};
        }
        if ( $is_eligible_ref_set ) {
            push @covered_list_references, $key_data_items;
        }
    }

    return \@covered_list_references;
}

##
# Gets all list reference sets that are described in the given DDL1 dictionary.
#
# @param $dic
#       Reference to a DDL1 dictionary structure as returned by the
#       get_ddl1_dic() subroutine.
# @return $list_ref_groups
#       Reference to an array of list reference groups as returned by
#       the group_items_by_list_references() subroutine.
##
sub get_all_list_references
{
    my ( $dic ) = @_;

    my $list_ref_groups =
             group_items_by_list_references( [ keys %{$dic} ], $dic );

    return $list_ref_groups;
}

##
# Checks if a loop contains reference data items that together act as a
# primary loop key as specified by a DDL1 dictionary.
#
# @param $loop_tags
#       Reference to an array of data names residing in a loop.
# @param $dic
#       Reference to a DDL1 dictionary structure as returned by the
#       get_ddl1_dic() subroutine.
# @return
#       Reference to an array of validation issue data structures of
#       the following form:
#       {
#           # Code of the validation test that generated the issue
#           'test_type' => 'TEST_TYPE_CODE',
#           # Names of the data items examined by the the validation test
#           'data_items' => [ 'data_name_1', 'data_name_2', ... ],
#           # Validation message that should be displayed to the user
#           'message'    => 'a detailed validation message'
#       }
##
sub validate_loop_reference_items
{
    my ( $loop_tags, $dic ) = @_;

    my $item_ref_groups = group_items_by_list_references( $loop_tags, $dic );

    my @reported_key;
    my @validation_issues;
    for my $group ( @{$item_ref_groups} ) {
        for my $key_tag ( @{$group->{'key_data_items'}} ) {
            next if any { $_ eq $key_tag } @reported_key;
            next if any { lc $_ eq $key_tag } @{$loop_tags};

            push @reported_key, $key_tag;
            my $message =
                'missing looped list reference data item -- the ' .
                q{'} . ( canonicalise_tag($key_tag) ) . q{'} .
                ' data item must be provided in the loop containing the [' .
                    ( join ', ',
                        map { q{'} . ( canonicalise_tag($_) ) . q{'} }
                            @{$group->{'sub_data_items'}} ) .
                '] data items';

            push @validation_issues,
                 {
                    'test_type' => 'KEY_ITEM_PRESENCE',
                    'data_items' => [ $key_tag ],
                    'message'    => $message
                 }
        }
    }

    return \@validation_issues;
}

##
# Checks if data items in a looped list all belong to the same category
# as specified by the defining DDL1 dictionaries.
#
# @param $loop_tags
#       Reference to an array of data names residing in a loop.
# @param $item_to_category
#       Reference to a hash that maps each data item to
#       the category that the it belongs to as returned
#       by the get_item_to_category_mapping() subroutine.
# @return
#       Reference to an array of validation issue data structures of
#       the following form:
#       {
#           # Code of the validation test that generated the issue
#           'test_type' => 'TEST_TYPE_CODE',
#           # Names of the data items examined by the the validation test
#           'data_items' => [ 'data_name_1', 'data_name_2', ... ],
#           # Validation message that should be displayed to the user
#           'message'    => 'a detailed validation message'
#       }
##
sub check_loop_category_homogeneity
{
    my ( $loop_tags, $item_to_category ) = @_;

    my %category_items;
    for my $tag ( @{$loop_tags} ) {
        next if !exists $item_to_category->{$tag};
        push @{$category_items{$item_to_category->{$tag}}}, $tag;
    }

    my @validation_issues;
    my @categories = sort keys %category_items;
    if (@categories > 1) {
        push @validation_issues,
             {
                'test_type'  => 'LOOP.CATEGORY_HOMOGENEITY',
                'data_items' => [ @{$loop_tags} ],
                'message'    =>
                    'data items in a looped list must all belong ' .
                    'to the same category -- ' .
                    ( join ', ',
                        map {
                            'data items [' .
                            ( join ', ',
                                map { q{'} . ( canonicalise_tag($_) ) . q{'} }
                                    @{$category_items{$_}} ) .
                            "] belong to the '$_' category"
                        } @categories
                    ),
             }
    }

    return \@validation_issues;
}

##
# Checks if mandatory data items are present in a looped list as specified
# by the defining DDL1 dictionaries.
#
# @param $loop_tags
#       Reference to an array of data names residing in a loop.
# @param $merged_properties
#       Reference to a data structured of merged validation dictionary
#       properties as returned by the get_merged_dictionary_properties()
#       subroutine.
# @return
#       Reference to an array of validation issue data structures of
#       the following form:
#       {
#           # Code of the validation test that generated the issue
#           'test_type' => 'TEST_TYPE_CODE',
#           # Names of the data items examined by the the validation test
#           'data_items' => [ 'data_name_1', 'data_name_2', ... ],
#           # Validation message that should be displayed to the user
#           'message'    => 'a detailed validation message'
#       }
##
sub check_loop_mandatory_item_presence
{
    my ($loop_tags, $merged_properties) = @_;

    my $item_to_category = $merged_properties->{'item_to_category'};
    my $mandatory_items  = $merged_properties->{'category_to_mandatory_items'};
    my $subkey_to_key    = $merged_properties->{'subcategory_key_to_category_key'};
    my $item_to_alternate_items = $merged_properties->{'item_to_alternate_items'};

    my %key_to_subkeys;
    for my $subkey (keys %{$subkey_to_key}) {
        push @{$key_to_subkeys{$subkey_to_key->{$subkey}}}, $subkey;
    };

    my %category_to_items;
    for my $tag ( @{$loop_tags} ) {
        next if !exists $item_to_category->{lc $tag};
        push @{$category_to_items{$item_to_category->{lc $tag}}}, $tag;
    }

    my @validation_issues;
    for my $category_name (sort keys %category_to_items) {
        next if !exists $mandatory_items->{$category_name};
        my $category_loop_tags = $category_to_items{$category_name};
        for my $mandatory_item (@{$mandatory_items->{$category_name}}) {
            $mandatory_item = canonical_tag_name($mandatory_item);
            next if any { $_ eq $mandatory_item } @{$category_loop_tags};

            my $subkey_alternative_found = 0;
            for my $subkey_alternative (@{$key_to_subkeys{$mandatory_item}}) {
                if ( any { $_ eq $subkey_alternative } @{$category_loop_tags} ) {
                    $subkey_alternative_found = 1;
                    last;
                }
            }
            next if $subkey_alternative_found;

            my $alternate_item_found = 0;
            for my $alt_item (@{$item_to_alternate_items->{$mandatory_item}}) {
                if ( any { $_ eq $alt_item } @{$loop_tags} ) {
                    $alternate_item_found = 1;
                    last;
                }
            }
            next if $alternate_item_found;

            push @validation_issues,
                 {
                   'test_type'  => 'LOOP.MANDATORY_ITEM_PRESENCE',
                   'data_items' => [ @{$category_loop_tags} ],
                   'message'    =>
                        'missing mandatory looped list data item -- the ' .
                        q{'} . ( canonicalise_tag($mandatory_item) ) . q{'} .
                        ' data item must be provided in the loop containing ' .
                        'the [' .
                            ( join ', ',
                                map { q{'} . ( canonicalise_tag($_) ) . q{'} }
                                    @{$category_loop_tags} ) .
                        '] data items',
                 }
        }
    }

    return \@validation_issues;
}

##
# Checks if a data items have a collectively unique value as specified
# by a DDL1 dictionary.
#
# @param $data_block
#       Data frame that should be validated as returned by the COD::CIF::Parser.
# @param $tag
#       Data name of the item that potentially identifies the
#       collectively unique data items.
# @param $dic
#       Reference to a DDL1 dictionary structure as returned by the
#       get_ddl1_dic() subroutine.
# @return
#       Reference to an array of validation issue data structures of
#       the following form:
#       {
#           # Code of the validation test that generated the issue
#           'test_type' => 'TEST_TYPE_CODE',
#           # Names of the data items examined by the the validation test
#           'data_items' => [ 'data_name_1', 'data_name_2', ... ],
#           # Validation message that should be displayed to the user
#           'message'    => 'a detailed validation message'
#       }
##
sub validate_list_unique_key
{
    my ( $data_block, $tag, $dic ) = @_;

    return [] if !defined $dic->{$tag};
    my $dic_item = $dic->{$tag};

    return [] if !defined $data_block->{'inloop'}{$tag};
    my $loop_index = $data_block->{'inloop'}{$tag};

    return [] if !exists $dic_item->{'values'}{'_list_uniqueness'};
    my $unique_key_items = [ map { lc } @{$dic_item->{'values'}{'_list_uniqueness'}} ];

    my %loop_tags = map { lc $_ => 1 } @{$data_block->{'loops'}[$loop_index]};
    my @key_loop_tags = grep { exists $loop_tags{$_} } @{$unique_key_items};
    return [] if !@key_loop_tags;

    my @validation_issues;
    @key_loop_tags = map { canonical_tag_name($_) } @key_loop_tags;
    if ( @key_loop_tags == 1 ) {
        my $key_type = get_data_type( $dic->{$key_loop_tags[0]} );
        my $violations = get_simple_unique_key_violations(
                                $data_block,
                                $key_loop_tags[0],
                                $key_type
                         );

        my @messages;
        for my $key ( sort keys %{$violations} ) {
            push @validation_issues,
                 {
                    'test_type'  => 'LOOP.INDIVIDUAL_UNIQUE_VALUES',
                    'data_items' => [ $key_loop_tags[0] ],
                    'message'    =>
                        'data item ' . q{'} . ( canonicalise_tag($tag) ) . q{'} .
                        ' requires data item ' .
                        q{'} . ( canonicalise_tag($key_loop_tags[0]) ) . q{'} .
                        ' to have unique values, but the associated values ' .
                        "are not unique -- value '$key' appears " .
                        ( scalar @{$violations->{$key}} ) . ' times as [' .
                        ( join ', ', map { "'$_'" } @{$violations->{$key}} ) .
                        ']',
                }
        }
    } else {
        my %key_item_types;
        for my $data_name ( @key_loop_tags ) {
            $key_item_types{$data_name} = get_data_type( $dic->{$data_name} );
        }
        my $violations = get_composite_unique_key_violations(
                            $data_block,
                            \@key_loop_tags,
                            \%key_item_types
                         );

        my @messages;
        for my $violation ( @{$violations} ) {
            my @duplicates;
            for my $values ( @{$violation->{'duplicate_values'}} ) {
                push @duplicates,
                     '[' . ( join ', ', map { "'$_'" } @{$values} ) . ']';
            }

            push @validation_issues,
                 {
                    'test_type'  => 'LOOP.COLLECTIVELY_UNIQUE_VALUES',
                    'data_items' => [ @key_loop_tags ],
                    'message'    =>
                         'data item ' . q{'} . ( canonicalise_tag($tag) ) . q{'} .
                         ' requires data items [' .
                            ( join ', ',
                                map { q{'} . ( canonicalise_tag($_) ) . q{'} }
                                    @key_loop_tags ) .
                         '] to have collectively unique values, but ' .
                         'the associated values are not collectively ' .
                         'unique -- values [' .
                            ( join ', ', map { "'$_'" }
                                @{$violation->{'canonical_values'}} ) .
                        '] appear ' .
                            ( scalar @{$violation->{'duplicate_values'}} ) .
                            ' times as ' . ( join ', ', @duplicates ),
                }
        }
    }

    return \@validation_issues;
}

##
# Checks if a data item reside in a correct loop context as specified
# by a DDL1 dictionary.
#
# @param $data_block
#       Data frame that should be validated as returned by the COD::CIF::Parser.
# @param $tag
#       The data name of the item that should be validated.
# @param $dic_item
#       Dictionary definition of the validated data item as returned by
#       get_ddl1_dic() subroutine.
# @return
#       Reference to an array of validation issue data structures of
#       the following form:
#       {
#           # Code of the validation test that generated the issue
#           'test_type' => 'TEST_TYPE_CODE',
#           # Names of the data items examined by the the validation test
#           'data_items' => [ 'data_name_1', 'data_name_2', ... ],
#           # Validation message that should be displayed to the user
#           'message'    => 'a detailed validation message'
#       }
##
sub validate_list_mandatory
{
    my ( $data_block, $tag, $dic_item ) = @_;

    my $must_be_looped = get_list_constraint_type( $dic_item );
    return [] if !defined $must_be_looped;

    my @validation_issues;
    if ( !exists $data_block->{'inloop'}{$tag} ) {
        if ( $must_be_looped eq 'yes' ) {
            push @validation_issues,
                 {
                    'test_type'  => 'LOOP_CONTEXT.MUST_APPEAR_IN_LOOP',
                    'data_items' => [ $tag ],
                    'message'    =>
                        'data item ' . q{'} . ( canonicalise_tag($tag) ) . q{'} .
                        ' must appear in a loop',
                 }
        }
    } elsif ( $must_be_looped eq 'no' ) {
        push @validation_issues,
             {
                'test_type'  => 'LOOP_CONTEXT.MUST_NOT_APPEAR_IN_LOOP',
                'data_items' => [ $tag ],
                'message'    =>
                    'data item ' . q{'} . ( canonicalise_tag($tag) ) . q{'} .
                    ' must not appear in a loop',
             }
    }

    return \@validation_issues;
}

##
# Checks if a data item is deprecated as specified by a DDL1 dictionary.
# Cases when both the replaced and the replacing data item reside in the
# same data block are also reported.
#
# @param $data_block
#       Data frame that should be validated as returned by the COD::CIF::Parser.
# @param $tag
#       The data name of the item that should be validated.
# @param $dic
#       Reference to a DDL1 dictionary structure as returned by the
#       get_ddl1_dic() subroutine.
# @return
#       Reference to an array of validation issue data structures of
#       the following form:
#       {
#           # Code of the validation test that generated the issue
#           'test_type' => 'TEST_TYPE_CODE',
#           # Names of the data items examined by the the validation test
#           'data_items' => [ 'data_name_1', 'data_name_2', ... ],
#           # Validation message that should be displayed to the user
#           'message'    => 'a detailed validation message'
#       }
##
sub report_deprecated
{
    my ($data_block, $tag, $dic) = @_;

    my $replacement_tags = get_replacement_tags($dic, lc $tag);
    return [] if !@{$replacement_tags};

    my @validation_issues;

    push @validation_issues,
         {
           'test_type'  => 'ITEM_REPLACEMENT.PRESENCE_OF_REPLACED',
           'data_items' => [ $tag ],
           'message'    =>
                'data item ' . q{'} . ( canonicalise_tag($tag) ) . q{'} .
                ' has been replaced by the [' .
                    join(', ', map { q{'} . ( canonicalise_tag($_) ) . q{'} }
                                                        @{$replacement_tags}) .
                '] data items'
         };

    my @existing_replacement_tags =
        grep { exists $data_block->{values}{$_} } @{$replacement_tags};
    if( @existing_replacement_tags ) {
        my $message =
            'data item ' . q{'} . ( canonicalise_tag($tag) ) . q{'} .
            ' appears in the same data block as its replacement data items [' .
                join( ', ', map { q{'} . ( canonicalise_tag($_) ) . q{'} }
                                                        @{$replacement_tags} ) .
            ']';
        push @validation_issues,
             {
                'test_type'  => 'ITEM_REPLACEMENT.SIMULTANEOUS_PRESENCE',
                'data_items' => [ $tag ],
                'message'    => $message
             }
    }

    return \@validation_issues;
}

##
# Determines the DDL generation of the provided dictionary using ad hock
# criteria.
#
# @param $data
#       Reference to parsed CIF dictionary file as returned by the
#       COD::CIF::Parser.
# @return
#       A string that represents the DDL generation or an undefined
#       value if the generation could not be determined. The following
#       string may be returned:
#           '1' for DDL1
#           '2' for DDL2
#           'm' for DDLm
##
sub determine_ddl_generation
{
    my ( $data ) = @_;

    if ( any { $_->{'name'} eq 'on_this_dictionary' } @{$data} ) {
        return '1';
    }

    my $block = $data->[0];
    if ( exists $block->{'values'}{'_dictionary.datablock_id'}) {
        return '2';
    }

    if ( exists $block->{'values'}{'_dictionary.ddl_conformance'} &&
         $block->{'values'}{'_dictionary.ddl_conformance'}[0] =~ /^3[.]/ ) {
        return 'm';
    }

    return;
}

##
# Evaluates if the data item contains an unquoted string value as specified by
# the CIF working specification.
#
# @param $frame
#       Data frame that contains the data item as returned by the COD::CIF::Parser.
# @param $data_name
#       Name of the data item.
# @param $index
#       The index of the data item value to be evaluated.
# @return
#       Boolean value denoting if the data item contains an unquoted string
#       value.
##
sub has_uqstring_value
{
    my ( $data_frame, $data_name, $index ) = @_;

    my $type = defined $data_frame->{'types'}{$data_name}[$index] ?
               $data_frame->{'types'}{$data_name}[$index] : 'UQSTRING' ;

    return $type eq 'UQSTRING';
};

##
# Extracts defined data names from the given dictionaries.
#
# @param $dics
#       Reference to a data structure that stores DDL1, DDL2 and DDLm
#       dictionaries:
#       {
#           '1' => {
#           # DDL1 dictionaries as returned by the get_ddl1_dict() subroutine
#               'ddl1_dic_filename_1' => { ... },
#               'ddl2_dic_filename_2' => { ... },
#               ...,
#           },
#           '2' => {
#           # DDL2 dictionaries as returned by the get_ddl2_dict() subroutine
#               'ddl2_dic_filename_1' => { ... },
#               ...,
#           },
#           'm' => {
#           # DDLm dictionaries as returned by the build_search_struct()
#           # subroutine
#               'ddlm_dic_filename_1' => { ... },
#               ...,
#           }
#       }
# @return
#       Reference to a hash where known data names serve as keys
#       and all values are set to '1'.
##
sub get_all_data_names
{
    my ( $dics ) = @_;

    my %data_names;
    for my $dic ( values %{$dics->{'1'}{'dictionaries'}} ) {
        for my $data_name ( keys %{$dic} ) {
            $data_names{$data_name} = 1;
        }
    }

    for my $dic ( values %{$dics->{'2'}{'dictionaries'}} ) {
        for my $data_name ( keys %{$dic} ) {
            $data_names{$data_name} = 1;
        }
    }

    for my $dic ( values %{$dics->{'m'}{'dictionaries'}} ) {
        for my $data_name ( keys %{$dic->{'Item'}} ) {
            $data_names{$data_name} = 1;
        }
    }

    return \%data_names;
}<|MERGE_RESOLUTION|>--- conflicted
+++ resolved
@@ -17,12 +17,8 @@
 
 use strict;
 use warnings;
-<<<<<<< HEAD
+use Clone qw( clone );
 use File::Basename qw( basename fileparse );
-=======
-use Clone qw( clone );
-use File::Basename qw( basename );
->>>>>>> 92a56058
 use List::MoreUtils qw( any none uniq );
 use COD::CIF::ChangeLog qw( summarise_messages );
 use COD::CIF::Parser qw( parse_cif ) ;
@@ -2211,7 +2207,6 @@
 #
 # @param $data_block
 #       Data frame that should be validated as returned by the COD::CIF::Parser.
-<<<<<<< HEAD
 # @param $data_names
 #       Reference to a hash of data names as returned by the
 #       get_all_data_names() subroutine.
@@ -2228,14 +2223,9 @@
 #       # dictionaries (i.e. _category.[local]_item)
 #           'allow_category_local_tags' => 0
 #       }
-=======
-# @param $dics
-#       Reference to a hash of dictionaries as returned by the
-#       get_ddl1_dic() or get_ddl2_dict() subroutines.
 # @param $report_local_tags
 #       Boolean denoting if the local data item names should be reported as
 #       unrecognised data names.
->>>>>>> 92a56058
 # @return
 #       Array reference to a list of validation messages.
 ##
