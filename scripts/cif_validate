#! /bin/sh
#!perl -w # --*- Perl -*--
eval 'exec perl -x $0 ${1+"$@"}'
    if 0;
#------------------------------------------------------------------------------
#$Author$
#$Date$
#$Revision$
#$URL$
#------------------------------------------------------------------------------
#*
#* Validate CIF files against DDL1-compliant CIF dictionaries.
#*
#* USAGE:
#*    $0 --dictionaries 'cif_core.dic,cif_cod.dic' --options input1.cif input*.cif
#**

use strict;
use warnings;
use File::Basename qw( basename fileparse );
use List::MoreUtils qw( any uniq );
use COD::CIF::ChangeLog qw( summarise_messages );
use COD::CIF::Parser qw( parse_cif ) ;
use COD::CIF::DDL qw( is_local_data_name
                      is_general_local_data_name );
use COD::CIF::DDL::DDL1 qw( canonicalise_value
                            get_data_type
                            get_enumeration_defaults
                            get_list_constraint_type );
use COD::CIF::DDL::Ranges qw( parse_range
                              range_to_string
                              is_in_range );
use COD::CIF::Tags::Manage qw( has_special_value
                               has_numeric_value );
use COD::CIF::Tags::CanonicalNames qw( canonical_tag_name
                                       canonicalize_all_names );
use COD::CIF::DDL::Validate qw( check_enumeration_set );
use COD::CIF::DDL::DDLm qw( build_search_struct
                            get_imported_files
                            merge_imported_files
                            ddlm_validate_data_block );
use COD::SOptions qw( getOptions get_value get_int );
use COD::SUsage qw( usage options );
use COD::ErrorHandler qw( process_warnings
                          process_parser_messages
                          report_message );
use COD::UserMessage qw( sprint_message );
use COD::ToolsVersion;

my @dic_files;
my $use_parser = 'c';
my $enum_as_set_tags = ['_atom_site_refinement_flags'];
my $ignore_case = 0;

my $report_local_tags = 0;
my $report_deprecated = 0;
my $allow_double_precision_notation = 0;
my $report_missing_su = 0;
my $max_message_count = -1;
my $debug = 0;

my $die_on_errors   = 1;
my $die_on_warnings = 0;
my $die_on_notes    = 0;

sub check_list_link_parent($$$);

#* OPTIONS:
#*   -d, --dictionaries 'cif_core.dic,cif_cod.dic'
#*                     A list of CIF dictionary files (according to DDL2)
#*                     to be used in CIF file validation. List elements
#*                     are separated either by ',' or by ' '. To include
#*                     dictionaries with filenames containing these symbols,
#*                     the --add-dictionary option is used.
#*   -D, --add-dictionary 'cif new dictionary.dic'
#*                     Add additional CIF dictionary to the list.
#*   --clear-dictionaries
#*                     Remove all CIF dictionaries from the list.
#*
#*   --max-message-count 5
#*                     Maximum number of validation messages that are reported
#*                     for each unique combination of validation criteria and
#*                     validated data items. Provide a negative value (i.e. -1)
#*                     to output all of the generated validation messages
#*                     (default: -1).
#*
#*   --treat-as-set _atom_site_refinement_flags
#*                     Treat values of given data items as a set. For example,
#*                     more than one enumeration value could be defined
#*                     for a single element. Any number of data item tags can
#*                     be provided in the following way:
#*                     $0 --treat-as-set _tag_1 --treat-as-set _tag_2
#*                     Default is the '_atom_site_refinement_flags' data item.
#*   --no-treat-as-set
#*                     Do not treat values of any data items as sets.
#*                     (see --treat-as-set).
#*
#*   --report-deprecated
#*                     Report the presence of data items that are marked as
#*                     deprecated in the dictionaries. Data item deprecation
#*                     usually means that it has been replaced with other
#*                     data items.
#*   --no-report-deprecated, --ignore-deprecated
#*                     Do not report presence of data items that are marked
#*                     as deprecated in the dictionaries (default).
#*
#*   --report-local-tags
#*                     Report the presence of local data items.
#*   --no-report-local-tags, --ignore-local-tags
#*                     Do not report the presence of local data items (default).
#*
#*   --ignore-case
#*                     Ignore letter case while validating enumeration values.
#*                     For example, even though '_atom_site_adp_type' is
#*                     restricted to values ('Uani', 'Uiso', 'Uovl', ...),
#*                     value 'UANI' would still be treated as valid.
#*                     Applies only to DDL1 dictionaries.
#*   --respect-case, --case-sensitive, --dont-ignore-case
#*                     Respect letter case while validating enumeration
#*                     values (default).
#*                     Applies only to DDL1 dictionaries.
#*
#*   --allow-double-precision-notation
#*                     Treat numbers expressed using the double precision
#*                     notation (i.e. 0.42D+7) as proper numbers in a way
#*                     that is compatible with DDL1, but not the CIF_1.1
#*                     syntax.
#*                     Applies only to DDL1 dictionaries.
#*   --no-allow-double-precision-notation
#*                     Treat numbers expressed using the double precision
#*                     notation (i.e. 0.42D+7) as character strings in a
#*                     way compatible with the CIF_1.1 syntax, but does not
#*                     cover the full extent of the DDL1 numbers variations
#*                     (default).
#*                     Applies only to DDL1 dictionaries.
#*
#*   --report-missing-su
#*                     Report measurand data items that are not accompanied by
#*                     the mandatory standard uncertainty values.
#*                     Applies only to DDLm dictionaries.
#*   --no-report-missing-su, --ignore-missing-su
#*                     Do not report measurand data items that are not
#*                     accompanied by the mandatory standard uncertainty
#*                     values (default).
#*                     Applies only to DDLm dictionaries.
#*
#*   --use-perl-parser
#*                     Use Perl parser to parse CIF files.
#*   --use-c-parser
#*                     Use C parser to parse CIF files (default)
#*
#*   -c, --always-continue
#*                     Continue processing and return successful return status
#*                     even if errors are diagnosed.
#*   -c-, --always-die
#*                     Stop and return error status if errors are diagnosed.
#*   --continue-on-errors
#*                     Do not terminate script if errors are raised (default).
#*   --die-on-errors
#*                     Terminate script immediately if errors are raised.
#*   --continue-on-warnings
#*                     Do not terminate script if warnings are raised (default).
#*   --die-on-warnings
#*                     Terminate script immediately if warnings are raised.
#*   --continue-on-notes
#*                     Do not terminate script if notes are raised (default).
#*   --die-on-notes
#*                     Terminate script immediately if notes are raised.
#*   --debug
#*                     Output extra information for debugging purposes.
#*
#*   --help, --usage
#*                     Output a short usage message (this message) and exit.
#*   -v, --version
#*                     Output version information and exit.
#**
@ARGV = getOptions(
    '-d,--dictionaries'    => sub{ @dic_files = split m/,|\s+/, get_value() },
    '-D,--add-dictionary'  => sub{ push @dic_files, get_value() },
    '--clear-dictionaries' => sub{ @dic_files = () },

    '--max-message-count' => sub { $max_message_count = get_int() },

    '--treat-as-set'                    => $enum_as_set_tags,
    '--no-treat-as-set'                 => sub{ $enum_as_set_tags = [] },

    '--ignore-case'                     => sub{ $ignore_case = 1 },
    '--dont-ignore-case,--respect-case' => sub{ $ignore_case = 0 },
    '--case-sensitive'                  => sub{ $ignore_case = 0 },

    '--allow-double-precision-notation'
                           => sub { $allow_double_precision_notation = 1 },
    '--no-allow-double-precision-notation'
                           => sub { $allow_double_precision_notation = 0 },

    '--report-local-tags'               => sub{ $report_local_tags = 1 },
    '--no-report-local-tags'            => sub{ $report_local_tags = 0 },
    '--ignore-local-tags'               => sub{ $report_local_tags = 0 },

    '--report-deprecated'               => sub{ $report_deprecated = 1 },
    '--no-report-deprecated'            => sub{ $report_deprecated = 0 },
    '--ignore-deprecated'               => sub{ $report_deprecated = 0 },

    '--report-missing-su'    => sub{ $report_missing_su = 1 },
    '--no-report-missing-su' => sub{ $report_missing_su = 0 },
    '--ignore-missing-su'    => sub{ $report_missing_su = 0 },

    '--use-perl-parser'                 => sub{ $use_parser = 'perl' },
    '--use-c-parser'                    => sub{ $use_parser = 'c' },

    '-c,--always-continue'              => sub { $die_on_errors   = 0;
                                                 $die_on_warnings = 0;
                                                 $die_on_notes    = 0 },
    '-c-,--always-die'                  => sub { $die_on_errors   = 1;
                                                 $die_on_warnings = 1;
                                                 $die_on_notes    = 1 },

    '--continue-on-errors'          => sub { $die_on_errors = 0 },
    '--die-on-errors'               => sub { $die_on_errors = 1 },

    '--continue-on-warnings' => sub { $die_on_warnings = 0 },
    '--die-on-warnings'      => sub { $die_on_warnings = 1 },

    '--continue-on-notes'    => sub { $die_on_notes = 0 },
    '--die-on-notes'         => sub { $die_on_notes = 1 },

    '--options'         => sub{ options; exit },
    '--help,--usage'    => sub{ usage; exit; },
    '--debug'           => sub{ $debug = 1 },
    '-v,--version'      => sub { print 'cod-tools version ',
                                 $COD::ToolsVersion::Version, "\n";
                                 exit }
);

my $die_on_error_level = {
    'ERROR'   => $die_on_errors,
    'WARNING' => $die_on_warnings,
    'NOTE'    => $die_on_notes
};

binmode STDOUT, ':encoding(UTF-8)';
binmode STDERR, ':encoding(UTF-8)';

# Reading dictionary files

my $ddl1_enum_defaults = get_enumeration_defaults();
my %dic_tags;
if( @dic_files ) {
    my $tag_count = 0;
    my $options = { 'parser' => $use_parser, 'no_print' => 1 };
    for my $dic ( @dic_files ) {
        my ( $data, $err_count, $messages ) = parse_cif( $dic, $options );
        process_parser_messages( $messages, $die_on_error_level );

        local $SIG{__WARN__} = sub { process_warnings( {
                                       'message'       => @_,
                                       'program'       => $0,
                                       'filename'      => $dic,
                                     }, $die_on_error_level ) };

        my $ddl_generation = determine_ddl_generation( $data );
        if ( !defined $ddl_generation ) {
            warn 'file was not recognised as a proper DDL dictionary -- ' .
                 'file will be skipped' . "\n";
            next;
        }

        my $item_count = 0;
        if ( $ddl_generation eq '1' ) {
<<<<<<< HEAD
            $dict_tags{$ddl_generation}{$dict} =
                            get_ddl1_dict( $data, $ddl1_enum_defaults );
            $item_count = scalar( keys %{$dict_tags{$ddl_generation}{$dict}} );
        } elsif ( $ddl_generation eq '2' ) {
            $dict_tags{$ddl_generation}{$dict} = get_ddl2_dict( $data->[0] );
            $item_count = scalar( keys %{$dict_tags{$ddl_generation}{$dict}} );
        } elsif ( $ddl_generation eq 'm' ) {
            my $dic_block = $data->[0];
            my ($filename, $dirs, $suffix) = fileparse( $dict );
            my $imported_data = get_imported_files(
                            $dic_block, {
                               'file_path'          => [ './', $dirs ],
                               'parser_options'     => $options,
                               'die_on_error_level' => $die_on_error_level,
                               'importing_file'     => $dict,
                             } );

            $dic_block = merge_imported_files( $dic_block,
                                               $imported_data,
                                               $die_on_error_level );

            $dict_tags{$ddl_generation}{$dict} = build_search_struct( $dic_block );
            $item_count = scalar( keys %{$dict_tags{$ddl_generation}{$dict}->{'Item'}} );
        }

        if ( $item_count == 0 ) {
            warn "no data item definitions found\n";
        }
        $tag_count += $item_count;
=======
            $dic_tags{$ddl_generation}{$dic} =
                            get_ddl1_dic( $data, $ddl1_enum_defaults );
        } elsif ( $ddl_generation eq '2' ) {
            $dic_tags{$ddl_generation}{$dic} = get_ddl2_dict( $data->[0] );
        }

        if ( scalar( keys %{$dic_tags{$ddl_generation}{$dic}} ) == 0 ) {
            warn "no data item definitions found\n";
        }
        $tag_count += scalar( keys %{$dic_tags{$ddl_generation}{$dic}} );
>>>>>>> bf18470d
    }

    if( $tag_count == 0 ) {
        report_message( {
            'program'   => $0,
            'err_level' => 'ERROR',
            'message'   => 'no data item definitions were found in the '
                         . 'provided dictionary files '
                         . '(\'' . join( '\', \'', @dic_files ) . '\')'
        }, $die_on_errors );
    }
} else {
    report_message( {
        'program'   => $0,
        'err_level' => 'ERROR',
        'message'   => 'at least one dictionary file should be provided by '
                     . 'using the \'--dictionaries\' option. Automatic '
                     . 'dictionary download is not implemented yet'
    }, $die_on_errors );
    my $dic_iucr_uri = 'ftp://ftp.iucr.org/pub/cif_core.dic';
}

# Iterating through the CIF files

@ARGV = ('-') unless @ARGV;

my $validation_options = {
    'report_deprecated' => $report_deprecated,
    'ignore_case'       => $ignore_case,
    'enum_as_set_tags'  => $enum_as_set_tags,
    'max_issue_count'   => $max_message_count,
    # DDL1 specific options
    'allow_double_precision_notation' => $allow_double_precision_notation,
    # DDLm specific options
    'report_missing_su' => $report_missing_su,
};

my $known_data_names = get_all_data_names( \%dict_tags );

my $err_level = 'NOTE';
for my $filename ( @ARGV ) {
    my $options = { 'parser' => $use_parser, 'no_print' => 1 };
    my ( $data, $err_count, $messages ) = parse_cif( $filename, $options );
    process_parser_messages( $messages, $die_on_error_level );

    next if !defined $data;

    # convert all tags to a 'canonical' form
    canonicalize_all_names( $data );

    for my $block ( @{$data} ) {
        my $dataname = 'data_' . $block->{'name'};

        local $SIG{__WARN__} = sub {
            process_warnings( {
                'message'  => @_,
                'program'  => $0,
                'filename' => $filename,
                'add_pos'  => $dataname
            }, $die_on_error_level )
        };

        my @validation_notes;

<<<<<<< HEAD
        my $ddl1_dics = $dict_tags{'1'};
        for my $dict_f ( sort keys %{$ddl1_dics} ) {
            push @validation_notes,
                map {
                    sprint_message(
                        $0,
                        $filename,
                        $dataname,
                        $err_level,
                        $_,
                        undef
                    )
                } @{ summarise_messages(
                        ddl1_validate_data_block(
                            $block, $ddl1_dics->{$dict_f},
                            $validation_options
                        )
                    )
                };
        };

        my $ddl2_dics = $dict_tags{'2'};
        for my $dict_f ( sort keys %{$ddl2_dics} ) {
            push @validation_notes,
                map {
                    sprint_message(
                        $0,
                        $filename,
                        $dataname,
                        $err_level,
                        $_,
                        undef
                    )
                } @{ summarise_messages(
                        ddl2_validate_data_block(
                            $block, $ddl2_dics->{$dict_f},
                            $validation_options
                        )
                    )
                };
=======
        my $ddl1_dics = $dic_tags{'1'};
        for my $dic_f ( sort keys %{$ddl1_dics} ) {
            push @tag_value_notes,
                 @{ ddl1_validate_data_block( $block, $ddl1_dics->{$dic_f},
                                              $validation_options ) };
        };

        my $ddl2_dics = $dic_tags{'2'};
        my @ddl2_messages;
        for my $dic_f ( sort keys %{$ddl2_dics} ) {
            push @ddl2_messages,
                 @{ ddl2_validate_data_block( $block, $ddl2_dics->{$dic_f},
                                              $validation_options ) };
>>>>>>> bf18470d
        };

        my $ddlm_dics = $dict_tags{'m'};
        for my $dict_f ( sort keys %{$ddlm_dics} ) {
            push @validation_notes,
                map {
                    sprint_message(
                        $0,
                        $filename,
                        'data_' . $_->{'data_block_code'} .
                            (
                            defined $_->{'save_frame_code'} ?
                            " save_$_->{'save_frame_code'}" :
                            ''
                            ),
                        $err_level,
                        $_->{'message'},
                        undef
                    )
                } @{ ddlm_validate_data_block( $block, $ddlm_dics->{$dict_f},
                                               $validation_options ) };
        };

        my $allow_category_local = ( %{$ddl2_dics} || %{$ddlm_dics} );
        push @validation_notes,
            map {
                sprint_message(
                    $0,
                    $filename,
                    $dataname,
                    $err_level,
                    $_,
                    undef
                )
            } @{ report_unrecognised_data_names(
                    $block,
                    $known_data_names,
                    {
                        'report_local_tags'         => $report_local_tags,
                        'allow_category_local_tags' => $allow_category_local,
                    }
                )
             };

        for my $note (sort @validation_notes) {
            print STDERR $note;
        }
    }
}

##
# Builds a dictionary structure from a parsed DDL1 dictionary.
# @param $dic_data_blocks
#       Reference to a DDL1 dictionary structure as returned by the
#       COD::CIF::Parser. Normally, a DDL1 dictionary consists of
#       multiple data blocks each defining a data category or a
#       data item.
# @param $ddl1_defaults
#       Reference to a hash containing default values of data items
#       that appear in a DDL1 data item definitions.
# @return
#       Reference to a hash containing data item definitions.
##
sub get_ddl1_dic
{
    my ($dic_data_blocks, $ddl1_defaults) = @_;

    my %definitions;
    for my $data_block (@{$dic_data_blocks}) {
        # category definitions usually do no contain the '_type'
        # data item or have it set to 'null'
        next if !exists $data_block->{'values'}{'_type'};
        next if $data_block->{'values'}{'_type'}[0] eq 'null';
        $data_block = add_default_data_items( $data_block, $ddl1_defaults );
        for ( map { lc } @{$data_block->{'values'}{'_name'}} ) {
            $definitions{$_} = $data_block;
            $definitions{$_}{values}{'_dataname'} = $data_block->{'name'};
        }
    }

    return \%definitions;
}

##
# Builds a dictionary structure from a parsed DDL2 dictionary.
# @param $dic_data_blocks
#       Reference to a DDL2 dictionary structure as returned by the
#       COD::CIF::Parser. Normally, a DDL2 dictionary consists of
#       a single data block with multiple save frames each defining
#       a data category or a data item.
# @return
#       Reference to a hash containing data item definitions.
##
sub get_ddl2_dict
{
    my ( $dic_block ) = @_;

    my %definitions;
    for my $save_frame ( @{$dic_block->{'save_blocks'}} ) {
        next if !exists $save_frame->{'values'}{'_item.name'};
        for ( @{$save_frame->{'values'}{'_item.name'}} ) {
            $definitions{lc $_} = $save_frame;
            $definitions{lc $_}{'values'}{'_dataname'} = $_;
        }
    }

    return \%definitions;
}

##
# Adds data items with the default values to the given data frame
# if they are not already present in the data frame.
# @param $data_block
#       Reference to data block or a save frame as returned by the
#       COD::CIF::Parser that should be modified.
# @param $ddl1_defaults
#       Reference to a hash containing default values of data items
#       that appears in DDL1 data item definitions.
# @return
#       Reference to the data frame with the default data items added.
##
sub add_default_data_items
{
    my ($data_block, $default_values) = @_;

    for my $tag ( keys %{$default_values} ) {
        if ( !exists $data_block->{'values'}{$tag} ) {
            $data_block->{'values'}{$tag} = [ $default_values->{$tag} ];
        }
    }

    return $data_block;
}

##
# Validates a CIF data block against a DDL1 dictionary.
#
# @param $data_block
#       Reference to data block or a save frame as returned by the
#       COD::CIF::Parser.
# @param $dic
#       Reference to a dictionary object as returned by the get_ddl1_dic()
#       subroutine.
# @param $options
#       Reference to a hash of options. The following options are recognised:
#       {
#       # Report data items that have been replaced by other data items
#           'report_deprecated' => 0,
#       # Ignore the case while matching enumerators
#           'ignore_case' => 0,
#       # Array reference to a list of data items that should be
#       # treated as potentially having values consisting of a
#       # combination of several enumeration values. Data items
#       # are identified by data names
#           'enum_as_set_tags' => ['_atom_site_refinement_flags'],
#       # Treat numbers expressed using the double precision notation
#       # (i.e. 0.42D+7) as proper numbers
#           'allow_double_precision_notation'  => 0
#       # Maximum number of validation issues that are reported for
#       # each unique combination of validation criteria and validated
#       # data items. Negative values remove the limit altogether
#           'max_issue_count' => 5
#       }
# @return
#       Array reference to a list of validation messages.
##
sub ddl1_validate_data_block
{
    my ( $data_block, $dic, $options ) = @_;

    $options = {} if !defined $options;
    my $report_deprecated = exists $options->{'report_deprecated'} ?
                                   $options->{'report_deprecated'} : 0;
    my $ignore_case       = exists $options->{'ignore_case'} ?
                                   $options->{'ignore_case'} : 0;
    my $enum_as_set_tags  = exists $options->{'enum_as_set_tags'} ?
                                   $options->{'enum_as_set_tags'} : [];
    my $allow_d_notation  = exists $options->{'allow_double_precision_notation'} ?
                                   $options->{'allow_double_precision_notation'} : 0;
    my $max_issue_count   = exists $options->{'max_issue_count'} ?
                                   $options->{'max_issue_count'} : -1;

    my @issues = @{ validate_block_loops($data_block, $dic) };

    for my $tag ( @{$data_block->{'tags'}} ) {
        my $lc_tag = lc $tag;

        next if !exists $dic->{$lc_tag};

        if( $report_deprecated ) {
            push @issues,
                 @{ report_deprecated( $data_block, $tag, $dic ) }
        };

        my $dic_item = $dic->{$lc_tag};

        push @issues,
             @{ validate_list_mandatory( $data_block, $tag, $dic_item ) };

        push @issues,
             @{ check_list_link_parent( $data_block, $tag, $dic_item ) };

        push @issues,
             @{ validate_enumeration_set(
                    $data_block, $tag, $dic_item,
                    {
                        'ignore_case'  => $ignore_case,
                        'treat_as_set' => any { lc($_) eq $lc_tag }
                                                        @{$enum_as_set_tags}
                    }
             ) };

       push @issues,
            @{ validate_su( $data_block, $tag, $dic_item ) };

       push @issues,
            @{ validate_range( $data_block, $tag, $dic_item ) };

       push @issues,
            @{ validate_data_type(
                    $data_block, $tag, $dic_item,
                    {
                        'allow_double_precision_notation' => $allow_d_notation,
                    }
            ) };
    }

    @issues = @{ summarise_validation_issues( \@issues ) };

    my @validation_messages;
    if ( $max_issue_count < 0 ) {
        push @validation_messages, map { $_->{'message'} } @issues;
    } else {
        my %grouped_issues;
        for my $issue ( @issues ) {
            my $constraint = $issue->{'test_type'};
            my $data_name_key = join "\x{001E}", @{$issue->{'data_items'}};
            push @{$grouped_issues{$constraint}{$data_name_key}}, $issue;
        }

        # TODO: move hash out of the subroutine
        my %test_types = (
            'SIMPLE_KEY_UNIQUNESS'    =>
                'simple loop key uniqueness',
            'COMPOSITE_KEY_UNIQUNESS' =>
                'composite loop key uniqueness',
            'CATEGORY_INTEGRITY'      =>
                'category integrity',
            'KEY_ITEM_PRESENCE'       =>
                'mandatory key item presence',
            'ITEM_REPLACEMENT.PRESENCE_OF_REPLACED' =>
                'replaced data item presence',
            'ITEM_REPLACEMENT.SIMULTANIOUS_PRESENCE' =>
                'simultanious presence of replaced and replacing items',
            'LOOP_CONTEXT.MUST_APPEAR_IN_LOOP' =>
                'data items that incorrectly appear outside of a looped list',
            'LOOP_CONTEXT.MUST_NOT_APPEAR_IN_LOOP' =>
                'data items that incorrectly appear inside of a looped list',
            'PRESENCE_OF_PARENT_DATA_ITEM' =>
                'parent data item presence',
            'PRESENCE_OF_PARENT_DATA_ITEM_VALUE' =>
                'parent data item value presence',
            'ENUMERATION_SET' =>
                'data value belonging to the specified enumeration set',
            'SU_ELIGIBILITY' =>
                'data value standard uncertainty eligibility',
            'ENUM_RANGE.CHAR_STRING_LENGTH' =>
                'data value belonging to a character range and ' .
                'consisting of more than one symbol',
            'ENUM_RANGE.IN_RANGE' =>
                'data value belonging to the specified value range',
            'TYPE_CONSTRAINT.QUOTED_NUMERIC_VALUES' =>
                'proper quote usage with numeric values',
            'TYPE_CONSTRAINT.PROPER_NUMERIC_VALUES' =>
                'data value conformance to the numeric data type'
        );

        for my $constraint (sort keys %grouped_issues) {
            for my $data_name_key (sort keys %{$grouped_issues{$constraint}}) {
                my @group_issues = @{$grouped_issues{$constraint}{$data_name_key}};
                my $group_size = scalar(@group_issues);

                my $description;
                if ( defined $test_types{$constraint} ) {
                    $description = $test_types{$constraint};
                }

                if ( $group_size > $max_issue_count ) {
                    push @validation_messages,
                         "a test " .
                         (defined $description ? "of $description " : '') .
                         'involving the [' .
                         ( join ', ', map {"'$_'"} @{$group_issues[0]->{'data_items'}} ) .
                        "] data items resulted in $group_size validation messages " .
                        '-- the number of reported messages is limited to ' .
                        "$max_issue_count";
                    $group_size = $max_issue_count;
                }

                push @validation_messages,
                        map { $_->{'message'} } @group_issues[0..($group_size - 1)];
            }
        }
    }

    return \@validation_messages;
}

# NOTE: the subroutine was copied from the COD::CIF::DDL::DDLm module.
##
# Groups validation issues with identical messages together and replaces
# each group with a single validation issue that contains a summarized
# version of the message.
#
# @param $issues
#       Array reference to a list of validation message data structures
#       of the following form:
#       {
#       # Code of the data block that contains the offending entry 
#           'data_block_code' => 'offending_block_code',
#       # Code of the save frame that contains the offending entry.
#       # Might be undefined
#           'save_frame_code' => 'offending_frame_code',
#       # Code of the validation test that generated the issue
#           'test_type' => 'TEST_TYPE_CODE',
#       # Names of the data items examined by the the validation test
#           'data_items' => [ 'data_name_1', 'data_name_2', ... ],
#       # Human-readable description of the issue
#           'message'         => 'issue description'
#       }
#
# @return $summarised_issues
#       Reference to an array of unique summarised issues.
##
sub summarise_validation_issues
{
    my ($issues) = @_;

    my %message_count;
    for my $issue (@{$issues}) {
        $message_count{$issue->{'message'}}{'count'}++;
        $message_count{$issue->{'message'}}{'representative_issue'} = $issue;
    }

    my @summarised_issues;
    for my $message ( sort keys %message_count ) {
        my $count = $message_count{$message}->{'count'};
        my $issue = $message_count{$message}->{'representative_issue'};
        if( $count > 1 ) {
            $issue->{'message'} = $message . " ($count times)";
        }
        push @summarised_issues, $issue;
    }

    return \@summarised_issues;
}

##
# Validates a CIF data frame against a DDL2 dictionary.
#
# @param $data_block
#       Reference to data block or a save frame as returned by the
#       COD::CIF::Parser.
# @param $dic
#       Reference to a dictionary object as returned by the get_ddl2_dict()
#       subroutine.
# @param $options
#       Reference to a hash of options.
# @return
#       Array reference to a list of validation messages. Currently no
#       options are recognised.
##
sub ddl2_validate_data_block
{
    my ( $data_block, $dic, $options ) = @_;

    my @notes;
    for my $tag ( @{$data_block->{'tags'}} ) {
         my $lc_tag = lc $tag;
         my $dic_item = $dic->{$lc_tag};
         push @notes,
              @{ ddl2_validate_data_type( $data_block, $tag, $dic_item ) };
     }

    return \@notes;
}

##
# Returns an array of tags of data items that have superseded the data item.
# @param $dic
#       Reference to a dictionary object as returned by the get_ddl1_dic()
#       subroutine.
# @param $tag
#       Lowercased name of the data item.
# @return
#       Array of tags of data items that have superseded the data item.
##
sub get_replacement_tags
{
    my ( $dic, $tag ) = @_;

    return [] if !exists $dic->{$tag};
    my $dic_item = $dic->{$tag}{'values'};
    return [] if !exists $dic_item->{'_related_item'};

    my @replace_with;
    # check if data items are deprecated (replaced with other data items)
    for( my $i = 0; $i < @{$dic_item->{'_related_item'}}; $i++ ) {
        if( $dic_item->{'_related_function'}[$i] eq 'replace' ) {
            push @replace_with, $dic_item->{'_related_item'}[$i];
        }
    }

    return \@replace_with;
}

##
# Returns an array of tags of the data items that are required to be present
# in the loop containing the analysed data item.
# @param $dic
#       Reference to a dictionary object as returned by get_ddl1_dic()
#       subroutine.
# @param $tag
#       Lowercased name of the data item to analyse.
# @return $list_reference_tags
#       A reference to an array of tags of data items that are required to
#       be present in the loop containing the analysed data items.
##
sub get_list_reference_tags
{
    my ( $dic, $tag ) = @_;

    return [] if !exists $dic->{$tag};
    my $dic_item = $dic->{$tag}{values};
    return [] if !exists $dic_item->{'_list_reference'};

    my @list_reference_tags;
    # _list_reference identifies data items that must collectively be
    # in a loop. They are referenced by the names of their data blocks
    for my $ref_dataname (@{$dic_item->{'_list_reference'}}) {
      for my $dic_tag ( sort keys %{$dic} ) {
          if ( '_' . $dic->{$dic_tag}{values}{'_dataname'} eq $ref_dataname ) {
              push @list_reference_tags, $dic_tag;
          }
      }
    }

    return \@list_reference_tags;
}

##
# Checks the existence of parent (foreign) keys as specified by a DDL1 dictionary.
# @param $data_block
#       Data frame that should be validated as returned by the COD::CIF::Parser.
# @param $tag
#       The data name of the item that should be validated.
# @param $dic_item
#       Dictionary definition of the validated data item as returned by
#       get_ddl1_dic() subroutine.
# @return
#       Reference to an array of validation issue data structures of
#       the following form:
#       {
#           # Code of the validation test that generated the issue
#           'test_type' => 'TEST_TYPE_CODE',
#           # Names of the data items examined by the the validation test
#           'data_items' => [ 'data_name_1', 'data_name_2', ... ],
#           # Validation message that should be displayed to the user
#           'message'    => 'a detailed validation message'
#       }
##
sub check_list_link_parent($$$)
{
    my ( $block, $tag, $dic_item ) = @_;

    return [] if !exists $dic_item->{'values'}{'_list_link_parent'};
    my $parents = $dic_item->{'values'}{'_list_link_parent'};

    # TODO: not handled yet, unsure how to do that
    return [] if @{$parents} > 1;
    my $parent = $parents->[0];

    my @validation_issues;
    if ( !exists $block->{values}{$parent} ) {
        push @validation_issues,
             {
                'test_type'  => 'PRESENCE_OF_PARENT_DATA_ITEM',
                'data_items' => [ $tag, $parent ],
                'message'    =>
                    "missing parent data item -- the '$parent' " .
                    "data item is required by the '$tag' data item"
             };
        return \@validation_issues;
    }

    my %parent_values = map { $_ => 1 } @{$block->{values}{$parent}};

    my @unmatched = uniq sort grep { !exists $parent_values{$_} }
                         @{$block->{values}{$tag}};

    for my $value (@unmatched) {
        # FIXME: these special CIF values should be handled properly
        # by taking their quotation into account
        next if ( $value eq '.' || $value eq '?' );
        push @validation_issues,
             {
                'test_type'  => 'PRESENCE_OF_PARENT_DATA_ITEM_VALUE',
                'data_items' => [ $tag, $parent ],
                'message'    =>
                    "data item '$tag' contains value '$value' that was not " .
                    "found among the values of the parent data item '$parent'"
             };
    }

    return \@validation_issues;
}

##
# Checks enumeration values against a DDL1 dictionary.
# @param $data_block
#       Data frame that should be validated as returned by the COD::CIF::Parser.
# @param $tag
#       The data name of the item that should be validated.
# @param $dic_item
#       Dictionary definition of the validated data item as returned by
#       get_ddl1_dic() subroutine.
# @param $options
#       Reference to a hash of options. The following options are recognised:
#       {
#       # Ignore the case while matching enumerators
#           'ignore_case'  => 0
#       # Treat data values as potentially consisting of a
#       # combination of several enumeration values
#           'treat_as_set' => 0
#       }
# @return
#       Reference to an array of validation issue data structures of
#       the following form:
#       {
#           # Code of the validation test that generated the issue
#           'test_type' => 'TEST_TYPE_CODE',
#           # Names of the data items examined by the the validation test
#           'data_items' => [ 'data_name_1', 'data_name_2', ... ],
#           # Validation message that should be displayed to the user
#           'message'    => 'a detailed validation message'
#       }
##
sub validate_enumeration_set
{
    my ($data_block, $tag, $dic_item, $options) = @_;

    return [] if !exists $dic_item->{'values'}{'_enumeration'};
    my $enum_set = $dic_item->{'values'}{'_enumeration'};

    my @values;
    for ( my $i = 0; $i < @{$data_block->{'values'}{$tag}}; $i++ ) {
        next if has_special_value($data_block, $tag, $i);
        push @values, $data_block->{'values'}{$tag}[$i];
    }

    my @issues;
    my $is_proper_enum = check_enumeration_set( \@values, $enum_set, $options );
    for ( my $i = 0; $i < @{ $is_proper_enum }; $i++ ) {
        if ( $is_proper_enum->[$i] ) {
            push @issues,
                 {
                   'test_type'  => 'ENUMERATION_SET',
                   'data_items' => [ $tag ],
                   'message'    =>
                        "data item '$tag' value '$values[$i]' must be " .
                        'one of the enumeration values [' .
                        ( join ', ', @{$enum_set} ) . ']'
                 };
        }
    };

    return \@issues;
}

##
# Checks values with standard uncertainties against a DDL1 dictionary.
# @param $data_block
#       Data frame that should be validated as returned by the COD::CIF::Parser.
# @param $tag
#       The data name of the item that should be validated.
# @param $dic_item
#       Dictionary definition of the validated data item as returned by
#       get_ddl1_dic() subroutine.
# @return
#       Reference to an array of validation issue data structures of
#       the following form:
#       {
#           # Code of the validation test that generated the issue
#           'test_type' => 'TEST_TYPE_CODE',
#           # Names of the data items examined by the the validation test
#           'data_items' => [ 'data_name_1', 'data_name_2', ... ],
#           # Validation message that should be displayed to the user
#           'message'    => 'a detailed validation message'
#       }
##
sub validate_su
{
    my ( $data_block, $tag, $dic_item ) = @_;

    return [] if is_su_permitted($dic_item);

    my @validation_issues;
    for (my $i = 0; $i < @{$data_block->{'values'}{$tag}}; $i++) {
        next if  has_special_value($data_block, $tag, $i);
        next if !has_numeric_value($data_block, $tag, $i);

        my $value = $data_block->{'values'}{$tag}[$i];
        if ( $value =~ /([(][0-9]+[)])$/ ) {
            push @validation_issues,
                 {
                    'test_type'  => 'SU_ELIGIBILITY',
                    'data_items' => [ $tag ],
                    'message'    =>
                        "data item '$tag' value '$value' is not permitted " .
                        'to contain the appended standard uncertainty value ' .
                        "'$1'"
                }
        }
    }

    return \@validation_issues;
}

##
# Evaluates if the DDL1 dictionary definition permits data item values
# to contain standard uncertainty values.
# @param $dic_item
#       Dictionary definition of the data item as returned by get_ddl1_dic()
#       subroutine.
# @return
#       '1' if the s.u. value is permitted,
#       '0' otherwise.
##
sub is_su_permitted
{
    my ( $dic_item ) = @_;

    return 1 if !exists $dic_item->{'values'}{'_type'};
    return 1 if $dic_item->{'values'}{'_type'}[0] ne 'numb';

    my $is_su_permitted = any { $_ eq 'esd' || $_ eq 'su' }
                            @{$dic_item->{'values'}{'_type_conditions'}};

    return $is_su_permitted;
}

##
# Checks if values are within the range specified by a DDL1 dictionary.
#
# In case the value has an associated standard uncertainty (s.u.) value
# the range is extended from [x; y] to [x-3s; y+3s] where 's' is the s.u.
# value. Standard uncertainty values are considered in range comparison
# even if the data item is not formally eligible to have an associated
# s.u. value at all.
#
# @param $data_block
#       Data frame that should be validated as returned by the COD::CIF::Parser.
# @param $tag
#       The data name of the item that should be validated.
# @param $dic_item
#       Dictionary definition of the validated data item as returned by
#       get_ddl1_dic() subroutine.
# @return
#       Reference to an array of validation issue data structures of
#       the following form:
#       {
#           # Code of the validation test that generated the issue
#           'test_type' => 'TEST_TYPE_CODE',
#           # Names of the data items examined by the the validation test
#           'data_items' => [ 'data_name_1', 'data_name_2', ... ],
#           # Validation message that should be displayed to the user
#           'message'    => 'a detailed validation message'
#       }
##
sub validate_range
{
    my ( $data_block, $tag, $dic_item ) = @_;

    return [] if !exists $dic_item->{'values'}{'_enumeration_range'};

    my $range = parse_range($dic_item->{'values'}{'_enumeration_range'}[0]);
    my $range_type = $dic_item->{'values'}{'_type'}[0];

    my @validation_issues;
    for (my $i = 0; $i < @{$data_block->{'values'}{$tag}}; $i++) {
        next if has_special_value($data_block, $tag, $i);
        next if !has_numeric_value($data_block, $tag, $i) &&
                $range_type eq 'numb';

        my $value = $data_block->{'values'}{$tag}[$i];
        if ( $range_type eq 'char' && length $value > 1 ) {
            push @validation_issues,
                 {
                   'test_type'  => 'ENUM_RANGE.CHAR_STRING_LENGTH',
                   'data_items' => [ $tag ],
                   'message'    =>
                        "data item '$tag' value '$value' violates range " .
                        "constraints -- the values should consist of a " .
                        'single character from the range ' . 
                        range_to_string( $range, { 'type' => $range_type } )
                 };
            next;
        }

        my $su = $data_block->{'precisions'}{$tag}[$i];
        if ( $range_type eq 'numb' ) {
            $value =~ s/[(][0-9]+[)]$//;
        }

        if( is_in_range( $value,
                { 'type'  => $range_type,
                  'range' => $range,
                  'sigma' => $su, } ) <= 0 ) {
            push @validation_issues,
                 {
                   'test_type' => 'ENUM_RANGE.IN_RANGE',
                   'data_items' => [ $tag ],
                   'message'    =>
                        "data item '$tag' value '" .
                        $data_block->{'values'}{$tag}[$i] .
                        '\' should be in range ' .
                        range_to_string( $range, { 'type' => $range_type } )
                 };
        }
    }

    return \@validation_issues;
}

##
# Checks if values satisfy the DDL1 data type constraints.
# @param $data_block
#       Data frame that should be validated as returned by the COD::CIF::Parser.
# @param $tag
#       The data name of the item that should be validated.
# @param $dic_item
#       Dictionary definition of the validated data item as returned by
#       get_ddl1_dic() subroutine.
# @param $options
#       Reference to a hash of options. The following options are recognised:
#       {
#       # Treat numbers expressed using the double precision notation
#       # (i.e. 0.42D+7) as proper numbers
#           'allow_double_precision_notation'  => 0
#       }
# @return
#       Reference to an array of validation issue data structures of
#       the following form:
#       {
#           # Code of the validation test that generated the issue
#           'test_type' => 'TEST_TYPE_CODE',
#           # Names of the data items examined by the the validation test
#           'data_items' => [ 'data_name_1', 'data_name_2', ... ],
#           # Validation message that should be displayed to the user
#           'message'    => 'a detailed validation message'
#       }
##
sub validate_data_type
{
    my ( $data_block, $tag, $dic_item, $options ) = @_;

    my $data_type = get_data_type( $dic_item );
    return [] if !defined $data_type;
    return [] if $data_type ne 'numb';

    my $allow_d_notation = $options->{'allow_double_precision_notation'};

    my @validation_issues;
    for ( my $i = 0; $i < @{$data_block->{'values'}{$tag}}; $i++ ) {
        next if has_special_value($data_block, $tag, $i);
        next if has_numeric_value($data_block, $tag, $i);
        my $value = $data_block->{'values'}{$tag}[$i];

        my $message =
            "data item '$tag' value '$value' violates type constraints -- ";

        my $is_quoted_number = 0;
        if ( $allow_d_notation ) {
            $is_quoted_number = is_ddl1_number( $value );
            if ( $is_quoted_number ) {
                next if has_uqstring_value( $data_block, $tag, $i );
            }
        } else {
            $is_quoted_number = is_cif_1_number( $value );
        }

        my $test_type;
        if ( $is_quoted_number ) {
            $test_type = 'TYPE_CONSTRAINT.QUOTED_NUMERIC_VALUES';
            $message .=
                 'numeric values should be written without the use ' .
                 'of quotes or multiline value designators'
        } else {
             $test_type = 'TYPE_CONSTRAINT.PROPER_NUMERIC_VALUES';
             $message .=
                 'the value should be a numerically interpretable string, ' .
                 "e.g. '42', '42.00', '4200E-2'"
        };

        push @validation_issues,
             {
               'test_type' =>  $test_type,
               'data_items' => [ $tag ],
               'message'    => $message
             };
    }

    return \@validation_issues;
}

##
# Evaluates if the given value is a numeric one according to the CIF_1.1 syntax.
#
# @param $value
#       Value to be evaluated.
# @return
#       '1' if the value is numeric,
#       '0' otherwise.
##
sub is_cif_1_number
{
    my ($value) = @_;
    my $u_int   = '[0-9]+';
    my $int     = "[+-]?${u_int}";
    my $exp     = "[eE][+-]?${u_int}";
    my $u_float = "(?:${u_int}${exp})|(?:[0-9]*[.]${u_int}|${u_int}+[.])(?:${exp})?";
    my $float   = "[+-]?(?:${u_float})";

    return ( $value =~ m/^(?:${int}|${float})$/ ) ? 1 : 0;
}

##
# Evaluates if the given value is a numeric one according to the DDL1 core
# dictionary.
#
# @param $value
#       Value to be evaluated.
# @return
#       '1' if the value is numeric,
#       '0' otherwise.
##
sub is_ddl1_number
{
    my ($value) = @_;
    my $u_int   = '[0-9]+';
    my $int     = "[+-]?${u_int}";
    my $exp     = "[eEdD][+-]?${u_int}";
    my $u_float = "(?:${u_int}${exp})|(?:[0-9]*[.]${u_int}|${u_int}+[.])(?:${exp})?";
    my $float   = "[+-]?(?:${u_float})";

    return ( $value =~ m/^(?:${int}|${float})$/ ) ? 1 : 0;
}

##
# Checks if values satisfy the DDL2 data type constraints.
# @param $data_frame
#       Data frame that should be validated as returned by the COD::CIF::Parser.
# @param $tag
#       The data name of the item that should be validated.
# @param $dic_item
#       Dictionary definition of the validated data item as returned by
#       get_ddl2_dict() subroutine.
# @return
#       Array reference to a list of validation messages.
##
sub ddl2_validate_data_type
{
    my ( $data_frame, $tag, $dic_item ) = @_;

    # FIXME: the DDL2 data type validation is much more complex than
    # assumed in the current implementation. For example, the basic
    # data type are described in the DDL2 dictionary using regular
    # expressions, but these data types can be extended or even overridden
    # in any other DDL2 dict
    return [] if !$dic_item->{'values'}{'_item_type.code'};
    return [] if  $dic_item->{'values'}{'_item_type.code'}[0] ne 'float' &&
                  $dic_item->{'values'}{'_item_type.code'}[0] ne 'int';

    my @validation_messages;
    for ( my $i = 0; $i < @{$data_frame->{'values'}{$tag}}; $i++ ) {
        next if has_special_value($data_frame, $tag, $i);
        next if has_numeric_value($data_frame, $tag, $i);
        push @validation_messages,
            "data item '$tag' value '" . $data_frame->{'values'}{$tag}[$i] .
            '\' is of type \'' . $data_frame->{'types'}{$tag}[$i] .
            '\' while it should be numeric, i.e. \'FLOAT\' or \'INT\'';
    }

    return \@validation_messages;
}

##
# Checks if data names are defined in at least one of the given dictionaries.
# @param $data_block
#       Data frame that should be validated as returned by the COD::CIF::Parser.
<<<<<<< HEAD
# @param $data_names
#       Reference to a hash of data names as returned by the
#       get_all_data_names() subroutine.
# @param $options
#       Reference to a hash of options. The following options are recognised:
#       {
#       # Report local data names as unrecognised data names.
#       # By default, the DDL1 definition of a local data name
#       # is used that covers all data names with the '_[local]'
#       # prefix
#           'report_local_tags'         => 0,
#       # Extend the local data name definition to include the
#       # local category names that apply to DDL2 and DDLm
#       # dictionaries (i.e. _category.[local]_item)
#           'allow_category_local_tags' => 0
#       }
=======
# @param $dics
#       Reference to a hash of dictionaries as returned by the
#       get_ddl1_dic() or get_ddl2_dict() subroutines.
>>>>>>> bf18470d
# @return
#       Array reference to a list of validation messages.
##
sub report_unrecognised_data_names
{
<<<<<<< HEAD
    my ( $data_block, $data_names, $options ) = @_;

    my $report_local_tags         = $options->{'report_local_tags'};
    my $allow_category_local_tags = $options->{'allow_category_local_tags'};
=======
    my ($data_block, $dics, $report_local_tags) = @_;
>>>>>>> bf18470d

    my @validation_messages;

    my @tags = sort @{$data_block->{'tags'}};
    if ( !$report_local_tags ) {
        if ( $allow_category_local_tags ) {
            @tags = grep { !is_local_data_name($_) } @tags;
        } else {
            @tags = grep { !is_general_local_data_name($_) } @tags;
        }
    }

<<<<<<< HEAD
    @tags = grep { !exists $data_names->{lc $_} } @tags;
=======
    for my $dic ( values %{$dics} ) {
        @tags = grep { !exists $dic->{lc $_} } @tags;
    }
>>>>>>> bf18470d

    @validation_messages = map {
              "definition of the '$_' data item was not found in " .
              'the provided dictionaries';
          } @tags;

    return \@validation_messages;
}

sub validate_block_loops
{
    my ($data_block, $dic) = @_;

    my $list_references = get_all_list_references($dic);

    my @validation_issues;
    for my $loop_tags ( @{$data_block->{'loops'}} ) {
        push @validation_issues,
             @{ validate_loop_reference_items( $loop_tags, $dic ) };

        my $covered_sets = select_covered_reference_sets($list_references, $loop_tags);
        for my $reference_tags ( @{$covered_sets} ) {
            next if !@{$reference_tags};
            if ( @{$reference_tags} == 1 ) {
                push @validation_issues,
                        @{ check_simple_key_uniqueness(
                           $data_block,
                           $reference_tags->[0],
                           get_data_type( $dic->{$reference_tags->[0]} )
                        ) }
            } else {
                my %ref_types;
                for my $data_name ( @{$reference_tags} ) {
                    $ref_types{$data_name} =
                            get_data_type( $dic->{$data_name} );
                }

                push @validation_issues,
                        @{ check_composite_key_uniqueness(
                           $data_block,
                           $reference_tags,
                           \%ref_types
                        ) }
            }
        }
    }

    for my $key (sort keys %{$list_references}) {
        my @tags = sort map { canonical_tag_name( $_ ) }
                            @{$list_references->{$key}{'key_data_items'}},
                            @{$list_references->{$key}{'sub_data_items'}};
        my %loops;
        for my $tag (@tags) {
            next if !$data_block->{'inloop'}{$tag};
            $loops{$data_block->{'inloop'}{$tag}} = 1;
        }
        next if keys %loops <= 1;
        my $message = "data items ['" . join( "', '", @tags ) .
                      "'] must all appear in the same loop";
        push @validation_issues,
             {
                'test_type'  => 'CATEGORY_INTEGRITY',
                'data_items' => \@tags,
                'message'    => $message
             }
    }

    return \@validation_issues;
}

##
# Checks the uniqueness constraint of a simple loop key that consists
# of a single data item.
# @param $data_name
#       The data name of the data item which acts as the unique loop key.
# @param $data_frame
#       CIF data frame (data block or save block) in which the data item
#       resides as returned by the COD::CIF::Parser.
# @param $key_type
#       Data type of the key as defined in the DDL1 dictionary.
# @return
#       Reference to an array of validation issue data structures of
#       the following form:
#       {
#           # Code of the validation test that generated the issue
#           'test_type' => 'TEST_TYPE_CODE',
#           # Names of the data items examined by the the validation test
#           'data_items' => [ 'data_name_1', 'data_name_2', ... ],
#           # Validation message that should be displayed to the user
#           'message'    => 'a detailed validation message'
#       }
##
sub check_simple_key_uniqueness
{
    my ($data_frame, $data_name, $key_type) = @_;

    $data_name = canonical_tag_name($data_name);
    my %unique_values;
    for ( my $i = 0; $i < @{$data_frame->{'values'}{$data_name}}; $i++ ) {
        # TODO: special values are silently skipped, but maybe they should
        # still be reported somehow since having special value in a key
        # might not be desirable...
        next if has_special_value($data_frame, $data_name, $i);
        my $value = $data_frame->{'values'}{$data_name}[$i];
        my $canon_value = canonicalise_value( $value, $key_type );
        push @{$unique_values{$canon_value}}, $value;
    }

    my @messages;
    foreach my $key ( sort keys %unique_values ) {
        if ( @{$unique_values{$key}} > 1 ) {
            push @messages, "data item '$data_name' acts as a " .
                 'loop key, but the associated data values are not unique -- ' .
                 "value '$key' appears " .
                 ( scalar @{$unique_values{$key}} ) . ' times as [' .
                 ( join ', ', map { "'$_'" } @{$unique_values{$key}} ) . ']';
        }
    }

    my @validation_issues;
    for my $message ( @messages ) {
        push @validation_issues,
             {
                'test_type'  => 'SIMPLE_KEY_UNIQUNESS',
                'data_items' => [ $data_name ],
                'message'    => $message
             }
    }

    return \@validation_issues;
}

##
# Checks the uniqueness constraint of a composite loop key that consists
# of multiple data items.
# @param $data_names
#       Reference to an array of data item names that act as the unique
#       loop key.
# @param $data_frame
#       CIF data frame in which the data items reside as returned by the
#       COD::CIF::Parser.
# @param $data_types
#       Reference to a hash containing the data types of the composite loop
#       key data items as defined in a DDL1 dictionary.
# @return
#       Reference to an array of validation issue data structures of
#       the following form:
#       {
#           # Code of the validation test that generated the issue
#           'test_type' => 'TEST_TYPE_CODE',
#           # Names of the data items examined by the the validation test
#           'data_items' => [ 'data_name_1', 'data_name_2', ... ],
#           # Validation message that should be displayed to the user
#           'message'    => 'a detailed validation message'
#       }
##
sub check_composite_key_uniqueness
{
    my ($data_frame, $data_names, $data_types) = @_;

    if ( !@{ $data_names } ) {
        return [];
    }

    my $join_char = "\x{001E}";
    my %unique_values;
    my $loop_size = @{$data_frame->{'values'}{canonical_tag_name($data_names->[0])}};
    for ( my $i = 0; $i < $loop_size; $i++ ) {
        my $composite_key = '';
        my @composite_key_values;
        my $has_special_value = 0;
        foreach my $data_name ( map {canonical_tag_name($_) } @{$data_names } ) {
            # TODO: composite keys containing special values are silently
            # skipped, but maybe they should still be reported somehow since
            # having special value in a key might render it unusable
            if ( has_special_value($data_frame, $data_name, $i) ) {
                $has_special_value = 1;
                last;
            };

            my $value = $data_frame->{'values'}{$data_name}[$i];
            my $data_type = $data_types->{lc $data_name};
            push @composite_key_values, $value;
            $composite_key .= canonicalise_value( $value, $data_type ) .
                              "$join_char";
        }
        if (!$has_special_value) {
            push @{$unique_values{$composite_key}}, \@composite_key_values;
        }
    }

    my @messages;
    foreach my $key ( sort keys %unique_values ) {
        if ( @{$unique_values{$key}} > 1 ) {
            my @duplicates;
            for my $values ( @{$unique_values{$key}} ) {
                push @duplicates,
                     '[' . ( join ', ', map { "'$_'" } @{$values} ) . ']';
            }

            push @messages, 'data items [' .
                 ( join ', ', map { "'$_'" } @{$data_names} ) . '] act as a ' .
                 'composite loop key, but the associated data values are ' .
                 'not unique -- values [' .
                 ( join ', ', map { "'$_'" } split /$join_char/, $key ) .
                 '] appear ' .
                 ( scalar @{$unique_values{$key}} ) . ' times as ' .
                 ( join ', ', @duplicates );
        }
    }

    my @validation_issues;
    for my $message ( @messages ) {
        push @validation_issues,
             {
                'test_type'  => 'COMPOSITE_KEY_UNIQUNESS',
                'data_items' => $data_names,
                'message'    => $message
             }
    }

    return \@validation_issues;
}

##
# Groups data items based on their list references declared in the DDL1
# dictionary.
#
# @param $data_names
#       Reference to an array of data item names that should be grouped.
# @param $dic
#       Reference to a DDL1 dictionary structure as returned by the
#       get_ddl1_dic() subroutine.
# @return
#       A data structure containing the grouped data items:
#       {
#           'arbitrary_key_1' => {
#               # names of the data items comprising the list reference
#               'key_data_items' => [ '_key_data_name_1', '_key_data_name_2' ],
#               # names of the data items that share the same list reference
#               'sub_data_items' => [ '_item_1', _item_2', '_item_3' ]
#            },
#           'arbitrary_key_2' => {
#               # names of the data items comprising the list reference
#               'key_data_items' => [ '_key_data_name_1', ],
#               # names of the data items that share the same list reference
#               'sub_data_items' => [ '_item_5', _item_6', '_item_7', '_item_8' ]
#            },
#            ...
#       }
##
sub group_items_by_list_references
{
    my ( $data_names, $dic ) = @_;

    my %item_groups;
    my $join_char = "\x{001E}";
    for my $tag ( map { lc } @{$data_names} ) {
        next if !exists $dic->{$tag};
        my $key_data_names = get_list_reference_tags($dic, $tag);
        next if !@{$key_data_names};

        my $key = join $join_char, map { lc } @{$key_data_names};
        if ( !defined $item_groups{$key} ) {
            $item_groups{$key}{'key_data_items'} = $key_data_names
        }
        push @{$item_groups{$key}{'sub_data_items'}}, lc $tag;
    }

    return \%item_groups;
}

##
# Selects those reference sets that can be constructed from the given data
# items.
#
# @param $list_references
#       Reference to a data list reference data structure as returned by
#       the group_items_by_list_references() subroutine.
# @param $data_items
#       Reference to an array of data items names that can be used to
#       construct the set.
# @return $covered_list_references
#       Reference to an array of list reference sets.
##
sub select_covered_reference_sets
{
    my ( $list_references, $data_items ) = @_;

    my @covered_list_references;
    for my $key ( sort keys %{$list_references} ) {
        my $key_data_items = $list_references->{$key}{'key_data_items'};
        next if !@{$key_data_items};

        my $is_eligible_ref_set = 1;
        for my $key_data_item ( @{$key_data_items} ) {
            $is_eligible_ref_set &=
                    any { lc $key_data_item eq lc $_ } @{$data_items};
        }
        if ( $is_eligible_ref_set ) {
            push @covered_list_references, $key_data_items;
        }
    }

    return \@covered_list_references;
}

##
# Gets all list reference sets that are described in the given DDL1 dictionary.
#
# @param $dic
#       Reference to a DDL1 dictionary structure as returned by the
#       get_ddl1_dic() subroutine.
# @return $list_ref_groups
#       Reference to a data list reference data structure as returned by
#       the group_items_by_list_references() subroutine.
##
sub get_all_list_references
{
    my ( $dic ) = @_;

    my $list_ref_groups =
             group_items_by_list_references( [ keys %{$dic} ], $dic );

    return $list_ref_groups;
}

##
# Checks if a loop contains reference data items that together act as a
# primary loop key as specified by a DDL1 dictionary.
# @param $loop_tags
#       Reference to an array of data names residing in a loop.
# @param $dic
#       Reference to a DDL1 dictionary structure as returned by the
#       get_ddl1_dic() subroutine.
# @return
#       Reference to an array of validation issue data structures of
#       the following form:
#       {
#           # Code of the validation test that generated the issue
#           'test_type' => 'TEST_TYPE_CODE',
#           # Names of the data items examined by the the validation test
#           'data_items' => [ 'data_name_1', 'data_name_2', ... ],
#           # Validation message that should be displayed to the user
#           'message'    => 'a detailed validation message'
#       }
##
sub validate_loop_reference_items
{
    my ( $loop_tags, $dic ) = @_;

    my $item_ref_groups = group_items_by_list_references( $loop_tags, $dic );

    my @reported_key;
    my @validation_issues;
    for my $key ( sort keys %{$item_ref_groups} ) {
        for my $key_tag ( @{$item_ref_groups->{$key}{'key_data_items'}} ) {
            next if any { $_ eq $key_tag } @reported_key;
            next if any { lc $_ eq $key_tag } @{$loop_tags};

            push @reported_key, $key_tag;
            my $message =
                'missing looped list reference data item -- ' .
                "the '$key_tag' data item must be provided in the loop " .
                'containing the [' .
                ( join ', ', map {"'$_'"}
                        @{$dic->{$item_ref_groups->{$key}{'sub_data_items'}[0]}
                            {'values'}{'_name'}} ) .
                '] data items';

            push @validation_issues,
                 {
                    'test_type' => 'KEY_ITEM_PRESENCE',
                    'data_items' => [ $key_tag ],
                    'message'    => $message
                 }
        }
    }

    return \@validation_issues;
}

##
# Checks if a data item reside in a correct loop context as specified
# by a DDL1 dictionary.
# @param $data_block
#       Data frame that should be validated as returned by the COD::CIF::Parser.
# @param $tag
#       The data name of the item that should be validated.
# @param $dic_item
#       Dictionary definition of the validated data item as returned by
#       get_ddl1_dic() subroutine.
# @return
#       Reference to an array of validation issue data structures of
#       the following form:
#       {
#           # Code of the validation test that generated the issue
#           'test_type' => 'TEST_TYPE_CODE',
#           # Names of the data items examined by the the validation test
#           'data_items' => [ 'data_name_1', 'data_name_2', ... ],
#           # Validation message that should be displayed to the user
#           'message'    => 'a detailed validation message'
#       }
##
sub validate_list_mandatory
{
    my ( $data_block, $tag, $dic_item ) = @_;

    my $must_be_looped = get_list_constraint_type( $dic_item );
    return [] if !defined $must_be_looped;

    my @validation_issues;
    if ( !exists $data_block->{'inloop'}{$tag} ) {
        if ( $must_be_looped eq 'yes' ) {
            push @validation_issues,
                 {
                    'test_type'  => 'LOOP_CONTEXT.MUST_APPEAR_IN_LOOP',
                    'data_items' => [ $tag ],
                    'message'    => "data item '$tag' must appear in a loop"
                 };
        }
    } elsif ( $must_be_looped eq 'no' ) {
        push @validation_issues,
             {
                'test_type'  => 'LOOP_CONTEXT.MUST_NOT_APPEAR_IN_LOOP',
                'data_items' => [ $tag ],
                'message'    => "data item '$tag' must not appear in a loop"
             };
    }

    return \@validation_issues;
}

##
# Checks if a data item is deprecated as specified by a DDL1 dictionary.
# Cases when both the replaced and the replacing data item reside in the
# same data block are also reported.
# @param $data_block
#       Data frame that should be validated as returned by the COD::CIF::Parser.
# @param $tag
#       The data name of the item that should be validated.
# @param $dic
#       Reference to a DDL1 dictionary structure as returned by the
#       get_ddl1_dic() subroutine.
# @return
#       Reference to an array of validation issue data structures of
#       the following form:
#       {
#           # Code of the validation test that generated the issue
#           'test_type' => 'TEST_TYPE_CODE',
#           # Names of the data items examined by the the validation test
#           'data_items' => [ 'data_name_1', 'data_name_2', ... ],
#           # Validation message that should be displayed to the user
#           'message'    => 'a detailed validation message'
#       }
##
sub report_deprecated
{
    my ($data_block, $tag, $dic) = @_;

    my $replacement_tags = get_replacement_tags($dic, lc $tag);
    return [] if !@{$replacement_tags};

    my @validation_issues;

    push @validation_issues,
         {
           'test_type'  => 'ITEM_REPLACEMENT.PRESENCE_OF_REPLACED',
           'data_items' => [ $tag ],
           'message'    => "data item '$tag' has been replaced by the [" .
                            join(', ', map {"'$_'"} @{$replacement_tags}) .
                            '] data items'
         };

    my @existing_replacement_tags =
        grep { exists $data_block->{values}{$_} } @{$replacement_tags};
    if( @existing_replacement_tags ) {
        my $message = "data item '$tag' appears in the same data " .
                      'block as its replacement data items [' .
                      join( ', ', map {"'$_'"} @{$replacement_tags}) . ']';
        push @validation_issues,
             {
                'test_type'  => 'ITEM_REPLACEMENT.SIMULTANIOUS_PRESENCE',
                'data_items' => [ $tag ],
                'message'    => $message
             }
    }

    return \@validation_issues;
}

##
# Determines the DDL generation of the provided dictionary using ad hock
# criteria.
#
# @param $data
#       Reference to parsed CIF dictionary file as returned by the
#       COD::CIF::Parser.
# @return
#       A string that represents the DDL generation or an undefined
#       value if the generation could not be determined. The following
#       string may be returned:
#           '1' for DDL1
#           '2' for DDL2
#           'm' for DDLm
##
sub determine_ddl_generation
{
    my ( $data ) = @_;

    if ( any { $_->{'name'} eq 'on_this_dictionary' } @{$data} ) {
        return '1';
    }

    my $block = $data->[0];
    if ( exists $block->{'values'}{'_dictionary.datablock_id'}) {
        return '2';
    }

    if ( exists $block->{'values'}{'_dictionary.ddl_conformance'} &&
         $block->{'values'}{'_dictionary.ddl_conformance'}[0] =~ /^3[.]/ ) {
        return 'm';
    }

    return;
}

##
# Evaluates if the data item contains an unquoted string value as specified by
# the CIF working specification.
#
# @param $frame
#       Data frame that contains the data item as returned by the COD::CIF::Parser.
# @param $data_name
#       Name of the data item.
# @param $index
#       The index of the data item value to be evaluated.
# @return
#       Boolean value denoting if the data item contains an unquoted string
#       value.
##
sub has_uqstring_value
{
    my ( $data_frame, $data_name, $index ) = @_;

    my $type = defined $data_frame->{'types'}{$data_name}[$index] ?
               $data_frame->{'types'}{$data_name}[$index] : 'UQSTRING' ;

    return $type eq 'UQSTRING';
};

##
# Extracts defined data names from the given dictionaries.
#
# @param $dics
#       Reference to a data structure that stores DDL1, DDL2 and DDLm
#       dictionaries:
#       {
#           '1' => {
#           # DDL1 dictionaries as returned by the get_ddl1_dict() subroutine
#               'ddl1_dic_filename_1' => { ... },
#               'ddl2_dic_filename_2' => { ... },
#               ...,
#           },
#           '2' => {
#           # DDL2 dictionaries as returned by the get_ddl2_dict() subroutine
#               'ddl2_dic_filename_1' => { ... },
#               ...,
#           },
#           'm' => {
#           # DDLm dictionaries as returned by the build_search_struct()
#           # subroutine
#               'ddlm_dic_filename_1' => { ... },
#               ...,
#           }
#       }
# @return
#       Reference to a hash where known data names serve as keys
#       and all values are set to '1'.
##
sub get_all_data_names
{
    my ( $dics ) = @_;

    my %data_names;
    for my $dic ( values %{$dics->{1}} ) {
        for my $data_name ( keys %{$dic} ) {
            $data_names{$data_name} = 1;
        }
    }

    for my $dic ( values %{$dics->{2}} ) {
        for my $data_name ( keys %{$dic} ) {
            $data_names{$data_name} = 1;
        }
    }

    for my $dic ( values %{$dics->{m}} ) {
        for my $data_name ( keys %{$dic->{'Item'}} ) {
            $data_names{$data_name} = 1;
        }
    }

    return \%data_names;
}<|MERGE_RESOLUTION|>--- conflicted
+++ resolved
@@ -267,48 +267,35 @@
 
         my $item_count = 0;
         if ( $ddl_generation eq '1' ) {
-<<<<<<< HEAD
-            $dict_tags{$ddl_generation}{$dict} =
-                            get_ddl1_dict( $data, $ddl1_enum_defaults );
-            $item_count = scalar( keys %{$dict_tags{$ddl_generation}{$dict}} );
+            $dic_tags{$ddl_generation}{$dic} =
+                            get_ddl1_dic( $data, $ddl1_enum_defaults );
+            $item_count = scalar( keys %{$dic_tags{$ddl_generation}{$dic}} );
         } elsif ( $ddl_generation eq '2' ) {
-            $dict_tags{$ddl_generation}{$dict} = get_ddl2_dict( $data->[0] );
-            $item_count = scalar( keys %{$dict_tags{$ddl_generation}{$dict}} );
+            $dic_tags{$ddl_generation}{$dic} = get_ddl2_dict( $data->[0] );
+            $item_count = scalar( keys %{$dic_tags{$ddl_generation}{$dic}} );
         } elsif ( $ddl_generation eq 'm' ) {
             my $dic_block = $data->[0];
-            my ($filename, $dirs, $suffix) = fileparse( $dict );
+            my ($filename, $dirs, $suffix) = fileparse( $dic );
             my $imported_data = get_imported_files(
                             $dic_block, {
                                'file_path'          => [ './', $dirs ],
                                'parser_options'     => $options,
                                'die_on_error_level' => $die_on_error_level,
-                               'importing_file'     => $dict,
+                               'importing_file'     => $dic,
                              } );
 
             $dic_block = merge_imported_files( $dic_block,
                                                $imported_data,
                                                $die_on_error_level );
 
-            $dict_tags{$ddl_generation}{$dict} = build_search_struct( $dic_block );
-            $item_count = scalar( keys %{$dict_tags{$ddl_generation}{$dict}->{'Item'}} );
+            $dic_tags{$ddl_generation}{$dic} = build_search_struct( $dic_block );
+            $item_count = scalar( keys %{$dic_tags{$ddl_generation}{$dic}->{'Item'}} );
         }
 
         if ( $item_count == 0 ) {
             warn "no data item definitions found\n";
         }
         $tag_count += $item_count;
-=======
-            $dic_tags{$ddl_generation}{$dic} =
-                            get_ddl1_dic( $data, $ddl1_enum_defaults );
-        } elsif ( $ddl_generation eq '2' ) {
-            $dic_tags{$ddl_generation}{$dic} = get_ddl2_dict( $data->[0] );
-        }
-
-        if ( scalar( keys %{$dic_tags{$ddl_generation}{$dic}} ) == 0 ) {
-            warn "no data item definitions found\n";
-        }
-        $tag_count += scalar( keys %{$dic_tags{$ddl_generation}{$dic}} );
->>>>>>> bf18470d
     }
 
     if( $tag_count == 0 ) {
@@ -346,7 +333,7 @@
     'report_missing_su' => $report_missing_su,
 };
 
-my $known_data_names = get_all_data_names( \%dict_tags );
+my $known_data_names = get_all_data_names( \%dic_tags );
 
 my $err_level = 'NOTE';
 for my $filename ( @ARGV ) {
@@ -373,9 +360,8 @@
 
         my @validation_notes;
 
-<<<<<<< HEAD
-        my $ddl1_dics = $dict_tags{'1'};
-        for my $dict_f ( sort keys %{$ddl1_dics} ) {
+        my $ddl1_dics = $dic_tags{'1'};
+        for my $dic_f ( sort keys %{$ddl1_dics} ) {
             push @validation_notes,
                 map {
                     sprint_message(
@@ -388,15 +374,15 @@
                     )
                 } @{ summarise_messages(
                         ddl1_validate_data_block(
-                            $block, $ddl1_dics->{$dict_f},
+                            $block, $ddl1_dics->{$dic_f},
                             $validation_options
                         )
                     )
                 };
         };
 
-        my $ddl2_dics = $dict_tags{'2'};
-        for my $dict_f ( sort keys %{$ddl2_dics} ) {
+        my $ddl2_dics = $dic_tags{'2'};
+        for my $dic_f ( sort keys %{$ddl2_dics} ) {
             push @validation_notes,
                 map {
                     sprint_message(
@@ -409,30 +395,15 @@
                     )
                 } @{ summarise_messages(
                         ddl2_validate_data_block(
-                            $block, $ddl2_dics->{$dict_f},
+                            $block, $ddl2_dics->{$dic_f},
                             $validation_options
                         )
                     )
                 };
-=======
-        my $ddl1_dics = $dic_tags{'1'};
-        for my $dic_f ( sort keys %{$ddl1_dics} ) {
-            push @tag_value_notes,
-                 @{ ddl1_validate_data_block( $block, $ddl1_dics->{$dic_f},
-                                              $validation_options ) };
         };
 
-        my $ddl2_dics = $dic_tags{'2'};
-        my @ddl2_messages;
-        for my $dic_f ( sort keys %{$ddl2_dics} ) {
-            push @ddl2_messages,
-                 @{ ddl2_validate_data_block( $block, $ddl2_dics->{$dic_f},
-                                              $validation_options ) };
->>>>>>> bf18470d
-        };
-
-        my $ddlm_dics = $dict_tags{'m'};
-        for my $dict_f ( sort keys %{$ddlm_dics} ) {
+        my $ddlm_dics = $dic_tags{'m'};
+        for my $dic_f ( sort keys %{$ddlm_dics} ) {
             push @validation_notes,
                 map {
                     sprint_message(
@@ -448,7 +419,7 @@
                         $_->{'message'},
                         undef
                     )
-                } @{ ddlm_validate_data_block( $block, $ddlm_dics->{$dict_f},
+                } @{ ddlm_validate_data_block( $block, $ddlm_dics->{$dic_f},
                                                $validation_options ) };
         };
 
@@ -1329,7 +1300,6 @@
 # Checks if data names are defined in at least one of the given dictionaries.
 # @param $data_block
 #       Data frame that should be validated as returned by the COD::CIF::Parser.
-<<<<<<< HEAD
 # @param $data_names
 #       Reference to a hash of data names as returned by the
 #       get_all_data_names() subroutine.
@@ -1346,24 +1316,15 @@
 #       # dictionaries (i.e. _category.[local]_item)
 #           'allow_category_local_tags' => 0
 #       }
-=======
-# @param $dics
-#       Reference to a hash of dictionaries as returned by the
-#       get_ddl1_dic() or get_ddl2_dict() subroutines.
->>>>>>> bf18470d
 # @return
 #       Array reference to a list of validation messages.
 ##
 sub report_unrecognised_data_names
 {
-<<<<<<< HEAD
     my ( $data_block, $data_names, $options ) = @_;
 
     my $report_local_tags         = $options->{'report_local_tags'};
     my $allow_category_local_tags = $options->{'allow_category_local_tags'};
-=======
-    my ($data_block, $dics, $report_local_tags) = @_;
->>>>>>> bf18470d
 
     my @validation_messages;
 
@@ -1376,13 +1337,7 @@
         }
     }
 
-<<<<<<< HEAD
     @tags = grep { !exists $data_names->{lc $_} } @tags;
-=======
-    for my $dic ( values %{$dics} ) {
-        @tags = grep { !exists $dic->{lc $_} } @tags;
-    }
->>>>>>> bf18470d
 
     @validation_messages = map {
               "definition of the '$_' data item was not found in " .
