#! /bin/sh
#!perl -w # --*- Perl -*--
eval 'exec perl -x $0 ${1+"$@"}'
    if 0;
#------------------------------------------------------------------------------
#$Author$
#$Date$
#$Revision$
#$URL$
#------------------------------------------------------------------------------
#*
#* Parse CIF files and CIF dictionaries.
#* Check CIF file against CIF dictionaries.
#*
#* USAGE:
#*    $0 --dictionaries 'cif_core.dic,cif_cod.dic' --options input1.cif input*.cif
#**

use strict;
use warnings;
use File::Basename qw( basename );
use List::MoreUtils qw( any uniq );
use COD::CIF::ChangeLog qw( summarise_messages );
use COD::CIF::Parser qw( parse_cif ) ;
use COD::CIF::DDL qw( is_general_local_data_name );
use COD::CIF::DDL::DDL1 qw( canonicalise_value
                            get_data_type
                            get_enumeration_defaults
                            get_list_constraint_type );
use COD::CIF::DDL::Ranges qw( parse_range
                              range_to_string
                              is_in_range );
use COD::CIF::Tags::Manage qw( has_special_value
                               has_numeric_value );
use COD::CIF::Tags::CanonicalNames qw( canonical_tag_name
                                       canonicalize_all_names );
use COD::CIF::DDL::Validate qw( check_enumeration_set );
use COD::SOptions qw( getOptions get_value );
use COD::SUsage qw( usage options );
use COD::ErrorHandler qw( process_warnings
                          process_parser_messages
                          report_message );
use COD::UserMessage qw( sprint_message );
use COD::ToolsVersion;

my @dict_files;
my $use_parser = 'c';
my $enum_as_set_tags = ['_atom_site_refinement_flags'];
my $ignore_case = 0;
my $report_local_tags = 0;
my $report_deprecated = 0;
<<<<<<< HEAD
=======
my $allow_double_precision_notation = 0;
my $debug = 0;
>>>>>>> 9bc71e30

my $die_on_errors   = 1;
my $die_on_warnings = 0;
my $die_on_notes    = 0;

sub check_list_link_parent($$$);

#* OPTIONS:
#*   -d, --dictionaries 'cif_core.dic,cif_cod.dic'
#*                     A list of CIF dictionary files (according to DDL2)
#*                     to be used in CIF file validation. List elements
#*                     are separated either by ',' or by ' '. To include
#*                     dictionaries with filenames containing these symbols,
#*                     the --add-dictionary option is used.
#*   -D, --add-dictionary 'cif new dictionary.dic'
#*                     Add additional CIF dictionary to the list.
#*   --clear-dictionaries
#*                     Remove all CIF dictionaries from the list.
#*
#*   --treat-as-set _atom_site_refinement_flags
#*                     Treat values of given data items as a set. For example,
#*                     more than one enumeration value could be defined
#*                     for a single element. Any number of data item tags can
#*                     be provided in the following way:
#*                     $0 --treat-as-set _tag_1 --treat-as-set _tag_2
#*                     Default is the '_atom_site_refinement_flags' data item.
#*   --no-treat-as-set
#*                     Do not treat values of any data items as sets.
#*                     (see --treat-as-set).
#*
#*   --ignore-case
#*                     Ignore letter case while validating enumeration values.
#*                     For example, even though '_atom_site_adp_type' is
#*                     restricted to values ('Uani', 'Uiso', 'Uovl', ...),
#*                     value 'UANI' would still be treated as valid.
#*   --respect-case, --case-sensitive, --dont-ignore-case
#*                     Respect letter case while validating enumeration
#*                     values (default).
#*
#*   --report-deprecated
#*                     Report the presence of data items that are marked as
#*                     deprecated in the dictionaries. Data item deprecation
#*                     usually means that it has been replaced with other
#*                     data items.
#*   --ignore-deprecated
#*                     Do not report presence of data items that are marked
#*                     as deprecated in the dictionaries (default).
#*
#*   --report-local-tags
#*                     Report the presence of local data items.
#*   --no-report-local-tags, --ignore-local-tags
#*                     Do not report the presence of local data items (default).
#*
#*   --allow-double-precision-notation
#*                     Treat numbers expressed using the double precision
#*                     notation (i.e. 0.42D+7) as proper numbers in a way
#*                     that is compatible with DDL1, but not the CIF_1.1
#*                     syntax.
#*   --no-allow-double-precision-notation
#*                     Treat numbers expressed using the double precision
#*                     notation (i.e. 0.42D+7) as character strings in a
#*                     way compatible with the CIF_1.1 syntax, but does not
#*                     cover the full extent of the DDL1 numbers variations
#*                     (default). 
#*
#*   --use-perl-parser
#*                     Use Perl parser to parse CIF files.
#*   --use-c-parser
#*                     Use C parser to parse CIF files (default)
#*
#*   -c, --always-continue
#*                     Continue processing and return successful return status
#*                     even if errors are diagnosed.
#*   -c-, --always-die
#*                     Stop and return error status if errors are diagnosed.
#*   --continue-on-errors
#*                     Do not terminate script if errors are raised (default).
#*   --die-on-errors
#*                     Terminate script immediately if errors are raised.
#*   --continue-on-warnings
#*                     Do not terminate script if warnings are raised (default).
#*   --die-on-warnings
#*                     Terminate script immediately if warnings are raised.
#*   --continue-on-notes
#*                     Do not terminate script if notes are raised (default).
#*   --die-on-notes
#*                     Terminate script immediately if notes are raised.
#*
#*
#*   --help, --usage
#*                     Output a short usage message (this message) and exit.
#*   -v, --version
#*                     Output version information and exit.
#**
@ARGV = getOptions(
    '-d,--dictionaries'    => sub{ @dict_files = split m/,|\s+/, get_value() },
    '-D,--add-dictionary'  => sub{ push @dict_files, get_value() },
    '--clear-dictionaries' => sub{ @dict_files = () },

    '--treat-as-set'                    => $enum_as_set_tags,
    '--no-treat-as-set'                 => sub{ $enum_as_set_tags = [] },

    '--ignore-case'                     => sub{ $ignore_case = 1 },
    '--dont-ignore-case,--respect-case' => sub{ $ignore_case = 0 },
    '--case-sensitive'                  => sub{ $ignore_case = 0 },

    '--allow-double-precision-notation'
                           => sub { $allow_double_precision_notation = 1 },
    '--no-allow-double-precision-notation'
                           => sub { $allow_double_precision_notation = 0 },

    '--report-local-tags'               => sub{ $report_local_tags = 1 },
    '--no-report-local-tags'            => sub{ $report_local_tags = 0 },
    '--ignore-local-tags'               => sub{ $report_local_tags = 0 },

    '--report-deprecated'               => sub{ $report_deprecated = 1 },
    '--ignore-deprecated'               => sub{ $report_deprecated = 0 },

    '--use-perl-parser'                 => sub{ $use_parser = 'perl' },
    '--use-c-parser'                    => sub{ $use_parser = 'c' },

    '-c,--always-continue'              => sub { $die_on_errors   = 0;
                                                 $die_on_warnings = 0;
                                                 $die_on_notes    = 0 },
    '-c-,--always-die'                  => sub { $die_on_errors   = 1;
                                                 $die_on_warnings = 1;
                                                 $die_on_notes    = 1 },

    '--continue-on-errors'          => sub { $die_on_errors = 0 },
    '--die-on-errors'               => sub { $die_on_errors = 1 },

    '--continue-on-warnings' => sub { $die_on_warnings = 0 },
    '--die-on-warnings'      => sub { $die_on_warnings = 1 },

    '--continue-on-notes'    => sub { $die_on_notes = 0 },
    '--die-on-notes'         => sub { $die_on_notes = 1 },

    '--options'         => sub{ options; exit },
    '--help,--usage'    => sub{ usage; exit; },
    '-v,--version'      => sub { print 'cod-tools version ',
                                 $COD::ToolsVersion::Version, "\n";
                                 exit }
);

my $die_on_error_level = {
    'ERROR'   => $die_on_errors,
    'WARNING' => $die_on_warnings,
    'NOTE'    => $die_on_notes
};

binmode STDOUT, ':encoding(UTF-8)';
binmode STDERR, ':encoding(UTF-8)';

# Reading dictionary files

my $ddl1_enum_defaults = get_enumeration_defaults();
my %dict_tags;
if( @dict_files ) {
    my $tag_count = 0;
    my $options = { 'parser' => $use_parser, 'no_print' => 1 };
    for my $dict ( @dict_files ) {
        my ( $data, $err_count, $messages ) = parse_cif( $dict, $options );
        process_parser_messages( $messages, $die_on_error_level );

        local $SIG{__WARN__} = sub { process_warnings( {
                                       'message'       => @_,
                                       'program'       => $0,
                                       'filename'      => $dict,
                                     }, $die_on_error_level ) };

        my $ddl_generation = determine_ddl_generation( $data );
        if ( !defined $ddl_generation ) {
            warn 'file was not recognised as a proper DDL dictionary -- ' .
                 'file will be skipped' . "\n";
            next;
        }

        if ( $ddl_generation eq 'm' ) {
            warn 'file was recognised as a DDLm-conformant dictionary, ' .
                 'however, only DDL1 and DDL2 compliant dictionaries are ' .
                 'supported in the current version of the program -- file ' .
                 'will be skipped' . "\n";
            next;
        }

        if ( $ddl_generation eq '1' ) {
            $dict_tags{$ddl_generation}{$dict} =
                            get_ddl1_dict( $data, $ddl1_enum_defaults );
        } elsif ( $ddl_generation eq '2' ) {
            $dict_tags{$ddl_generation}{$dict} = get_ddl2_dict( $data->[0] );
        }

        if ( scalar( keys %{$dict_tags{$ddl_generation}{$dict}} ) == 0 ) {
            warn "no data item definitions found\n";
        }
        $tag_count += scalar( keys %{$dict_tags{$ddl_generation}{$dict}} );
    }

    if( $tag_count == 0 ) {
        report_message( {
            'program'   => $0,
            'err_level' => 'ERROR',
            'message'   => 'no data item definitions were found in the '
                         . 'provided dictionary files '
                         . '(\'' . join( '\', \'', @dict_files ) . '\')'
        }, $die_on_errors );
    }
} else {
    report_message( {
        'program'   => $0,
        'err_level' => 'ERROR',
        'message'   => 'at least one dictionary file should be provided by '
                     . 'using the \'--dictionaries\' option. Automatic '
                     . 'dictionary download is not implemeted yet'
    }, $die_on_errors );
    my $dict_iucr_uri = 'ftp://ftp.iucr.org/pub/cif_core.dic';
}

# Iterating through the CIF files

@ARGV = ('-') unless @ARGV;

my $validation_options = {
    'report_deprecated' => $report_deprecated,
    'ignore_case'       => $ignore_case,
    'enum_as_set_tags'  => $enum_as_set_tags,
    'allow_double_precision_notation' => $allow_double_precision_notation,
};

for my $filename ( @ARGV ) {
    my $options = { 'parser' => $use_parser, 'no_print' => 1 };
    my ( $data, $err_count, $messages ) = parse_cif( $filename, $options );
    process_parser_messages( $messages, $die_on_error_level );

    next if !defined $data;

    # convert all tags to a 'canonical' form
    canonicalize_all_names( $data );

    for my $block ( @{$data} ) {
        my $dataname = 'data_' . $block->{'name'};

        local $SIG{__WARN__} = sub {
            process_warnings( {
                'message'  => @_,
                'program'  => $0,
                'filename' => $filename,
                'add_pos'  => $dataname
            }, $die_on_error_level )
        };

        my @tag_value_notes;

        my $ddl1_dics = $dict_tags{'1'};
        for my $dict_f ( sort keys %{$ddl1_dics} ) {
            push @tag_value_notes,
                 @{ ddl1_validate_data_block( $block, $ddl1_dics->{$dict_f},
                                              $validation_options ) };
        };

        my $ddl2_dics = $dict_tags{'2'};
        for my $dict_f ( sort keys %{$ddl2_dics} ) {
            push @tag_value_notes,
                 @{ ddl2_validate_data_block( $block, $ddl2_dics->{$dict_f},
                                              $validation_options ) };
        };

        push @tag_value_notes,
             @{ report_unrecognised_data_names(
                    $block,
                    { %{$ddl1_dics}, %{$ddl2_dics} },
                    $report_local_tags
                )
             };

        @tag_value_notes = @{ summarise_messages( \@tag_value_notes ) };
        for my $note ( @tag_value_notes ) {
            print sprint_message( {
                'program'   => $0,
                'filename'  => $filename,
                'add_pos'   => $dataname,
                'err_level' => 'NOTE',
                'message'   => $note
            } );
        }
    }
}

##
# Builds a dictionary structure from a parsed DDL1 dictionary.
# @param $dict_data_blocks
#       Reference to a DDL1 dictionary structure as returned by the
#       COD::CIF::Parser. Normally, a DDL1 dictionary consists of
#       multiple data blocks each defining a data category or a
#       data item.
# @param $ddl1_defaults
#       Reference to a hash containing default values of data items
#       that appear in a DDL1 data item definitions.
# @return
#       Reference to a hash containing data item definitions.
##
sub get_ddl1_dict
{
    my ($dict_data_blocks, $ddl1_defaults) = @_;

    my %definitions;
    for my $data_block (@{$dict_data_blocks}) {
        # category definitions usually do no contain the '_type'
        # data item or have it set to 'null'
        next if !exists $data_block->{'values'}{'_type'};
        next if $data_block->{'values'}{'_type'}[0] eq 'null';
        $data_block = add_default_data_items( $data_block, $ddl1_defaults );
        for ( map { lc } @{$data_block->{'values'}{'_name'}} ) {
            $definitions{$_} = $data_block;
            $definitions{$_}{values}{'_dataname'} = $data_block->{'name'};
        }
    }

    return \%definitions;
}

##
# Builds a dictionary structure from a parsed DDL2 dictionary.
# @param $dict_data_blocks
#       Reference to a DDL2 dictionary structure as returned by the
#       COD::CIF::Parser. Normally, a DDL2 dictionary consists of
#       a single data block with multiple save frames each defining
#       a data category or a data item.
# @return
#       Reference to a hash containing data item definitions.
##
sub get_ddl2_dict
{
    my ( $dic_block ) = @_;

    my %definitions;
    for my $save_frame ( @{$dic_block->{'save_blocks'}} ) {
        next if !exists $save_frame->{'values'}{'_item.name'};
        for ( @{$save_frame->{'values'}{'_item.name'}} ) {
            $definitions{lc $_} = $save_frame;
            $definitions{lc $_}{'values'}{'_dataname'} = $_;
        }
    }

    return \%definitions;
}

##
# Adds data items with the default values to the given data frame
# if they are not already present in the data frame.
# @param $data_block
#       Reference to data block or a save frame as returned by the
#       COD::CIF::Parser that should be modified.
# @param $ddl1_defaults
#       Reference to a hash containing default values of data items
#       that appears in DDL1 data item definitions.
# @return
#       Reference to the data frame with the default data items added.
##
sub add_default_data_items
{
    my ($data_block, $default_values) = @_;

    for my $tag ( keys %{$default_values} ) {
        if ( !exists $data_block->{'values'}{$tag} ) {
            $data_block->{'values'}{$tag} = [ $default_values->{$tag} ];
        }
    }

    return $data_block;
}

##
# Validates a CIF data block against a DDL1 dictionary.
#
# @param $data_block
#       Reference to data block or a save frame as returned by the
#       COD::CIF::Parse.
# @param $dic
#       Reference to a dictionary object as returned by the get_ddl1_dict()
#       subroutine.
# @param $options
#       Reference to a hash of options. The following options are recognised:
#       {
#       # Report data items that have been replaced by other data items
#           'report_deprecated' => 0,
#       # Ignore the case while matching enumerators
#           'ignore_case'  => 0,
#       # Array reference to a list of data items that should be
#       # treated as potentially having values consisting of a
#       # combination of several enumeration values. Data items
#       # are identified by data names.
#           'enum_as_set_tags' => ['_atom_site_refinement_flags'],
#       # Treat numbers expressed using the double precision notation
#       # (i.e. 0.42D+7) as proper numbers
#           'allow_double_precision_notation'  => 0
#       }
# @return
#       Array reference to a list of validation messages.
##
sub ddl1_validate_data_block
{
    my ( $data_block, $dict, $options ) = @_;

    $options = {} if !defined $options;
    my $report_deprecated = exists $options->{'report_deprecated'} ?
                                   $options->{'report_deprecated'} : 0;
    my $ignore_case       = exists $options->{'ignore_case'} ?
                                   $options->{'ignore_case'} : 0;
    my $enum_as_set_tags  = exists $options->{'enum_as_set_tags'} ?
                                   $options->{'enum_as_set_tags'} : [];
    my $allow_d_notation  = exists $options->{'allow_double_precision_notation'} ?
                                   $options->{'allow_double_precision_notation'} : 0;

    my @validation_messages;
    push @validation_messages,
         @{ validate_block_loops($data_block, $dict) };

    for my $tag ( @{$data_block->{'tags'}} ) {
        my $lc_tag = lc $tag;

        next if !exists $dict->{$lc_tag};

        if( $report_deprecated ) {
            push @validation_messages,
                 @{ report_deprecated( $data_block, $tag, $dict ) }
        };

        my $dict_item = $dict->{$lc_tag};

        push @validation_messages,
             @{ validate_list_mandatory( $data_block, $tag, $dict_item ) };

        push @validation_messages,
             @{ check_list_link_parent( $data_block, $tag, $dict_item ) };

        push @validation_messages,
             @{ validate_enumeration_set(
                    $data_block, $tag, $dict_item,
                    {
                        'ignore_case'  => $ignore_case,
                        'treat_as_set' => any { lc($_) eq $lc_tag }
                                                        @{$enum_as_set_tags}
                    }
             ) };

       push @validation_messages,
            @{ validate_su( $data_block, $tag, $dict_item ) };

       push @validation_messages,
            @{ validate_range( $data_block, $tag, $dict_item ) };

       push @validation_messages,
            @{ validate_data_type(
                    $data_block, $tag, $dict_item,
                    {
                        'allow_double_precision_notation' => $allow_d_notation,
                    }
            ) };
    }

    return \@validation_messages;
}

##
# Validates a CIF data frame against a DDL2 dictionary.
#
# @param $data_block
#       Reference to data block or a save frame as returned by the
#       COD::CIF::Parse.
# @param $dic
#       Reference to a dictionary object as returned by the get_ddl2_dict()
#       subroutine.
# @param $options
#       Reference to a hash of options.
# @return
#       Array reference to a list of validation messages. Currently no
#       options are recognised.
##
sub ddl2_validate_data_block
{
    my ( $data_block, $dic, $options ) = @_;

    my @notes;
    for my $tag ( @{$data_block->{'tags'}} ) {
         my $lc_tag = lc $tag;
         my $dic_item = $dic->{$lc_tag};
         push @notes,
              @{ ddl2_validate_data_type( $data_block, $tag, $dic_item ) };
     }

    return \@notes;
}

##
# Returns an array of tags of data items that have superseded the data item.
# @param $dict
#       Reference to a dictionary object as returned by the get_ddl1_dict()
#       subroutine.
# @param $tag
#       Lowercased name of the data item.
# @return
#       Array of tags of data items that have superseded the data item.
##
sub get_replacement_tags
{
    my ( $dict, $tag ) = @_;

    return [] if !exists $dict->{$tag};
    my $dict_item = $dict->{$tag}{'values'};
    return [] if !exists $dict_item->{'_related_item'};

    my @replace_with;
    # check if data items are deprecated (replaced with other data items)
    for( my $i = 0; $i < @{$dict_item->{'_related_item'}}; $i++ ) {
        if( $dict_item->{'_related_function'}[$i] eq 'replace' ) {
            push @replace_with, $dict_item->{'_related_item'}[$i];
        }
    }

    return \@replace_with;
}

##
# Returns an array of tags of the data items that are required to be present
# in the loop containing the analysed data item.
# @param $dict
#       Reference to a dictionary object as returned by get_ddl1_dict()
#       subroutine.
# @param $tag
#       Lowercased name of the data item to analyse.
# @return $list_reference_tags
#       A reference to an array of tags of data items that are required to
#       be present in the loop containing the analysed data items.
##
sub get_list_reference_tags
{
    my ( $dict, $tag ) = @_;

    return [] if !exists $dict->{$tag};
    my $dict_item = $dict->{$tag}{values};
    return [] if !exists $dict_item->{'_list_reference'};

    my @list_reference_tags;
    # _list_reference identifies data items that must collectively be
    # in a loop. They are referenced by the names of their data blocks
    for my $ref_dataname (@{$dict_item->{'_list_reference'}}) {
      for my $dict_tag ( sort keys %{$dict} ) {
          if ( '_' . $dict->{$dict_tag}{values}{'_dataname'} eq $ref_dataname ) {
              push @list_reference_tags, $dict_tag;
          }
      }
    }

    return \@list_reference_tags;
}

##
# Checks the existence of parent (foreign) keys as specified by a DDL1 dictionary.
# @param $data_block
#       Data frame that should be validated as returned by the CIF::COD::Parser.
# @param $tag
#       The data name of the item that should be validated.
# @param $dict_item
#       Dictionary definition of the validated data item as returned by
#       get_ddl1_dict() subroutine.
# @return
#       Array reference to a list of validation messages.
##
sub check_list_link_parent($$$)
{
    my ( $block, $tag, $dict_item ) = @_;

    return [] if !exists $dict_item->{'values'}{'_list_link_parent'};
    my $parents = $dict_item->{'values'}{'_list_link_parent'};

    # TODO: not handled yet, unsure how to do that
    return [] if @{$parents} > 1;
    my $parent = $parents->[0];

    my @validation_messages;
    if ( !exists $block->{values}{$parent} ) {
        push @validation_messages,
             "missing parent data item -- the '$parent' data item " .
             "is required by the '$tag' data item";
        return \@validation_messages;
    }

    my %parent_values = map { $_ => 1 } @{$block->{values}{$parent}};

    my @unmatched = uniq sort grep { !exists $parent_values{$_} }
                         @{$block->{values}{$tag}};

    for my $value (@unmatched) {
        # FIXME: these special CIF values should be handled properly
        # by taking their quotation into account
        next if ( $value eq '.' || $value eq '?' );
        push @validation_messages,
             "data item '$tag' contains value '$value' that was not found " .
             "among the values of the parent data item '$parent'";
    }

    return \@validation_messages;
}

##
# Checks enumeration values against a DDL1 dictionary.
# @param $data_block
#       Data frame that should be validated as returned by the CIF::COD::Parser.
# @param $tag
#       The data name of the item that should be validated.
# @param $dict_item
#       Dictionary definition of the validated data item as returned by
#       get_ddl1_dict() subroutine.
# @param $options
#       Reference to a hash of options. The following options are recognised:
#       {
#       # Ignore the case while matching enumerators
#           'ignore_case'  => 0
#       # Treat data values as potentially consisting of a
#       # combination of several enumeration values
#           'treat_as_set' => 0
#       }
# @return
#       Array reference to a list of validation messages.
##
sub validate_enumeration_set
{
    my ($data_block, $tag, $dict_item, $options) = @_;

    return [] if !exists $dict_item->{'values'}{'_enumeration'};
    my $enum_set = $dict_item->{'values'}{'_enumeration'};

    my @values;
    for ( my $i = 0; $i < @{$data_block->{'values'}{$tag}}; $i++ ) {
        next if has_special_value($data_block, $tag, $i);
        push @values, $data_block->{'values'}{$tag}[$i];
    }

    my @messages;
    my $is_proper_enum = check_enumeration_set( \@values, $enum_set, $options );
    for ( my $i = 0; $i < @{ $is_proper_enum }; $i++ ) {
        if ( $is_proper_enum->[$i] ) {
            push @messages,
                "data item '$tag' value '$values[$i]' must be one of the "
              . 'enumeration values [' . ( join ', ', @{$enum_set} ) . ']';
        }
    };

    return \@messages;
}

##
# Checks values with standard uncertainties against a DDL1 dictionary.
# @param $data_block
#       Data frame that should be validated as returned by the CIF::COD::Parser.
# @param $tag
#       The data name of the item that should be validated.
# @param $dict_item
#       Dictionary definition of the validated data item as returned by
#       get_ddl1_dict() subroutine.
# @return
#       Array reference to a list of validation messages.
##
sub validate_su
{
    my ( $data_block, $tag, $dict_item ) = @_;

    return [] if is_su_permitted($dict_item);

    my @validation_messages;
    for (my $i = 0; $i < @{$data_block->{'values'}{$tag}}; $i++) {
        next if  has_special_value($data_block, $tag, $i);
        next if !has_numeric_value($data_block, $tag, $i);

        my $value = $data_block->{'values'}{$tag}[$i];
        if ( $value =~ /([(][0-9]+[)])$/ ) {
            push @validation_messages,
                "data item '$tag' value '$value' is not permitted to " .
                "contain the appended standard uncertainty value '$1'";
        }
    }

    return \@validation_messages;
}

##
# Evaluates if the DDL1 dictionary definition permits data item values
# to contain standard uncertainty values.
# @param $dict_item
#       Dictionary definition of the data item as returned by get_ddl1_dict()
#       subroutine.
# @return
#       1 is the s.u. value is permitted, 0 otherwise.
##
sub is_su_permitted
{
    my ( $dict_item ) = @_;

    return 1 if !exists $dict_item->{'values'}{'_type'};
    return 1 if $dict_item->{'values'}{'_type'}[0] ne 'numb';

    my $is_su_permitted = any { $_ eq 'esd' || $_ eq 'su' }
                            @{$dict_item->{'values'}{'_type_conditions'}};

    return $is_su_permitted;
}

##
# Checks if values are within the range specified by a DDL1 dictionary.
#
# In case the value has an associated standard uncertainty (s.u.) value
# the range is extended from [x; y] to [x-3s; y+3s] where 's' is the s.u.
# value. Standard uncertainty values are considered in range comparison
# even if the data item is not formally eligible to have an associated
# s.u. value at all.
#
# @param $data_block
#       Data frame that should be validated as returned by the CIF::COD::Parser.
# @param $tag
#       The data name of the item that should be validated.
# @param $dict_item
#       Dictionary definition of the validated data item as returned by
#       get_ddl1_dict() subroutine.
# @return
#       Array reference to a list of validation messages.
##
sub validate_range
{
    my ( $data_block, $tag, $dict_item ) = @_;

    return [] if !exists $dict_item->{'values'}{'_enumeration_range'};

    my $range = parse_range($dict_item->{'values'}{'_enumeration_range'}[0]);
    my $range_type = $dict_item->{'values'}{'_type'}[0];

    my @validation_messages;
    for (my $i = 0; $i < @{$data_block->{'values'}{$tag}}; $i++) {
        next if has_special_value($data_block, $tag, $i);
        next if !has_numeric_value($data_block, $tag, $i) &&
                $range_type eq 'numb';

        my $value = $data_block->{'values'}{$tag}[$i];
        if ( $range_type eq 'char' && length $value > 1 ) {
            push @validation_messages,
                 "data item '$tag' value '$value' violates range constraints " .
                 "-- the values should consist of a single character from the " .
                 'range ' .range_to_string( $range, { 'type' => $range_type } );
            next;
        }

        my $su = $data_block->{'precisions'}{$tag}[$i];
        if ( $range_type eq 'numb' ) {
            $value =~ s/[(][0-9]+[)]$//;
        }

        if( is_in_range( $value,
                { 'type'  => $range_type,
                  'range' => $range,
                  'sigma' => $su, } ) <= 0 ) {
            push @validation_messages,
                 "data item '$tag' value '" .
                 $data_block->{'values'}{$tag}[$i] .
                 '\' should be in range ' .
                 range_to_string( $range, { 'type' => $range_type } );
        }
    }

    return \@validation_messages;
}

##
# Checks if values satisfy the DDL1 data type constraints.
# @param $data_block
#       Data frame that should be validated as returned by the CIF::COD::Parser.
# @param $tag
#       The data name of the item that should be validated.
# @param $dict_item
#       Dictionary definition of the validated data item as returned by
#       get_ddl1_dict() subroutine.
# @param $options
#       Reference to a hash of options. The following options are recognised:
#       {
#       # Treat numbers expressed using the double precision notation
#       # (i.e. 0.42D+7) as proper numbers
#           'allow_double_precision_notation'  => 0
#       }
# @return
#       Array reference to a list of validation messages.
##
sub validate_data_type
{
    my ( $data_block, $tag, $dict_item, $options ) = @_;

    my $data_type = get_data_type( $dict_item );
    return [] if !defined $data_type;
    return [] if $data_type ne 'numb';

    my $allow_d_notation = $options->{'allow_double_precision_notation'};

    my @validation_messages;
    for ( my $i = 0; $i < @{$data_block->{'values'}{$tag}}; $i++ ) {
        next if has_special_value($data_block, $tag, $i);
        next if has_numeric_value($data_block, $tag, $i);
        my $value = $data_block->{'values'}{$tag}[$i];

        my $message =
            "data item '$tag' value '$value' violates type constraints -- ";

        my $is_quoted_number = 0;
        if ( $allow_d_notation ) {
            $is_quoted_number = is_ddl1_number( $value );
            if ( $is_quoted_number ) {
                next if has_uqstring_value( $data_block, $tag, $i );
            }
        } else {
            $is_quoted_number = is_cif_1_number( $value );
        }

        if ( $is_quoted_number ) {
            $message .=
                 'numeric values should be written without the use ' .
                 'of quotes or multiline value designators'
        } else {
             $message .=
                 'the value should be a numerically interpretable string, ' .
                 "e.g. '42', '42.00', '4200E-2'"
        }

        push @validation_messages, $message;
    }

    return \@validation_messages;
}

##
# Evaluates if the given value is a numeric one according to the CIF_1.1 syntax.
#
# @param $value
#       Value to be evaluated.
# @return
#       '1' if the value is numeric, '0' otherwise.
##
sub is_cif_1_number
{
    my ($value) = @_;
    my $u_int   = '[0-9]+';
    my $int     = "[+-]?${u_int}";
    my $exp     = "[eE][+-]?${u_int}";
    my $u_float = "(?:${u_int}${exp})|(?:[0-9]*[.]${u_int}|${u_int}+[.])(?:${exp})?";
    my $float   = "[+-]?(?:${u_float})";

    return ( $value =~ m/^(?:${int}|${float})$/ ) ? 1 : 0;
}

##
# Evaluates if the given value is a numeric one according to the DDL1 core
# dictionary.
#
# @param $value
#       Value to be evaluated.
# @return
#       '1' if the value is numeric, '0' otherwise.
##
sub is_ddl1_number
{
    my ($value) = @_;
    my $u_int   = '[0-9]+';
    my $int     = "[+-]?${u_int}";
    my $exp     = "[eEdD][+-]?${u_int}";
    my $u_float = "(?:${u_int}${exp})|(?:[0-9]*[.]${u_int}|${u_int}+[.])(?:${exp})?";
    my $float   = "[+-]?(?:${u_float})";

    return ( $value =~ m/^(?:${int}|${float})$/ ) ? 1 : 0;
}

##
# Checks if values satisfy the DDL2 data type constraints.
# @param $data_frame
#       Data frame that should be validated as returned by the CIF::COD::Parser.
# @param $tag
#       The data name of the item that should be validated.
# @param $dict_item
#       Dictionary definition of the validated data item as returned by
#       get_ddl2_dict() subroutine.
# @return
#       Array reference to a list of validation messages.
##
sub ddl2_validate_data_type
{
    my ( $data_frame, $tag, $dict_item ) = @_;

    # FIXME: the DDL2 data type validation is much more complex than
    # assumed in the current implementation. For example, the basic
    # data type are described in the DDL2 dictionary using regular
    # expressions, but these data types can be extended or even overridden
    # in any other DDL2 dict
    return [] if !$dict_item->{'values'}{'_item_type.code'};
    return [] if  $dict_item->{'values'}{'_item_type.code'}[0] ne 'float' &&
                  $dict_item->{'values'}{'_item_type.code'}[0] ne 'int';

    my @validation_messages;
    for ( my $i = 0; $i < @{$data_frame->{'values'}{$tag}}; $i++ ) {
        next if has_special_value($data_frame, $tag, $i);
        next if has_numeric_value($data_frame, $tag, $i);
        push @validation_messages,
            "data item '$tag' value '" . $data_frame->{'values'}{$tag}[$i] .
            '\' is of type \'' . $data_frame->{'types'}{$tag}[$i] .
            '\' while it should be numeric, i.e. \'FLOAT\' or \'INT\'';
    }

    return \@validation_messages;
}

##
# Checks if data names are defined in at least one of the given dictionaries.
# @param $data_block
#       Data frame that should be validated as returned by the CIF::COD::Parser.
# @param $dicts
#       Reference to a hash of dictionaries as returned by the
#       get_ddl1_dict() or get_ddl2_dict() subroutines.
# @return
#       Array reference to a list of validation messages.
##
sub report_unrecognised_data_names
{
    my ($data_block, $dicts, $report_local_tags) = @_;

    my @validation_messages;

    my @tags = sort @{$data_block->{'tags'}};
    if ( !$report_local_tags ) {
        @tags = grep { !is_general_local_data_name($_) } @tags;
    }

    for my $dict ( values %{$dicts} ) {
        @tags = grep { !exists $dict->{lc $_} } @tags;
    }

    @validation_messages = map {
              "definition of the '$_' data item was not found in " .
              'the provided dictionaries';
          } @tags;

    return \@validation_messages;
}

sub validate_block_loops
{
    my ($data_block, $dict) = @_;

    my $list_references = get_all_list_references($dict);

    my @validation_messages;
    for my $loop_tags ( @{$data_block->{'loops'}} ) {
        push @validation_messages,
             @{ validate_loop_reference_items( $loop_tags, $dict ) };

        my $covered_sets = select_covered_reference_sets($list_references, $loop_tags);
        for my $reference_tags ( @{$covered_sets} ) {
            next if !@{$reference_tags};
            if ( @{$reference_tags} == 1 ) {
                push @validation_messages,
                        @{ check_simple_key_uniqueness(
                           $data_block,
                           $reference_tags->[0],
                           get_data_type( $dict->{$reference_tags->[0]} )
                        ) }
            } else {
                my %ref_types;
                for my $data_name ( @{$reference_tags} ) {
                    $ref_types{$data_name} =
                            get_data_type( $dict->{$data_name} );
                }

                push @validation_messages,
                        @{ check_composite_key_uniqueness(
                           $data_block,
                           $reference_tags,
                           \%ref_types
                        ) }
            }
        }
    }

    for my $key (sort keys %{$list_references}) {
        my @tags = sort map { canonical_tag_name( $_ ) }
                            @{$list_references->{$key}{'key_data_items'}},
                            @{$list_references->{$key}{'sub_data_items'}};
        my %loops;
        for my $tag (@tags) {
            next if !$data_block->{'inloop'}{$tag};
            $loops{$data_block->{'inloop'}{$tag}} = 1;
        }
        next if keys %loops <= 1;
        push @validation_messages,
             "data items ['" . join( "', '", @tags ) .
             "'] must all appear in the same loop";
    }

    return \@validation_messages;
}

##
# Checks the uniqueness constraint of a simple loop key that consists
# of a single data item.
# @param $data_name
#       The data name of the data item which acts as the unique loop key.
# @param $data_frame
#       CIF data frame (data block or save block) in which the data item
#       resides as returned by the COD::CIF::Parser.
# @param $key_type
#       Data type of the key as defined in the DDL1 dictionary.
# @return
#       Array reference to a list of validation messages.
##
sub check_simple_key_uniqueness
{
    my ($data_frame, $data_name, $key_type) = @_;

    my @validation_messages;

    $data_name = canonical_tag_name($data_name);
    my %unique_values;
    for ( my $i = 0; $i < @{$data_frame->{'values'}{$data_name}}; $i++ ) {
        # TODO: special values are silently skipped, but maybe they should
        # still be reported somehow since having special value in a key
        # might not be desirable...
        next if has_special_value($data_frame, $data_name, $i);
        my $value = $data_frame->{'values'}{$data_name}[$i];
        my $canon_value = canonicalise_value( $value, $key_type );
        push @{$unique_values{$canon_value}}, $value;
    }

    foreach my $key ( sort keys %unique_values ) {
        if ( @{$unique_values{$key}} > 1 ) {
            push @validation_messages, "data item '$data_name' acts as a " .
                 'loop key, but the associated data values are not unique -- ' .
                 "value '$key' appears " .
                 ( scalar @{$unique_values{$key}} ) . ' times as [' .
                 ( join ', ', map { "'$_'" } @{$unique_values{$key}} ) . ']';
        }
    }

    return \@validation_messages;
}

##
# Checks the uniqueness constraint of a composite loop key that consists
# of multiple data items.
# @param $data_names
#       Reference to an array of data item names that act as the unique
#       loop key.
# @param $data_frame
#       CIF data frame in which the data items reside as returned by the
#       COD::CIF::Parser.
# @param $data_types
#       Reference to a hash containing the data types of the composite loop
#       key data items as defined in a DDL1 dictionary.
# @return
#       Array reference to a list of validation messages.
##
sub check_composite_key_uniqueness
{
    my ($data_frame, $data_names, $data_types) = @_;

    my @validation_messages;

    if ( !@{ $data_names } ) {
        return \@validation_messages
    }

    my $join_char = "\x{001E}";
    my %unique_values;
    my $loop_size = @{$data_frame->{'values'}{canonical_tag_name($data_names->[0])}};
    for ( my $i = 0; $i < $loop_size; $i++ ) {
        my $composite_key = '';
        my @composite_key_values;
        my $has_special_value = 0;
        foreach my $data_name ( map {canonical_tag_name($_) } @{$data_names } ) {
            # TODO: composite keys containing special values are silently
            # skipped, but maybe they should still be reported somehow since
            # having special value in a key might render it unusable
            if ( has_special_value($data_frame, $data_name, $i) ) {
                $has_special_value = 1;
                last;
            };

            my $value = $data_frame->{'values'}{$data_name}[$i];
            my $data_type = $data_types->{lc $data_name};
            push @composite_key_values, $value;
            $composite_key .= canonicalise_value( $value, $data_type ) .
                              "$join_char";
        }
        if (!$has_special_value) {
            push @{$unique_values{$composite_key}}, \@composite_key_values;
        }
    }

    foreach my $key ( sort keys %unique_values ) {
        if ( @{$unique_values{$key}} > 1 ) {
            my @duplicates;
            for my $values ( @{$unique_values{$key}} ) {
                push @duplicates,
                     '[' . ( join ', ', map { "'$_'" } @{$values} ) . ']';
            }

            push @validation_messages, 'data items [' .
                 ( join ', ', map { "'$_'" } @{$data_names} ) . '] act as a ' .
                 'composite loop key, but the associated data values are ' .
                 'not unique -- values [' .
                 ( join ', ', map { "'$_'" } split /$join_char/, $key ) .
                 '] appear ' .
                 ( scalar @{$unique_values{$key}} ) . ' times as ' .
                 ( join ', ', @duplicates );
        }
    }

    return \@validation_messages;
}

##
# Groups data items based on their list references declared in the DDL1
# dictionary.
#
# @param $data_names
#       Reference to an array of data item names that should be grouped.
# @param $dict
#       Reference to a DDL1 dictionary structure as returned by the
#       get_ddl1_dict() subroutine.
# @return
#       A data structure containing the grouped data items:
#       {
#           'arbitrary_key_1' => {
#               # names of the data items comprising the list reference
#               'key_data_items' => [ '_key_data_name_1', '_key_data_name_2' ],
#               # names of the data items that share the same list reference
#               'sub_data_items' => [ '_item_1', _item_2', '_item_3' ]
#            },
#           'arbitrary_key_2' => {
#               # names of the data items comprising the list reference
#               'key_data_items' => [ '_key_data_name_1', ],
#               # names of the data items that share the same list reference
#               'sub_data_items' => [ '_item_5', _item_6', '_item_7', '_item_8' ]
#            },
#            ...
#       }
##
sub group_items_by_list_references
{
    my ( $data_names, $dict ) = @_;

    my %item_groups;
    my $join_char = "\x{001E}";
    for my $tag ( map { lc } @{$data_names} ) {
        next if !exists $dict->{$tag};
        my $key_data_names = get_list_reference_tags($dict, $tag);
        next if !@{$key_data_names};

        my $key = join $join_char, map { lc } @{$key_data_names};
        if ( !defined $item_groups{$key} ) {
            $item_groups{$key}{'key_data_items'} = $key_data_names
        }
        push @{$item_groups{$key}{'sub_data_items'}}, lc $tag;
    }

    return \%item_groups;
}

##
# Selects those reference sets that can be constructed from the given data
# items.
#
# @param $list_references
#       Reference to a data list reference data structure as returned by
#       the group_items_by_list_references() subroutine.
# @param $data_items
#       Reference to an array of data items names that can be used to
#       construct the set.
# @return $covered_list_references
#       Reference to an array of list reference sets.
##
sub select_covered_reference_sets
{
    my ( $list_references, $data_items ) = @_;

    my @covered_list_references;
    for my $key ( sort keys %{$list_references} ) {
        my $key_data_items = $list_references->{$key}{'key_data_items'};
        next if !@{$key_data_items};

        my $is_eligible_ref_set = 1;
        for my $key_data_item ( @{$key_data_items} ) {
            $is_eligible_ref_set &=
                    any { lc $key_data_item eq lc $_ } @{$data_items};
        }
        if ( $is_eligible_ref_set ) {
            push @covered_list_references, $key_data_items;
        }
    }

    return \@covered_list_references;
}

##
# Gets all list reference sets that are described in the given DDL1 dictionary.
#
# @param $dict
#       Reference to a DDL1 dictionary structure as returned by the
#       get_ddl1_dict() subroutine.
# @return $list_ref_groups
#       Reference to a data list reference data structure as returned by
#       the group_items_by_list_references() subroutine.
##
sub get_all_list_references
{
    my ( $dict ) = @_;

    my $list_ref_groups =
             group_items_by_list_references( [ keys %{$dict} ], $dict );

    return $list_ref_groups;
}

##
# Checks if a loop contains reference data items that together act as a
# primary loop key as specified by a DDL1 dictionary.
# @param $loop_tags
#       Reference to an array of data names residing in a loop.
# @param $dict
#       Reference to a DDL1 dictionary structure as returned by the
#       get_ddl1_dict() subroutine.
# @return
#       Array reference to a list of validation messages.
##
sub validate_loop_reference_items
{
    my ( $loop_tags, $dict ) = @_;

    my $item_ref_groups = group_items_by_list_references( $loop_tags, $dict );

    my @reported_key;
    my @validation_messages;
    for my $key ( sort keys %{$item_ref_groups} ) {
        for my $key_tag ( @{$item_ref_groups->{$key}{'key_data_items'}} ) {
            next if any { $_ eq $key_tag } @reported_key;
            next if any { lc $_ eq $key_tag } @{$loop_tags};

            push @reported_key, $key_tag;
            push @validation_messages,
                'missing looped list reference data item -- ' .
                "the '$key_tag' data item must be provided in the loop " .
                'containing the [' .
                ( join ', ', map {"'$_'"}
                        @{$dict->{$item_ref_groups->{$key}{'sub_data_items'}[0]}
                            {'values'}{'_name'}} ) .
                '] data items';
        }
    }

    return \@validation_messages;
}

##
# Checks if a data item reside in a correct loop context as specified
# by a DDL1 dictionary.
# @param $data_block
#       Data frame that should be validated as returned by the CIF::COD::Parser.
# @param $tag
#       The data name of the item that should be validated.
# @param $dic_item
#       Dictionary definition of the validated data item as returned by
#       get_ddl1_dict() subroutine.
# @return
#       Array reference to a list of validation messages.
##
sub validate_list_mandatory
{
    my ( $data_block, $tag, $dic_item ) = @_;

    my $must_be_looped = get_list_constraint_type( $dic_item );
    return [] if !defined $must_be_looped;

    my @validation_messages;
    if ( !exists $data_block->{'inloop'}{$tag} ) {
        if ( $must_be_looped eq 'yes' ) {
            push @validation_messages,
                 "data item '$tag' must appear in a loop";
        }
    } elsif ( $must_be_looped eq 'no' ) {
        push @validation_messages,
             "data item '$tag' must not appear in a loop";
    }

    return \@validation_messages;
}

##
# Checks if a data item is deprecated as specified by a DDL1 dictionary.
# Cases when both the replaced and the replacing data item reside in the
# same data block are also reported.
# @param $data_block
#       Data frame that should be validated as returned by the CIF::COD::Parser.
# @param $tag
#       The data name of the item that should be validated.
# @param $dict
#       Reference to a DDL1 dictionary structure as returned by the
#       get_ddl1_dict() subroutine.
# @return
#       Array reference to a list of validation messages.
##
sub report_deprecated
{
    my ($data_block, $tag, $dict) = @_;

    my $replacement_tags = get_replacement_tags($dict, lc $tag);
    return [] if !@{$replacement_tags};

    my @validation_messages;

    push @validation_messages,
         "data item '$tag' has been replaced by the [" .
         join(', ', map {"'$_'"} @{$replacement_tags}) .
         '] data items';

    my @existing_replacement_tags =
        grep { exists $data_block->{values}{$_} } @{$replacement_tags};
    if( @existing_replacement_tags ) {
        push @validation_messages,
             "data item '$tag' appears in the same data block as its " .
             'replacement data items [' .
             join( ', ', map {"'$_'"} @{$replacement_tags}) . ']';
    }

    return \@validation_messages;
}

##
# Determines the DDL generation of the provided dictionary using ad hock
# criteria.
#
# @param $data
#       Reference to parsed CIF dictioanry file as returned by the
#       COD::CIF::Parser.
# @return
#       A string that represents the DDL generation or an undefined
#       value if the generation could not be determined. The following
#       string may be returned:
#           '1' for DDL1
#           '2' for DDL2
#           'm' for DDLm
##
sub determine_ddl_generation
{
    my ( $data ) = @_;

    if ( any { $_->{'name'} eq 'on_this_dictionary' } @{$data} ) {
        return '1';
    }

    my $block = $data->[0];
    if ( exists $block->{'values'}{'_dictionary.datablock_id'}) {
        return '2';
    }

    if ( exists $block->{'values'}{'_dictionary.ddl_conformance'} &&
         $block->{'values'}{'_dictionary.ddl_conformance'}[0] =~ /^3[.]/ ) {
        return 'm';
    }

    return;
}

##
# Evaluates if the data item contains an unquoted string value as specified by
# the CIF working specification.
#
# @param $frame
#       Data frame that contains the data item as returned by the CIF::COD::Parser.
# @param $data_name
#       Name of the data item.
# @param $index
#       The index of the data item value to be evaluated.
# @return
#       Boolean value denoting if the data item contains an unquoted string
#       value.
##
sub has_uqstring_value
{
    my ( $data_frame, $data_name, $index ) = @_;

    my $type = defined $data_frame->{'types'}{$data_name}[$index] ?
               $data_frame->{'types'}{$data_name}[$index] : 'UQSTRING' ;

    return $type eq 'UQSTRING';
};<|MERGE_RESOLUTION|>--- conflicted
+++ resolved
@@ -49,11 +49,7 @@
 my $ignore_case = 0;
 my $report_local_tags = 0;
 my $report_deprecated = 0;
-<<<<<<< HEAD
-=======
 my $allow_double_precision_notation = 0;
-my $debug = 0;
->>>>>>> 9bc71e30
 
 my $die_on_errors   = 1;
 my $die_on_warnings = 0;
