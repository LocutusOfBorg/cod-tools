--- conflicted
+++ resolved
@@ -267,13 +267,9 @@
             push @ddl1_dictionaries, $dic_structure;
             $dic_structure = $dic_structure->{'item'};
         } elsif ( $ddl_generation eq '2' ) {
-            $dic_structure = get_ddl2_dict( $data->[0] );
+            $dic_structure = get_ddl2_dic( $data->[0] );
             $validation_dics{$ddl_generation}{'dictionaries'}{$dic} =
-<<<<<<< HEAD
                                                             $dic_structure;
-=======
-                            get_ddl2_dic( $data->[0] );
->>>>>>> 21b64817
         }
 
         if ( scalar( keys %{$dic_structure} ) == 0 ) {
@@ -364,14 +360,7 @@
         push @tag_value_notes,
              @{ report_unrecognised_data_names(
                     $block,
-<<<<<<< HEAD
-                    [
-                      @{$ddl1_dics},
-                      defined $ddl2_dics ? values %{$ddl2_dics} : (),
-                    ],
-=======
                     get_all_data_names(\%validation_dics),
->>>>>>> 21b64817
                     $report_local_tags
                 )
              };
@@ -2199,15 +2188,9 @@
 #
 # @param $data_block
 #       Data frame that should be validated as returned by the COD::CIF::Parser.
-<<<<<<< HEAD
-# @param $dics
-#       Reference to an array of dictionaries as returned by the
-#       get_ddl1_dic() or get_ddl2_dict() subroutines.
-=======
 # @param $data_names
 #       Reference to a hash of known data names as returned
 #       by the get_all_data_names() subroutine.
->>>>>>> 21b64817
 # @param $report_local_tags
 #       Boolean denoting if the local data item names should be reported as
 #       unrecognised data names.
@@ -2218,8 +2201,6 @@
 {
     my ($data_block, $data_names, $report_local_tags) = @_;
 
-    # FIXME: differentiate between DDL1 and DDL2 since they now have
-    # a different data structure
     my @validation_messages;
 
     my @tags = sort @{$data_block->{'tags'}};
@@ -2227,14 +2208,7 @@
         @tags = grep { !is_general_local_data_name($_) } @tags;
     }
 
-<<<<<<< HEAD
-    for my $dic ( @{$dics} ) {
-        @tags = grep { !exists $dic->{lc $_} &&
-                       !exists $dic->{'item'}{lc $_} } @tags;
-    }
-=======
     @tags = grep { !exists $data_names->{lc $_} } @tags;
->>>>>>> 21b64817
 
     @validation_messages = map {
               'definition of the ' . q{'} . ( canonicalise_tag($_) ) . q{'} .
@@ -3169,8 +3143,8 @@
     my ($dics) = @_;
 
     my %data_names;
-    for my $dic ( values %{$dics->{'1'}{'dictionaries'}} ) {
-        for my $data_name ( keys %{$dic} ) {
+    for my $dic ( @{$dics->{'1'}{'dictionaries'}} ) {
+        for my $data_name ( keys %{$dic->{'item'}} ) {
             $data_names{$data_name} = 1;
         }
     }
