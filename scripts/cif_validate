--- conflicted
+++ resolved
@@ -398,9 +398,7 @@
         };
 
         my $ddl2_dics = $dict_tags{'2'};
-        my @ddl2_messages;
         for my $dict_f ( sort keys %{$ddl2_dics} ) {
-<<<<<<< HEAD
             push @validation_notes,
                 map {
                     sprint_message(
@@ -439,13 +437,7 @@
                     )
                 } @{ ddlm_validate_data_block( $block, $ddlm_dics->{$dict_f},
                                                $validation_options ) };
-=======
-            push @ddl2_messages,
-                 @{ ddl2_validate_data_block( $block, $ddl2_dics->{$dict_f},
-                                              $validation_options ) };
->>>>>>> e0b214ce
         };
-        push @tag_value_notes, @{ summarise_messages(\@ddl2_messages) };
 
         my $allow_category_local = ( %{$ddl2_dics} || %{$ddlm_dics} );
         push @validation_notes,
@@ -468,13 +460,8 @@
                 )
              };
 
-<<<<<<< HEAD
         for my $note (sort @validation_notes) {
             print STDERR $note;
-=======
-        for my $note (sort @tag_value_notes) {
-            warn "NOTE, $note" . "\n"
->>>>>>> e0b214ce
         }
     }
 }
