--- conflicted
+++ resolved
@@ -17,13 +17,8 @@
 
 use strict;
 use warnings;
-<<<<<<< HEAD
 use File::Basename qw( basename fileparse );
-use List::MoreUtils qw( any uniq );
-=======
-use File::Basename qw( basename );
 use List::MoreUtils qw( any none uniq );
->>>>>>> ac4c866b
 use COD::CIF::ChangeLog qw( summarise_messages );
 use COD::CIF::Parser qw( parse_cif ) ;
 use COD::CIF::DDL qw( is_local_data_name
