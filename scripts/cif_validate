#! /bin/sh
#!perl -w # --*- Perl -*--
eval 'exec perl -x $0 ${1+"$@"}'
    if 0;
#------------------------------------------------------------------------------
#$Author$
#$Date$
#$Revision$
#$URL$
#------------------------------------------------------------------------------
#*
#* Validate CIF files against DDL1-compliant CIF dictionaries.
#*
#* USAGE:
#*    $0 --dictionaries 'cif_core.dic,cif_cod.dic' --options input1.cif input*.cif
#**

use strict;
use warnings;
use Clone qw( clone );
use File::Basename qw( basename fileparse );
use List::MoreUtils qw( any none uniq );
use COD::CIF::ChangeLog qw( summarise_messages );
use COD::CIF::Parser qw( parse_cif ) ;
use COD::CIF::DDL qw( is_local_data_name
                      is_general_local_data_name );
use COD::CIF::DDL::DDL1 qw( canonicalise_value
                            get_category_name
                            get_data_type
                            get_enumeration_defaults
                            get_list_constraint_type
                            get_list_mandatory_flag );
use COD::CIF::DDL::Ranges qw( parse_range
                              range_to_string
                              is_in_range );
use COD::CIF::Tags::Manage qw( exclude_tag
                               has_special_value
                               has_numeric_value
                               get_item_loop_index
                               set_loop_tag
                               set_tag );
use COD::CIF::Tags::CanonicalNames qw( canonical_tag_name
                                       canonicalize_all_names );
use COD::CIF::DDL::Validate qw( check_enumeration_set );
use COD::CIF::DDL::DDLm qw( build_search_struct
                            get_imported_files
                            merge_imported_files
                            ddlm_validate_data_block );
use COD::SOptions qw( getOptions get_value get_int );
use COD::SUsage qw( usage options );
use COD::ErrorHandler qw( process_warnings
                          process_parser_messages
                          report_message );
use COD::UserMessage qw( sprint_message );
use COD::ToolsVersion;

my @dic_files;
my $use_parser = 'c';
my $enum_as_set_tags = ['_atom_site_refinement_flags'];
my $ignore_case = 0;

my $report_local_tags = 0;
my $report_deprecated = 0;
my $allow_double_precision_notation = 0;
my $report_missing_su = 0;
my $max_message_count = -1;
my $debug = 0;

my $die_on_errors   = 1;
my $die_on_warnings = 0;
my $die_on_notes    = 0;

sub check_list_link_parent($$$);

#* OPTIONS:
#*   -d, --dictionaries 'cif_core.dic,cif_cod.dic'
#*                     A list of CIF dictionary files (according to DDL2)
#*                     to be used in CIF file validation. List elements
#*                     are separated either by ',' or by ' '. To include
#*                     dictionaries with filenames containing these symbols,
#*                     the --add-dictionary option is used.
#*   -D, --add-dictionary 'cif new dictionary.dic'
#*                     Add additional CIF dictionary to the list.
#*   --clear-dictionaries
#*                     Remove all CIF dictionaries from the list.
#*
#*   --max-message-count 5
#*                     Maximum number of validation messages that are reported
#*                     for each unique combination of validation criteria and
#*                     validated data items. Provide a negative value (i.e. -1)
#*                     to output all of the generated validation messages
#*                     (default: -1).
#*
#*   --treat-as-set _atom_site_refinement_flags
#*                     Treat values of given data items as a set. For example,
#*                     more than one enumeration value could be defined
#*                     for a single element. Any number of data item tags can
#*                     be provided in the following way:
#*                     $0 --treat-as-set _tag_1 --treat-as-set _tag_2
#*                     Default is the '_atom_site_refinement_flags' data item.
#*   --no-treat-as-set
#*                     Do not treat values of any data items as sets.
#*                     (see --treat-as-set).
#*
#*   --report-deprecated
#*                     Report the presence of data items that are marked as
#*                     deprecated in the dictionaries. Data item deprecation
#*                     usually means that it has been replaced with other
#*                     data items.
#*   --no-report-deprecated, --ignore-deprecated
#*                     Do not report presence of data items that are marked
#*                     as deprecated in the dictionaries (default).
#*
#*   --report-local-tags
#*                     Report the presence of local data items.
#*   --no-report-local-tags, --ignore-local-tags
#*                     Do not report the presence of local data items (default).
#*
#*   --ignore-case
#*                     Ignore letter case while validating enumeration values.
#*                     For example, even though '_atom_site_adp_type' is
#*                     restricted to values ('Uani', 'Uiso', 'Uovl', ...),
#*                     value 'UANI' would still be treated as valid.
#*                     Applies only to DDL1 dictionaries.
#*   --respect-case, --case-sensitive, --dont-ignore-case
#*                     Respect letter case while validating enumeration
#*                     values (default).
#*                     Applies only to DDL1 dictionaries.
#*
#*   --allow-double-precision-notation
#*                     Treat numbers expressed using the double precision
#*                     notation (i.e. 0.42D+7) as proper numbers in a way
#*                     that is compatible with DDL1, but not the CIF_1.1
#*                     syntax.
#*                     Applies only to DDL1 dictionaries.
#*   --no-allow-double-precision-notation
#*                     Treat numbers expressed using the double precision
#*                     notation (i.e. 0.42D+7) as character strings in a
#*                     way compatible with the CIF_1.1 syntax, but does not
#*                     cover the full extent of the DDL1 numbers variations
#*                     (default).
#*                     Applies only to DDL1 dictionaries.
#*
#*   --report-missing-su
#*                     Report measurand data items that are not accompanied by
#*                     the mandatory standard uncertainty values.
#*                     Applies only to DDLm dictionaries.
#*   --no-report-missing-su, --ignore-missing-su
#*                     Do not report measurand data items that are not
#*                     accompanied by the mandatory standard uncertainty
#*                     values (default).
#*                     Applies only to DDLm dictionaries.
#*
#*   --use-perl-parser
#*                     Use Perl parser to parse CIF files.
#*   --use-c-parser
#*                     Use C parser to parse CIF files (default)
#*
#*   -c, --always-continue
#*                     Continue processing and return successful return status
#*                     even if errors are diagnosed.
#*   -c-, --always-die
#*                     Stop and return error status if errors are diagnosed.
#*   --continue-on-errors
#*                     Do not terminate script if errors are raised (default).
#*   --die-on-errors
#*                     Terminate script immediately if errors are raised.
#*   --continue-on-warnings
#*                     Do not terminate script if warnings are raised (default).
#*   --die-on-warnings
#*                     Terminate script immediately if warnings are raised.
#*   --continue-on-notes
#*                     Do not terminate script if notes are raised (default).
#*   --die-on-notes
#*                     Terminate script immediately if notes are raised.
#*   --debug
#*                     Output extra information for debugging purposes.
#*
#*   --help, --usage
#*                     Output a short usage message (this message) and exit.
#*   -v, --version
#*                     Output version information and exit.
#**
@ARGV = getOptions(
    '-d,--dictionaries'    => sub{ @dic_files = split m/,|\s+/, get_value() },
    '-D,--add-dictionary'  => sub{ push @dic_files, get_value() },
    '--clear-dictionaries' => sub{ @dic_files = () },

    '--max-message-count' => sub { $max_message_count = get_int() },

    '--treat-as-set'                    => $enum_as_set_tags,
    '--no-treat-as-set'                 => sub{ $enum_as_set_tags = [] },

    '--ignore-case'                     => sub{ $ignore_case = 1 },
    '--dont-ignore-case,--respect-case' => sub{ $ignore_case = 0 },
    '--case-sensitive'                  => sub{ $ignore_case = 0 },

    '--allow-double-precision-notation'
                           => sub { $allow_double_precision_notation = 1 },
    '--no-allow-double-precision-notation'
                           => sub { $allow_double_precision_notation = 0 },

    '--report-local-tags'               => sub{ $report_local_tags = 1 },
    '--no-report-local-tags'            => sub{ $report_local_tags = 0 },
    '--ignore-local-tags'               => sub{ $report_local_tags = 0 },

    '--report-deprecated'               => sub{ $report_deprecated = 1 },
    '--no-report-deprecated'            => sub{ $report_deprecated = 0 },
    '--ignore-deprecated'               => sub{ $report_deprecated = 0 },

    '--report-missing-su'    => sub{ $report_missing_su = 1 },
    '--no-report-missing-su' => sub{ $report_missing_su = 0 },
    '--ignore-missing-su'    => sub{ $report_missing_su = 0 },

    '--use-perl-parser'                 => sub{ $use_parser = 'perl' },
    '--use-c-parser'                    => sub{ $use_parser = 'c' },

    '-c,--always-continue'              => sub { $die_on_errors   = 0;
                                                 $die_on_warnings = 0;
                                                 $die_on_notes    = 0 },
    '-c-,--always-die'                  => sub { $die_on_errors   = 1;
                                                 $die_on_warnings = 1;
                                                 $die_on_notes    = 1 },

    '--continue-on-errors'          => sub { $die_on_errors = 0 },
    '--die-on-errors'               => sub { $die_on_errors = 1 },

    '--continue-on-warnings' => sub { $die_on_warnings = 0 },
    '--die-on-warnings'      => sub { $die_on_warnings = 1 },

    '--continue-on-notes'    => sub { $die_on_notes = 0 },
    '--die-on-notes'         => sub { $die_on_notes = 1 },

    '--options'         => sub{ options; exit },
    '--help,--usage'    => sub{ usage; exit; },
    '--debug'           => sub{ $debug = 1 },
    '-v,--version'      => sub { print 'cod-tools version ',
                                 $COD::ToolsVersion::Version, "\n";
                                 exit }
);

my $die_on_error_level = {
    'ERROR'   => $die_on_errors,
    'WARNING' => $die_on_warnings,
    'NOTE'    => $die_on_notes
};

binmode STDOUT, ':encoding(UTF-8)';
binmode STDERR, ':encoding(UTF-8)';

# Reading dictionary files

my $ddl1_enum_defaults = get_enumeration_defaults();
my %validation_dics;
if( @dic_files ) {
    my $tag_count = 0;
    my $options = { 'parser' => $use_parser, 'no_print' => 1 };
    for my $dic ( @dic_files ) {
        my ( $data, $err_count, $messages ) = parse_cif( $dic, $options );
        process_parser_messages( $messages, $die_on_error_level );

        local $SIG{__WARN__} = sub { process_warnings( {
                                       'message'       => @_,
                                       'program'       => $0,
                                       'filename'      => $dic,
                                     }, $die_on_error_level ) };

        my $ddl_generation = determine_ddl_generation( $data );
        if ( !defined $ddl_generation ) {
            warn 'file was not recognised as a proper DDL dictionary -- ' .
                 'file will be skipped' . "\n";
            next;
        }

        my $item_count = 0;
        if ( $ddl_generation eq '1' ) {
            $validation_dics{$ddl_generation}{'dictionaries'}{$dic} =
                            get_ddl1_dic( $data, $ddl1_enum_defaults );
            $item_count = scalar(
                    keys %{
                        $validation_dics{$ddl_generation}{'dictionaries'}{$dic}
                    } );
        } elsif ( $ddl_generation eq '2' ) {
            $validation_dics{$ddl_generation}{'dictionaries'}{$dic} =
<<<<<<< HEAD
                            get_ddl2_dict( $data->[0] );
            $item_count = scalar(
                    keys %{
                        $validation_dics{$ddl_generation}{'dictionaries'}{$dic}
                    } );
        } elsif ( $ddl_generation eq 'm' ) {
            my $dic_block = $data->[0];
            my ($filename, $dirs, $suffix) = fileparse( $dic );
            my $imported_data = get_imported_files(
                            $dic_block, {
                               'file_path'          => [ './', $dirs ],
                               'parser_options'     => $options,
                               'die_on_error_level' => $die_on_error_level,
                               'importing_file'     => $dic,
                             } );

            $dic_block = merge_imported_files( $dic_block,
                                               $imported_data,
                                               $die_on_error_level );

            $validation_dics{$ddl_generation}{'dictionaries'}{$dic} =
                                            build_search_struct( $dic_block );
            $item_count = scalar(
                    keys %{
                        $validation_dics{$ddl_generation}{'dictionaries'}{$dic}->{'Item'}
                    } );
=======
                            get_ddl2_dic( $data->[0] );
>>>>>>> 21b64817
        }

        if ( $item_count == 0 ) {
            warn "no data item definitions found\n";
        }

        $tag_count += $item_count;
    }

    if( $tag_count == 0 ) {
        report_message( {
            'program'   => $0,
            'err_level' => 'ERROR',
            'message'   => 'no data item definitions were found in the '
                         . 'provided dictionary files '
                         . '(\'' . join( '\', \'', @dic_files ) . '\')'
        }, $die_on_errors );
    }

    $validation_dics{'1'}{'merged_properties'} =
                                    get_merged_dictionary_properties(
                                        $validation_dics{'1'}{'dictionaries'}
                                    );
} else {
    report_message( {
        'program'   => $0,
        'err_level' => 'ERROR',
        'message'   => 'at least one dictionary file should be provided by '
                     . 'using the \'--dictionaries\' option. Automatic '
                     . 'dictionary download is not implemented yet'
    }, $die_on_errors );
    my $dic_iucr_uri = 'ftp://ftp.iucr.org/pub/cif_core.dic';
}

# Iterating through the CIF files

@ARGV = ('-') unless @ARGV;

my $validation_options = {
    'report_deprecated' => $report_deprecated,
    'ignore_case'       => $ignore_case,
    'enum_as_set_tags'  => $enum_as_set_tags,
    'max_issue_count'   => $max_message_count,
    # DDL1 specific options
    'allow_double_precision_notation' => $allow_double_precision_notation,
    # DDLm specific options
    'report_missing_su' => $report_missing_su,
};

my $known_data_names = get_all_data_names( \%validation_dics );

my $err_level = 'NOTE';
for my $filename ( @ARGV ) {
    my $options = { 'parser' => $use_parser, 'no_print' => 1 };
    my ( $data, $err_count, $messages ) = parse_cif( $filename, $options );
    process_parser_messages( $messages, $die_on_error_level );

    next if !defined $data;

    # convert all tags to a 'canonical' form
    canonicalize_all_names( $data );

    for my $block ( @{$data} ) {
        my $dataname = 'data_' . $block->{'name'};

        local $SIG{__WARN__} = sub {
            process_warnings( {
                'message'  => @_,
                'program'  => $0,
                'filename' => $filename,
                'add_pos'  => $dataname
            }, $die_on_error_level )
        };

        my @validation_notes;
        push @validation_notes,
            map {
                sprint_message(
                    $0,
                    $filename,
                    $dataname,
                    $err_level,
                    $_,
                    undef
                 )
            } @{ summarise_messages(
                    ddl1_validate_data_block(
                        $block,
                        $validation_dics{'1'},
                        $validation_options
                    )
                )
            };

        my $ddl2_dics = $validation_dics{'2'}{'dictionaries'};
        for my $dic_f ( sort keys %{$ddl2_dics} ) {
            push @validation_notes,
                map {
                    sprint_message(
                        $0,
                        $filename,
                        $dataname,
                        $err_level,
                        $_,
                        undef
                    )
                } @{ summarise_messages(
                        ddl2_validate_data_block(
                            $block, $ddl2_dics->{$dic_f},
                            $validation_options
                        )
                    )
                };
        };

        my $ddlm_dics = $validation_dics{'m'}{'dictionaries'};
        for my $dic_f ( sort keys %{$ddlm_dics} ) {
            push @validation_notes,
                map {
                    sprint_message(
                        $0,
                        $filename,
                        'data_' . $_->{'data_block_code'} .
                            (
                            defined $_->{'save_frame_code'} ?
                            " save_$_->{'save_frame_code'}" :
                            ''
                            ),
                        $err_level,
                        $_->{'message'},
                        undef
                    )
                } @{ ddlm_validate_data_block( $block, $ddlm_dics->{$dic_f},
                                               $validation_options ) };
        };

        my $allow_category_local = ( %{$ddl2_dics} || %{$ddlm_dics} );
        push @validation_notes,
            map {
                sprint_message(
                    $0,
                    $filename,
                    $dataname,
                    $err_level,
                    $_,
                    undef
                )
            } @{ report_unrecognised_data_names(
                    $block,
<<<<<<< HEAD
                    $known_data_names,
                    {
                        'report_local_tags'         => $report_local_tags,
                        'allow_category_local_tags' => $allow_category_local,
                    }
=======
                    get_all_data_names(\%validation_dics),
                    $report_local_tags
>>>>>>> 21b64817
                )
            };

        for my $note (sort @validation_notes) {
            print STDERR $note;
        }
    }
}

##
# Canonicalises a CIF data name to a standard form used in validation messages.
#
# @param $tag
#       Data name that should be canonicalised.
# @return
#       Canonicalised data name. 
##
sub canonicalise_tag
{
    my ($tag) = @_;

    return canonical_tag_name($tag);
}

##
# Builds a dictionary structure from a parsed DDL1 dictionary.
#
# @param $dic_data_blocks
#       Reference to a DDL1 dictionary structure as returned by the
#       COD::CIF::Parser. Normally, a DDL1 dictionary consists of
#       multiple data blocks each defining a data category or a
#       data item.
# @param $ddl1_defaults
#       Reference to a hash containing default values of data items
#       that appear in a DDL1 data item definitions.
# @return
#       Reference to a hash containing data item definitions.
##
sub get_ddl1_dic
{
    my ($dic_data_blocks, $ddl1_defaults) = @_;

    my %definitions;
    for my $data_block (@{$dic_data_blocks}) {
        # category definitions usually do no contain the '_type'
        # data item or have it set to 'null'
        next if !exists $data_block->{'values'}{'_type'};
        next if $data_block->{'values'}{'_type'}[0] eq 'null';
        $data_block = add_default_data_items( $data_block, $ddl1_defaults );
        for ( map { lc } @{$data_block->{'values'}{'_name'}} ) {
            $definitions{$_} = $data_block;
            $definitions{$_}{values}{'_dataname'} = $data_block->{'name'};
        }
    }

    return \%definitions;
}

##
# Builds a dictionary structure from a parsed DDL2 dictionary.
#
# @param $dic_data_blocks
#       Reference to a DDL2 dictionary structure as returned by the
#       COD::CIF::Parser. Normally, a DDL2 dictionary consists of
#       a single data block with multiple save frames each defining
#       a data category or a data item.
# @return
#       Reference to a hash containing data item definitions.
##
sub get_ddl2_dic
{
    my ( $dic_block ) = @_;

    my %definitions;
    for my $save_frame ( @{$dic_block->{'save_blocks'}} ) {
        next if !exists $save_frame->{'values'}{'_item.name'};
        for ( @{$save_frame->{'values'}{'_item.name'}} ) {
            $definitions{lc $_} = $save_frame;
            $definitions{lc $_}{'values'}{'_dataname'} = $_;
        }
    }

    return \%definitions;
}

##
# Adds data items with the default values to the given data frame
# if they are not already present in the data frame.
#
# @param $data_block
#       Reference to data block or a save frame as returned by the
#       COD::CIF::Parser that should be modified.
# @param $ddl1_defaults
#       Reference to a hash containing default values of data items
#       that appears in DDL1 data item definitions.
# @return
#       Reference to the data frame with the default data items added.
##
sub add_default_data_items
{
    my ($data_block, $default_values) = @_;

    for my $tag ( keys %{$default_values} ) {
        if ( !exists $data_block->{'values'}{$tag} ) {
            $data_block->{'values'}{$tag} = [ $default_values->{$tag} ];
        }
    }

    return $data_block;
}

##
# Validates a CIF data block against a set of DDL1 dictionaries.
#
# @param $data_block
#       Reference to data block or a save frame as returned by the
#       COD::CIF::Parser.
# @param $validation_resources
#       Reference to a validation resource data structure of
#       the following form:
#       {
#       # Reference to a hash of dictionary data structures as
#       # returned by the get_ddl1_dic() subroutine:
#           'dictionaries' => {
#               'path_to_dictionary_file_A' => {
#                   ...
#                },
#               'path_to_dictionary_file_B' => {
#                   ...
#                },
#                ...,
#               'path_to_dictionary_file_Z' => {
#                   ...
#                },
#            },
#       # Reference to a data structured of merged validation dictionary
#       # properties as returned by the get_merged_dictionary_properties()
#       # subroutine.
#           'merged_properties' => {
#               'item_to_category' => { ... },
#               'category_to_mandatory_items' => { ... },
#               'subcategory_key_to_category_key' => { ... },
#           }
#       }
# @param $options
#       Reference to a hash of options. The following options are recognised:
#       {
#       # Report data items that have been replaced by other data items
#           'report_deprecated' => 0,
#       # Ignore the case while matching enumerators
#           'ignore_case' => 0,
#       # Array reference to a list of data items that should be
#       # treated as potentially having values consisting of a
#       # combination of several enumeration values. Data items
#       # are identified by data names
#           'enum_as_set_tags' => ['_atom_site_refinement_flags'],
#       # Treat numbers expressed using the double precision notation
#       # (i.e. 0.42D+7) as proper numbers
#           'allow_double_precision_notation'  => 0
#       # Maximum number of validation issues that are reported for
#       # each unique combination of validation criteria and validated
#       # data items. Negative values remove the limit altogether
#           'max_issue_count' => 5
#       }
# @return
#       Array reference to a list of validation messages.
##
sub ddl1_validate_data_block
{
    my ( $data_block, $validation_resources, $options ) = @_;

    $options = {} if !defined $options;
    my $report_deprecated = exists $options->{'report_deprecated'} ?
                                   $options->{'report_deprecated'} : 0;
    my $ignore_case       = exists $options->{'ignore_case'} ?
                                   $options->{'ignore_case'} : 0;
    my $enum_as_set_tags  = exists $options->{'enum_as_set_tags'} ?
                                   $options->{'enum_as_set_tags'} : [];
    my $allow_d_notation  = exists $options->{'allow_double_precision_notation'} ?
                                   $options->{'allow_double_precision_notation'} : 0;
    my $max_issue_count   = exists $options->{'max_issue_count'} ?
                                   $options->{'max_issue_count'} : -1;

    my @issues;
    for my $loop_tags ( @{$data_block->{'loops'}} ) {
        push @issues,
             @{check_loop_category_homogeneity(
                $loop_tags,
                $validation_resources->{'merged_properties'}{'item_to_category'}
             )};
        push @issues,
             @{check_loop_mandatory_item_presence(
                 $loop_tags,
                 $validation_resources->{'merged_properties'}
             )};
    }

    my $dics = $validation_resources->{'dictionaries'};
    for my $dic_f ( sort keys %{$dics} ) {
        push @issues,
             @{ ddl1_validate_data_block_against_single_dic(
                    $data_block, $dics->{$dic_f}, $validation_options
                )
             };
    };

    my @validation_messages;
    if ( $max_issue_count < 0 ) {
        push @validation_messages, map { $_->{'message'} } @issues;
    } else {
        my %grouped_issues;
        for my $issue ( @issues ) {
            my $constraint = $issue->{'test_type'};
            my $data_name_key = join "\x{001E}", @{$issue->{'data_items'}};
            push @{$grouped_issues{$constraint}{$data_name_key}}, $issue;
        }

        # TODO: move hash out of the subroutine
        my %test_types = (
            'SIMPLE_KEY_UNIQUENESS'    =>
                'simple loop key uniqueness',
            'COMPOSITE_KEY_UNIQUENESS' =>
                'composite loop key uniqueness',
            'LOOP.INDIVIDUAL_UNIQUE_VALUES' =>
                'value uniqueness',
            'LOOP.COLLECTIVELY_UNIQUE_VALUES' =>
                'collective value uniqueness',
            'LOOP.INTEGRITY'      =>
                'loop integrity',
            'LOOP.CATEGORY_HOMOGENEITY' =>
                'items in a looped list all belonging to the same category',
            'LOOP.MANDATORY_ITEM_PRESENCE' =>
                'mandatory item presence in a category loop',
            'KEY_ITEM_PRESENCE'       =>
                'mandatory key item presence',
            'ITEM_REPLACEMENT.PRESENCE_OF_REPLACED' =>
                'replaced data item presence',
            'ITEM_REPLACEMENT.SIMULTANEOUS_PRESENCE' =>
                'simultaneous presence of replaced and replacing items',
            'LOOP_CONTEXT.MUST_APPEAR_IN_LOOP' =>
                'data items that incorrectly appear outside of a looped list',
            'LOOP_CONTEXT.MUST_NOT_APPEAR_IN_LOOP' =>
                'data items that incorrectly appear inside of a looped list',
            'PRESENCE_OF_PARENT_DATA_ITEM' =>
                'parent data item presence',
            'PRESENCE_OF_PARENT_DATA_ITEM_VALUE' =>
                'parent data item value presence',
            'ENUMERATION_SET' =>
                'data value belonging to the specified enumeration set',
            'SU_ELIGIBILITY' =>
                'data value standard uncertainty eligibility',
            'ENUM_RANGE.CHAR_STRING_LENGTH' =>
                'data value belonging to a character range and ' .
                'consisting of more than one symbol',
            'ENUM_RANGE.IN_RANGE' =>
                'data value belonging to the specified value range',
            'TYPE_CONSTRAINT.QUOTED_NUMERIC_VALUES' =>
                'proper quote usage with numeric values',
            'TYPE_CONSTRAINT.PROPER_NUMERIC_VALUES' =>
                'data value conformance to the numeric data type'
        );

        for my $constraint (sort keys %grouped_issues) {
            for my $data_name_key (sort keys %{$grouped_issues{$constraint}}) {
                my @group_issues = @{$grouped_issues{$constraint}{$data_name_key}};
                my $group_size = scalar(@group_issues);

                my $description;
                if ( defined $test_types{$constraint} ) {
                    $description = $test_types{$constraint};
                }

                if ( $group_size > $max_issue_count ) {
                    push @validation_messages,
                         'a test ' .
                         (defined $description ? "of $description " : '') .
                         'involving the [' .
                         ( join ', ',
                            map { q{'} . ( canonicalise_tag($_) ) . q{'} }
                                @{$group_issues[0]->{'data_items'}} ) .
                        "] data items resulted in $group_size validation messages " .
                        '-- the number of reported messages is limited to ' .
                        "$max_issue_count";
                    $group_size = $max_issue_count;
                }

                push @validation_messages,
                        map { $_->{'message'} } @group_issues[0..($group_size - 1)];
            }
        }
    }

    return \@validation_messages;
}

##
# Validates a CIF data block against a single DDL1 dictionary.
#
# @param $data_block
#       Reference to data block or a save frame as returned by the
#       COD::CIF::Parser.
# @param $dic
#       Reference to a dictionary data structures as returned by
#       the get_ddl1_dic() subroutine.
# @param $options
#       Reference to a hash of options. The following options are recognised:
#       {
#       # Report data items that have been replaced by other data items
#           'report_deprecated' => 0,
#       # Ignore the case while matching enumerators
#           'ignore_case' => 0,
#       # Array reference to a list of data items that should be
#       # treated as potentially having values consisting of a
#       # combination of several enumeration values. Data items
#       # are identified by data names.
#           'enum_as_set_tags' => ['_atom_site_refinement_flags'],
#       # Treat numbers expressed using the double precision notation
#       # (i.e. 0.42D+7) as proper numbers
#           'allow_double_precision_notation'  => 0
#       }
# @return
#       Array reference to a list of validation message data structures
#       of the following form:
#       {
#       # Code of the data block that contains the offending entry
#           'data_block_code' => 'offending_block_code',
#       # Code of the save frame that contains the offending entry.
#       # Might be undefined
#           'save_frame_code' => 'offending_frame_code',
#       # Code of the validation test that generated the issue
#           'test_type' => 'TEST_TYPE_CODE',
#       # Names of the data items examined by the the validation test
#           'data_items' => [ 'data_name_1', 'data_name_2', ... ],
#       # Human-readable description of the issue
#           'message' => 'issue description'
#       }
##
sub ddl1_validate_data_block_against_single_dic
{
    my ( $data_block, $dic, $options ) = @_;

    $options = {} if !defined $options;
    my $report_deprecated = exists $options->{'report_deprecated'} ?
                                   $options->{'report_deprecated'} : 0;
    my $ignore_case       = exists $options->{'ignore_case'} ?
                                   $options->{'ignore_case'} : 0;
    my $enum_as_set_tags  = exists $options->{'enum_as_set_tags'} ?
                                   $options->{'enum_as_set_tags'} : [];
    my $allow_d_notation  = exists $options->{'allow_double_precision_notation'} ?
                                   $options->{'allow_double_precision_notation'} : 0;

    my @issues = @{ validate_block_loops($data_block, $dic) };

    for my $tag ( @{$data_block->{'tags'}} ) {
        my $lc_tag = lc $tag;

        next if !exists $dic->{$lc_tag};

        if( $report_deprecated ) {
            push @issues,
                 @{ report_deprecated( $data_block, $tag, $dic ) }
        };

        push @issues,
             @{ validate_list_unique_key( $data_block, $tag, $dic ) };

        my $dic_item = $dic->{$lc_tag};

        push @issues,
             @{ validate_list_mandatory( $data_block, $tag, $dic_item ) };

        push @issues,
             @{ check_list_link_parent( $data_block, $tag, $dic_item ) };

        push @issues,
             @{ validate_enumeration_set(
                    $data_block, $tag, $dic_item,
                    {
                        'ignore_case'  => $ignore_case,
                        'treat_as_set' => any { lc($_) eq $lc_tag }
                                                        @{$enum_as_set_tags}
                    }
             ) };

       push @issues,
            @{ validate_su( $data_block, $tag, $dic_item ) };

       push @issues,
            @{ validate_range( $data_block, $tag, $dic_item ) };

       push @issues,
            @{ validate_data_type(
                    $data_block, $tag, $dic_item,
                    {
                        'allow_double_precision_notation' => $allow_d_notation,
                    }
            ) };
    }

    @issues = @{ summarise_validation_issues( \@issues ) };

    return \@issues;
}

##
# Constructs a data structure of shared dictionary properties extracted
# from all provided DDL1 dictionaries. The data structure allows to properly
# resolve entities that are defined in one dictionary, but referenced
# in a different dictionary (i.e. categories).
#
# NOTE: a proper dictionary merging algorithm could be used instead.
#
# @param $dics
#       Reference to a hash of dictionary data structures as returned by
#       the get_ddl1_dic() subroutine.
# @param \%merged_properties
#       Reference to a data structure of the following form:
#       {
#       # Reference to a hash that maps each data item to the category
#       # that the it belongs to:
#           'item_to_category' => {
#               'data_name_a' => 'category_name_1',
#               'data_name_b' => 'category_name_1',
#               'data_name_c' => 'category_name_3',
#               ...
#               'data_name_f' => 'category_name_n',
#           },
#       # Reference to a hash that maps categories to data items that must
#       # appear in looped list of that category:
#           'category_to_mandatory_items' => {
#               'category_name_1' => [
#                   'data_name_a',
#                   'data_name_b',
#                   ...
#                   'data_name_c',
#               ],
#
#               ...,
#
#               'category_name_n' => [
#                   ...
#               ]
#           },
#       # Reference to a hash that maps subcategory reference data items to
#       # the reference items of the parent category:
#           'subcategory_key_to_category_key' => {
#               'child_reference_item_name_1' => 'parent_reference_item_name_1',
#               'child_reference_item_name_2' => 'parent_reference_item_name_1',
#               ...,
#               'child_reference_item_name_n' => 'parent_reference_item_name_m',
#           },
#       # Reference to a hash that maps data item names to the names of their
#       # alternate data items:
#           'item_to_alternate_items' => {
#               'item_1' => [ 'alternate_item_1', ],
#               'item_2' => [ 'alternate_item_2_a', ..., 'alternate_item_2_z', ],
#               ...,
#               'item_n' => [ 'alternate_item_n', ],
#           },
#       }
##
sub get_merged_dictionary_properties
{
    my ($dics) = @_;

    my %merged_properties;
    $merged_properties{'item_to_category'} =
                            get_item_to_category_mapping($dics);
    $merged_properties{'category_to_mandatory_items'} =
                            get_category_to_mandatory_items_mapping($dics);
    $merged_properties{'subcategory_key_to_category_key'} =
                            get_subcategory_key_to_category_key_mapping($dics);
    $merged_properties{'item_to_alternate_items'} =
                            get_item_to_alternate_items_mapping($dics);

    return \%merged_properties;
}

##
# Constructs a hash that maps data item names to the names of the categories
# that they belong to as defined in the defining DDL1 dictionaries.
#
# @param $dics
#       Reference to a hash of dictionary data structures as returned by
#       the get_ddl1_dic() subroutine.
# @return
#       Reference to a hash of the following form:
#       {
#           'data_name_a' => 'category_name_1',
#           'data_name_b' => 'category_name_1',
#           'data_name_c' => 'category_name_3',
#           ...
#           'data_name_f' => 'category_name_n'
#       }
##
sub get_item_to_category_mapping
{
    my ($dics) = @_;

    my %item_to_category;
    for my $dic_file_name (sort keys %{$dics}) {
        my $dic = $dics->{$dic_file_name};
        for my $tag (sort keys %{$dic}) {
            my $category = get_category_name( $dic->{$tag} );
            next if !defined $category;
            $item_to_category{$tag} = lc $category;
        }
    }

    return \%item_to_category;
}

##
# Constructs a hash that maps category names to the names of data items
# that must appear in looped list of that category.
#
# @param $dics
#       Reference to a hash of dictionary data structures as returned by
#       the get_ddl1_dic() subroutine.
# @return
#       Reference to a hash of the following form:
#       {
#         'category_name_1' => [
#               'data_name_a',
#               'data_name_b',
#               ...
#               'data_name_c',
#         ],
#
#         ...,
#
#         'category_name_n' => [
#           ...
#         ]
#       }
##
sub get_category_to_mandatory_items_mapping
{
    my ($dics) = @_;

    my %category_to_mandatory_items;
    for my $dic_file_name (sort keys %{$dics}) {
        my $dic = $dics->{$dic_file_name};
        for my $tag (sort keys %{$dic}) {
            my $category = get_category_name( $dic->{$tag} );
            next if !defined $category;
            if ( get_list_mandatory_flag($dic->{$tag}) eq 'yes' ) {
                push @{$category_to_mandatory_items{$category}}, $tag;
            }
        }
    }

    return \%category_to_mandatory_items;
}

##
# Constructs a hash that maps subcategory reference data items to
# the reference items of the parent category.
#
# The relationship of a parent category and child category (subcategory)
# is not formally established in DDL1. However, a posts in the official
# IUCr mailing list
# (https://www.iucr.org/__data/iucr/lists/cif-developers/msg00197.html)
# provides a clarification on implicit semantics of this kind:
#
#   "When the _list_link_parent data name is of the same category as the
#   defined data name, the _list_link_parent data name and the defined name
#   may be considered as a single combined definition which can be referred
#   to by either of the original data names for the purposes of resolving
#   _list_reference and _list_mandatory requirements."
#
# The official IUCr dictionaries currently contain a single instance of
# such relationship between the '_atom_site_label' and '_atom_site_aniso_label'
# data items.
#
# @param $dics
#       Reference to a hash of dictionary data structures as returned by
#       the get_ddl1_dic() subroutine.
# @return
#       Reference to a hash of the following form:
#       {
#         'child_reference_item_name_1' => 'parent_reference_item_name_1',
#         'child_reference_item_name_2' => 'parent_reference_item_name_1',
#         ...,
#         'child_reference_item_name_n' => 'parent_reference_item_name_m',
#       }
##
sub get_subcategory_key_to_category_key_mapping
{
    my ($dics) = @_;

    my %category;
    for my $dic_file_name (sort keys %{$dics}) {
        my $dic = $dics->{$dic_file_name};

        for my $tag (sort keys %{$dic}) {
            my $data_item = $dic->{$tag};
            my $name = get_category_name( $data_item );
            next if !defined $name;

            if (exists $category{$name}{'items'}{$tag}) {
                $data_item = merge_dic_item_definitions(
                    $category{$name}{'items'}{$tag},
                    $data_item
                )
            }
            $category{$name}{'items'}{$tag} = $data_item
        }
    }

    my %subcategory_key_to_category_key;
    for my $name (keys %category) {
        my $items = $category{$name}{'items'};
        my $list_reference_groups = get_all_list_references($items);
        next if scalar (@{$list_reference_groups} < 2);
        my @potential_sub_keys;
        my @potential_main_keys;
        for my $group (@{$list_reference_groups}) {
            next if scalar @{$group->{'key_data_items'}} != 1;
            my $key_item_name = $group->{'key_data_items'}[0];

            my $item = $items->{$key_item_name};

            if (exists $item->{'values'}{'_list_link_child'}) {
                push @potential_main_keys, $key_item_name;
            }

            if (exists $item->{'values'}{'_list_link_parent'}) {
                push @potential_sub_keys, $key_item_name;
            }
        }

        for my $key_name (@potential_sub_keys) {
            my $parent_name = $items->{$key_name}{'values'}{'_list_link_parent'}[0];
            next if none { $_ eq $parent_name } @potential_main_keys;
            $subcategory_key_to_category_key{$key_name} = $parent_name;
        }
    }

    return \%subcategory_key_to_category_key;
}

##
# Merges two DDL1 data item definitions into a single definition.
#
# The merging algorithm is implemented according to
# the dictionary merging protocol described in:
#   "International Tables for Crystallography Volume G:
#    Definition and exchange of crystallographic data",
#   2005, 87-89, doi: 10.1107/97809553602060000107
#
# The protocol describes three merging modes: STRICT, REPLACE and OVERLAY.
# This subroutine implements only the OVERLAY mode. A short description of
# the mode as provided in the protocol:
# "New attributes are added to those already stored for the data name;
#  conflicting attributes replace those already stored."
#
# For a more detailed description of the merging protocol and modes,
# consult the original source.
#
# @param $base_definition
#       Reference to a DDL1 data item definition block as returned by
#       the COD::CIF::Parser. Data item values provided in this definition
#       have a lower priority than those provided in the new definition.
# @param $new_definition
#       Reference to a DDL1 data item definition block as returned by
#       the COD::CIF::Parser. Data item values provided in this definition
#       have a higher priority than those provided in the base definition.
# @return
#       Reference to a merged DDL1 data item definition block.
##
sub merge_dic_item_definitions
{
    my ($base_definition, $new_definition) = @_;

    my $merged_definition = clone( $base_definition );

    $merged_definition = merge_scalar_items_in_overlay_mode(
                            $merged_definition,
                            $new_definition
                         );

    $merged_definition = merge_looped_items_in_overlay_mode(
                            $merged_definition,
                            $new_definition
                         );

    return $merged_definition;
}

##
# Merges scalar data items from the new definition into the base definition
# according to the rules of the OVERLAY mode.
#
# @param $base_definition
#       Reference to a DDL1 data item definition block as returned by
#       the COD::CIF::Parser. Data item values provided in this definition
#       have a lower priority than those provided in the new definition.
# @param $new_definition
#       Reference to a DDL1 data item definition block as returned by
#       the COD::CIF::Parser. Data item values provided in this definition
#       have a higher priority than those provided in the base definition.
# @return
#       Reference to the base definition block with the merged scalar items.
##
sub merge_scalar_items_in_overlay_mode
{
    my ($base_definition, $new_definition) = @_;

    ##
    # The list of scalar data item were manually compiled
    # from the 'ddl_core.dic' dictionary. Metadata of the
    # source dictionary: 
    #
    # Dictionary name: ddl_core.dic
    # Dictionary version: 1.4.1
    # Last updated on: 2005-06-29
    # Retrieved on: 2020-02-19
    # Retrieved from: ftp://ftp.iucr.org/pub/ddl_core.dic
    ##
    my @scalar_item_names = qw(
        _category
        _definition
        _enumeration_default
        _enumeration_range
        _list
        _list_level
        _list_mandatory
        _type
        _type_construct
        _units
        _units_detail
    );

    for my $tag ( @scalar_item_names ) {
        next if !exists $new_definition->{'values'}{$tag};
        set_tag($base_definition, $tag, $new_definition->{'values'}{$tag}[0]);
    }

    return $base_definition;
}

##
# Merges potentially looped data items from the new definition into the
# base definition according to the rules of the OVERLAY mode.
#
# @param $base_definition
#       Reference to a DDL1 data item definition block as returned by
#       the COD::CIF::Parser. Data item values provided in this definition
#       have a lower priority than those provided in the new definition.
# @param $new_definition
#       Reference to a DDL1 data item definition block as returned by
#       the COD::CIF::Parser. Data item values provided in this definition
#       have a higher priority than those provided in the base definition.
# @return
#       Reference to the base definition block with the merged scalar items.
##
sub merge_looped_items_in_overlay_mode
{
    my ($base_definition, $new_definition) = @_;

    ##
    # The list of potentially looped data item were manually compiled
    # from the 'ddl_core.dic' dictionary. Metadata of the source dictionary: 
    #
    # Dictionary name: ddl_core.dic
    # Dictionary version: 1.4.1
    # Last updated on: 2005-06-29
    # Retrieved on: 2020-02-19
    # Retrieved from: ftp://ftp.iucr.org/pub/ddl_core.dic
    ##
    my %category_key_to_items = (
        # NOTE: the '_name' property should have been used to identify
        # the definitions that are being merged so there is no need to
        # process it any further
        # '_name'               => '_name',
        '_enumeration'        => [ '_enumeration_detail' ],
        '_example'            => [ '_example_detail' ],
        '_list_link_child'    => [],
        '_list_link_parent'   => [],
        '_list_reference'     => [],
        '_list_uniqueness'    => [],
        '_related_item'       => [ '_related_function' ],
        '_type_conditions'    => [],
    );

    for my $key_tag (sort keys %category_key_to_items) {
        # TODO: values of the '$loop_tag' data item will not be included
        # into the merged item definition' 
        my $new_looped_items = classify_looped_items_by_mergeability(
                                  $new_definition,
                                  $key_tag,
                                  $category_key_to_items{$key_tag}
                               );
        # TODO: data items that were reported as unmergeable should be
        # properly reported
        next if !%{$new_looped_items->{'mergeable'}};

        # NOTE: potential warning message text: values of the '$loop_tag'
        # data item will not be included into the merged item definition'
        my $base_looped_items = classify_looped_items_by_mergeability(
                                  $base_definition,
                                  $key_tag,
                                  $category_key_to_items{$key_tag}
                                );

        my $merged_loop = merge_looped_values(
                                    $base_looped_items->{'mergeable'},
                                    $new_looped_items->{'mergeable'}
                                );
        # TODO: silently remove duplicates from the merged loop
        # TODO: detect duplicate keys that point to different data values

        exclude_tag($base_definition, $key_tag);
        my $is_looped = (@{$merged_loop->{$key_tag}} > 1);
        if ($is_looped) {
            set_loop_tag(
                $base_definition,
                $key_tag,
                $key_tag,
                $merged_loop->{$key_tag}
            );
        } else {
            set_tag(
                $base_definition,
                $key_tag,
                $merged_loop->{$key_tag}[0]
            );
        }
        delete $merged_loop->{$key_tag};
        for my $tag (sort keys %{$merged_loop}) {
            exclude_tag($base_definition, $tag);
            if ($is_looped) {
                set_loop_tag(
                    $base_definition,
                    $key_tag,
                    $key_tag,
                    $merged_loop->{$tag}
                );
            } else {
                set_tag(
                    $base_definition,
                    $key_tag,
                    $merged_loop->{$tag}[0]
                );
            }
        }
    }

    return $base_definition;
}

##
# Identifies which of the data items from a looped category are mergeable
# and which are not.
#
# @param $definition_block
#       Reference to a DDL1 data item definition block as returned by
#       the COD::CIF::Parser. 
# @param $key_tag
#       Name of the data item that acts as the looped list reference
#       of the checked category.
# @param $category_tags
#       Reference to an array of data items that belong to the
#       same category as the looped list reference item. Data
#       items are identified by their names.
# @return
#       Reference to a data structure of the following form:
#       {
#       # Mergeable data items are identified by their data names
#       # and returned together with the associated data values
#           'mergeable' => {
#               'mergeable_item_a' => {
#                   'values' => [
#                       'value_a_1',
#                       'value_a_2',
#                       ...,
#                       'value_a_n'
#                   ]
#                },
#               ...,
#               'mergeable_item_m' => {
#                   'values' => [
#                       'value_m_1',
#                       'value_m_2',
#                       ...,
#                       'value_m_n'
#                   ]
#                }
#           },
#       # Unmergeable data items are identified by their data names
#       # and returned together with a human-readable description
#       # of the reason they were deemed unmergeable 
#           'unmergeable' => {
#               'unmergeable_item_a' => ,
#               'unmergeable_item_b' => ,
#               ...
#           }
#       }
##
sub classify_looped_items_by_mergeability
{
    my ($definition_block, $key_tag, $category_tags) = @_;

    my $analysed_items = {
        'mergeable'   => {},
        'unmergeable' => {},
    };

    if (!exists $definition_block->{'values'}{$key_tag}) {
        for my $loop_tag (@{$category_tags}) {
            next if !exists $definition_block->{'values'}{$loop_tag};
            $analysed_items->{'unmergeable'}{$loop_tag} =
                "data item '$loop_tag' appears in a data block that " .
                'does not contain the associated looped list reference ' .
                "data item '$key_tag'";
        }
        return $analysed_items;
    }

    my $key_loop_index = get_item_loop_index($definition_block, $key_tag);
    $key_loop_index = -1 if !defined $key_loop_index;

    my %unmergeable_items;
    my @mergeable_items = ( $key_tag );
    for my $loop_tag (@{$category_tags}) {
        next if !exists $definition_block->{'values'}{$loop_tag};
        my $item_loop_index = get_item_loop_index($definition_block, $loop_tag);
        $item_loop_index = -1 if !defined $item_loop_index;
        if ($key_loop_index != $item_loop_index) {
            $unmergeable_items{$loop_tag} =
                "data item '$loop_tag' and the associated looped list " .
                "reference data item '$key_tag' do not appear in the " .
                'same loop';
            next;
        }
        push @mergeable_items, $loop_tag;
    }

    $analysed_items->{'unmergeable'} = \%unmergeable_items;
    for my $mergeable_item (@mergeable_items) {
        push @{$analysed_items->{'mergeable'}{$mergeable_item}{'values'}},
             @{$definition_block->{'values'}{$mergeable_item}}; 
    }

    return $analysed_items;
}

##
# Merges two looped lists of different sizes into a single looped list.
# Missing data values are replaced by CIF unknown ('?') values.
#
# @param $base_loop_items
#       Reference to a data structure of mergeable data items as
#       returned by the classify_looped_items_by_mergeability()
#       subroutine:
#       {
#           'item_a_name' => {
#               'values' => [ 'base_value_a_1', 'base_value_a_2', ... ],
#           },
#           'item_c_name' => {
#               'values' => [ 'base_value_c_1', 'base_value_c_2', ... ],
#           },
#           ...
#       }
# @param $new_loop_items
#       Reference to a data structure that contains data names
#       and data values of items that should be merged:
#       {
#           'item_a_name' => {
#                       'values' => [
#                           'new_value_a_1',
#                           'new_value_a_2',
#                           'new_value_a_3',
#                           ...
#                       ],
#           },
#           'item_b_name' => {
#                       'values' => [
#                           'new_value_b_1',
#                           'new_value_b_2',
#                           'new_value_b_3',
#                           ...
#                       ],
#           },
#           ...
#       }
# @return \%merged_loops
#       Reference to a data structure that contains a merged looped list
#       of the following form:
#       {
#           'item_a_name' => [
#                         'old_value_a_1',
#                         'old_value_a_2',
#                         ...,
#                         'new_value_a_1',
#                         'new_value_a_2',
#                         'new_value_a_3',
#                         ...
#                       ],
#           'item_b_name' => [
#                         '?',
#                         '?',
#                         ...,
#                         'new_value_b_1',
#                         'new_value_b_2',
#                         'new_value_b_3',
#                         ...
#                       ],
#           'item_c_name' => [
#                         'old_value_c_1',
#                         'old_value_c_2',
#                         ...,
#                         '?',
#                         '?',
#                         '?',
#                         ...
#                       ],
#           ...,
#       }
##
sub merge_looped_values
{
    my ($base_loop_items, $new_loop_items) = @_;

    my %merged_loop_items;
    # In case only new data items were added
    if (!%{$base_loop_items}) {
        for my $tag (keys %{$new_loop_items}) {
            push @{$merged_loop_items{$tag}},
                 @{$new_loop_items->{$tag}{'values'}};
        }
        return \%merged_loop_items;
    }

    # In case data item values need merging
    my $base_loop_length = scalar @{$base_loop_items->{
                            (sort keys %{$base_loop_items})[0]
                           }{'values'}};
    my $new_loop_length = scalar @{$new_loop_items->{
                            (sort keys %{$new_loop_items})[0]
                          }{'values'}};
    for my $tag (keys %{$base_loop_items}) {
        push @{$merged_loop_items{$tag}},
             @{$base_loop_items->{$tag}{'values'}};
        if (exists $new_loop_items->{$tag}) {
            push @{$merged_loop_items{$tag}},
                 @{$new_loop_items->{$tag}{'values'}};
        } else {
            push @{$merged_loop_items{$tag}},
                 ( '?' x $new_loop_length );
        }
    }
    for my $tag (keys %{$new_loop_items}) {
        next if exists $merged_loop_items{$tag};
        if (exists $base_loop_items->{$tag} ) {
            push @{$merged_loop_items{$tag}},
                 @{$base_loop_items->{$tag}{'values'}};
        } else {
            push @{$merged_loop_items{$tag}},
                 ( '?' x $base_loop_length );
        }
        push @{$merged_loop_items{$tag}},
             @{$new_loop_items->{$tag}{'values'}};
    }

    return \%merged_loop_items;
}

##
# Constructs a hash that maps data item names to the names of their
# alternate data items.
#
# @param $dics
#       Reference to a hash of dictionary data structures as returned by
#       the get_ddl1_dic() subroutine.
# @return
#       Reference to a hash of the following form:
#       {
#         'item_1' => [ 'alternate_item_1', ],
#         'item_2' => [ 'alternate_item_2_a', ..., 'alternate_item_2_z', ],
#         ...,
#         'item_n' => [ 'alternate_item_n', ],
#       }
##
sub get_item_to_alternate_items_mapping
{
    my ($dics) = @_;

    my %item_to_alternate_items;
    for my $dic_file_name (sort keys %{$dics}) {
        my $dic = $dics->{$dic_file_name};
        for my $tag (sort keys %{$dic}) {
            my $alternate_item_names = get_alternate_item_names($dic->{$tag});
            next if !@{$alternate_item_names};
            $item_to_alternate_items{$tag} = $alternate_item_names;
        }
    };

    return \%item_to_alternate_items
}

##
# Extracts the data names of items that are marked as alternates of
# the given item.
#
# @param $data_item
#       Data item definition block as returned by the COD::CIF::Parser.
# @return
#       Reference to an array of data names.
##
sub get_alternate_item_names
{
    my ($dic_item) = @_;

    return [] if !exists $dic_item->{'values'}{'_related_item'};
    return [] if !exists $dic_item->{'values'}{'_related_function'};
    # check if items reside in the same loop (or are both unlooped)
    my $related_item_loop = get_item_loop_index($dic_item, '_related_item');
    $related_item_loop = -1 if !defined $related_item_loop;

    my $related_function_loop = get_item_loop_index($dic_item, '_related_function');
    $related_function_loop = -1 if !defined $related_function_loop;
    return [] if $related_item_loop != $related_function_loop;

    my @alternate_item_names;
    for (my $i = 0; $i < @{$dic_item->{'values'}{'_related_item'}}; $i++) {
        next if $dic_item->{'values'}{'_related_function'}[$i] ne 'alternate';
        push @alternate_item_names, $dic_item->{'values'}{'_related_item'}[$i];
    };

    return \@alternate_item_names;
}

# NOTE: the subroutine was copied from the COD::CIF::DDL::DDLm module.
##
# Groups validation issues with identical messages together and replaces
# each group with a single validation issue that contains a summarized
# version of the message.
#
# @param $issues
#       Array reference to a list of validation message data structures
#       of the following form:
#       {
#       # Code of the data block that contains the offending entry
#           'data_block_code' => 'offending_block_code',
#       # Code of the save frame that contains the offending entry.
#       # Might be undefined
#           'save_frame_code' => 'offending_frame_code',
#       # Code of the validation test that generated the issue
#           'test_type' => 'TEST_TYPE_CODE',
#       # Names of the data items examined by the the validation test
#           'data_items' => [ 'data_name_1', 'data_name_2', ... ],
#       # Human-readable description of the issue
#           'message' => 'issue description'
#       }
#
# @return $summarised_issues
#       Reference to an array of unique summarised issues.
##
sub summarise_validation_issues
{
    my ($issues) = @_;

    my %message_count;
    for my $issue (@{$issues}) {
        $message_count{$issue->{'message'}}{'count'}++;
        $message_count{$issue->{'message'}}{'representative_issue'} = $issue;
    }

    my @summarised_issues;
    for my $message ( sort keys %message_count ) {
        my $count = $message_count{$message}->{'count'};
        my $issue = $message_count{$message}->{'representative_issue'};
        if( $count > 1 ) {
            $issue->{'message'} = $message . " ($count times)";
        }
        push @summarised_issues, $issue;
    }

    return \@summarised_issues;
}

##
# Validates a CIF data frame against a DDL2 dictionary.
#
# @param $data_block
#       Reference to data block or a save frame as returned by the
#       COD::CIF::Parser.
# @param $dic
#       Reference to a dictionary data structure as returned by
#       the get_ddl2_dic() subroutine.
# @param $options
#       Reference to a hash of options.
# @return
#       Array reference to a list of validation messages. Currently no
#       options are recognised.
##
sub ddl2_validate_data_block
{
    my ( $data_block, $dic, $options ) = @_;

    my @notes;
    for my $tag ( @{$data_block->{'tags'}} ) {
         my $lc_tag = lc $tag;
         my $dic_item = $dic->{$lc_tag};
         push @notes,
              @{ ddl2_validate_data_type( $data_block, $tag, $dic_item ) };
     }

    return \@notes;
}

##
# Returns an array of tags of data items that have superseded the data item.
#
# @param $dic
#       Reference to a dictionary data structure as returned by
#       the get_ddl1_dic() subroutine.
# @param $tag
#       Lowercased name of the data item.
# @return
#       Array of tags of data items that have superseded the data item.
##
sub get_replacement_tags
{
    my ( $dic, $tag ) = @_;

    return [] if !exists $dic->{$tag};
    my $dic_item = $dic->{$tag}{'values'};
    return [] if !exists $dic_item->{'_related_item'};

    my @replace_with;
    # check if data items are deprecated (replaced with other data items)
    for( my $i = 0; $i < @{$dic_item->{'_related_item'}}; $i++ ) {
        if( $dic_item->{'_related_function'}[$i] eq 'replace' ) {
            push @replace_with, $dic_item->{'_related_item'}[$i];
        }
    }

    return \@replace_with;
}

##
# Returns an array of tags of the data items that are required to be present
# in the loop containing the analysed data item.
#
# @param $dic
#       Reference to a dictionary data structure as returned by
#       the get_ddl1_dic() subroutine.
# @param $tag
#       Lowercased name of the data item to analyse.
# @return $list_reference_tags
#       A reference to an array of tags of data items that are required to
#       be present in the loop containing the analysed data items.
##
sub get_list_reference_tags
{
    my ( $dic, $tag ) = @_;

    return [] if !exists $dic->{$tag};
    my $dic_item = $dic->{$tag}{values};
    return [] if !exists $dic_item->{'_list_reference'};

    my @list_reference_tags;
    # _list_reference identifies data items that must collectively be
    # in a loop. They are referenced by the names of their data blocks
    for my $ref_dataname (@{$dic_item->{'_list_reference'}}) {
      for my $dic_tag ( sort keys %{$dic} ) {
          if ( '_' . $dic->{$dic_tag}{values}{'_dataname'} eq $ref_dataname ) {
              push @list_reference_tags, $dic_tag;
          }
      }
    }

    return \@list_reference_tags;
}

##
# Checks the existence of parent (foreign) keys as specified by a DDL1 dictionary.
#
# @param $data_block
#       Data frame that should be validated as returned by the COD::CIF::Parser.
# @param $tag
#       The data name of the item that should be validated.
# @param $dic_item
#       Dictionary definition of the validated data item as returned by
#       get_ddl1_dic() subroutine.
# @return
#       Reference to an array of validation issue data structures of
#       the following form:
#       {
#           # Code of the validation test that generated the issue
#           'test_type' => 'TEST_TYPE_CODE',
#           # Names of the data items examined by the the validation test
#           'data_items' => [ 'data_name_1', 'data_name_2', ... ],
#           # Validation message that should be displayed to the user
#           'message'    => 'a detailed validation message'
#       }
##
sub check_list_link_parent($$$)
{
    my ( $block, $tag, $dic_item ) = @_;

    return [] if !exists $dic_item->{'values'}{'_list_link_parent'};
    my $parents = $dic_item->{'values'}{'_list_link_parent'};

    # TODO: not handled yet, unsure how to do that
    return [] if @{$parents} > 1;
    my $parent = $parents->[0];

    my @validation_issues;
    if ( !exists $block->{values}{$parent} ) {
        push @validation_issues,
             {
                'test_type'  => 'PRESENCE_OF_PARENT_DATA_ITEM',
                'data_items' => [ $tag, $parent ],
                'message'    =>
                    'missing parent data item -- the ' .
                    q{'} . ( canonicalise_tag($parent) ) . q{'} .
                    ' data item is required by the ' .
                    q{'} . ( canonicalise_tag($tag) ) . q{'} . ' data item',
             };
        return \@validation_issues;
    }

    my %parent_values = map { $_ => 1 } @{$block->{values}{$parent}};

    my @unmatched = uniq sort grep { !exists $parent_values{$_} }
                         @{$block->{values}{$tag}};

    for my $value (@unmatched) {
        # FIXME: these special CIF values should be handled properly
        # by taking their quotation into account
        next if ( $value eq '.' || $value eq '?' );
        push @validation_issues,
             {
                'test_type'  => 'PRESENCE_OF_PARENT_DATA_ITEM_VALUE',
                'data_items' => [ $tag, $parent ],
                'message'    =>
                    'data item ' . q{'} . ( canonicalise_tag($tag) ) . q{'} .
                    ' contains value ' . q{'} . $value . q{'} . ' that was ' .
                    'not found among the values of the parent data item ' .
                    q{'} . ( canonicalise_tag($parent) ) . q{'},
             };
    }

    return \@validation_issues;
}

##
# Checks enumeration values against a DDL1 dictionary.
#
# @param $data_block
#       Data frame that should be validated as returned by the COD::CIF::Parser.
# @param $tag
#       The data name of the item that should be validated.
# @param $dic_item
#       Dictionary definition of the validated data item as returned by
#       get_ddl1_dic() subroutine.
# @param $options
#       Reference to a hash of options. The following options are recognised:
#       {
#       # Ignore the case while matching enumerators
#           'ignore_case'  => 0
#       # Treat data values as potentially consisting of a
#       # combination of several enumeration values
#           'treat_as_set' => 0
#       }
# @return
#       Reference to an array of validation issue data structures of
#       the following form:
#       {
#           # Code of the validation test that generated the issue
#           'test_type' => 'TEST_TYPE_CODE',
#           # Names of the data items examined by the the validation test
#           'data_items' => [ 'data_name_1', 'data_name_2', ... ],
#           # Validation message that should be displayed to the user
#           'message'    => 'a detailed validation message'
#       }
##
sub validate_enumeration_set
{
    my ($data_block, $tag, $dic_item, $options) = @_;

    return [] if !exists $dic_item->{'values'}{'_enumeration'};
    my $enum_set = $dic_item->{'values'}{'_enumeration'};

    my @values;
    for ( my $i = 0; $i < @{$data_block->{'values'}{$tag}}; $i++ ) {
        next if has_special_value($data_block, $tag, $i);
        push @values, $data_block->{'values'}{$tag}[$i];
    }

    my @issues;
    my $is_proper_enum = check_enumeration_set( \@values, $enum_set, $options );
    for ( my $i = 0; $i < @{ $is_proper_enum }; $i++ ) {
        next if !$is_proper_enum->[$i];
        push @issues,
             {
               'test_type'  => 'ENUMERATION_SET',
               'data_items' => [ $tag ],
               'message'    =>
                    'data item ' . q{'} . ( canonicalise_tag($tag) ) . q{'} .
                    ' value ' . q{'} . $values[$i] . q{'} . ' must be one ' .
                    'of the enumeration values [' .
                        ( join ', ', @{$enum_set} ) .
                    ']'
             };
    };

    return \@issues;
}

##
# Checks values with standard uncertainties against a DDL1 dictionary.
#
# @param $data_block
#       Data frame that should be validated as returned by the COD::CIF::Parser.
# @param $tag
#       The data name of the item that should be validated.
# @param $dic_item
#       Dictionary definition of the validated data item as returned by
#       get_ddl1_dic() subroutine.
# @return
#       Reference to an array of validation issue data structures of
#       the following form:
#       {
#           # Code of the validation test that generated the issue
#           'test_type' => 'TEST_TYPE_CODE',
#           # Names of the data items examined by the the validation test
#           'data_items' => [ 'data_name_1', 'data_name_2', ... ],
#           # Validation message that should be displayed to the user
#           'message'    => 'a detailed validation message'
#       }
##
sub validate_su
{
    my ( $data_block, $tag, $dic_item ) = @_;

    return [] if is_su_permitted($dic_item);

    my @validation_issues;
    for (my $i = 0; $i < @{$data_block->{'values'}{$tag}}; $i++) {
        next if  has_special_value($data_block, $tag, $i);
        next if !has_numeric_value($data_block, $tag, $i);

        my $value = $data_block->{'values'}{$tag}[$i];
        if ( $value =~ /([(][0-9]+[)])$/ ) {
            push @validation_issues,
                 {
                    'test_type'  => 'SU_ELIGIBILITY',
                    'data_items' => [ $tag ],
                    'message'    =>
                        'data item ' .
                        q{'} . ( canonicalise_tag($tag) ) . q{'} . ' value ' .
                        q{'} . $value . q{'} . ' is not permitted ' .
                        'to contain the appended standard uncertainty value ' .
                        "'$1'",
                }
        }
    }

    return \@validation_issues;
}

##
# Evaluates if the DDL1 dictionary definition permits data item values
# to contain standard uncertainty values.
#
# @param $dic_item
#       Dictionary definition of the data item as returned by get_ddl1_dic()
#       subroutine.
# @return
#       '1' if the s.u. value is permitted,
#       '0' otherwise.
##
sub is_su_permitted
{
    my ( $dic_item ) = @_;

    return 1 if !exists $dic_item->{'values'}{'_type'};
    return 1 if $dic_item->{'values'}{'_type'}[0] ne 'numb';

    my $is_su_permitted = any { $_ eq 'esd' || $_ eq 'su' }
                            @{$dic_item->{'values'}{'_type_conditions'}};

    return $is_su_permitted;
}

##
# Checks if values are within the range specified by a DDL1 dictionary.
#
# In case the value has an associated standard uncertainty (s.u.) value
# the range is extended from [x; y] to [x-3s; y+3s] where 's' is the s.u.
# value. Standard uncertainty values are considered in range comparison
# even if the data item is not formally eligible to have an associated
# s.u. value at all.
#
# @param $data_block
#       Data frame that should be validated as returned by the COD::CIF::Parser.
# @param $tag
#       The data name of the item that should be validated.
# @param $dic_item
#       Dictionary definition of the validated data item as returned by
#       get_ddl1_dic() subroutine.
# @return
#       Reference to an array of validation issue data structures of
#       the following form:
#       {
#           # Code of the validation test that generated the issue
#           'test_type' => 'TEST_TYPE_CODE',
#           # Names of the data items examined by the the validation test
#           'data_items' => [ 'data_name_1', 'data_name_2', ... ],
#           # Validation message that should be displayed to the user
#           'message'    => 'a detailed validation message'
#       }
##
sub validate_range
{
    my ( $data_block, $tag, $dic_item ) = @_;

    return [] if !exists $dic_item->{'values'}{'_enumeration_range'};

    my $range = parse_range($dic_item->{'values'}{'_enumeration_range'}[0]);
    my $range_type = $dic_item->{'values'}{'_type'}[0];

    my @validation_issues;
    for (my $i = 0; $i < @{$data_block->{'values'}{$tag}}; $i++) {
        next if has_special_value($data_block, $tag, $i);
        next if !has_numeric_value($data_block, $tag, $i) &&
                $range_type eq 'numb';

        my $value = $data_block->{'values'}{$tag}[$i];
        if ( $range_type eq 'char' && length $value > 1 ) {
            push @validation_issues,
                 {
                   'test_type'  => 'ENUM_RANGE.CHAR_STRING_LENGTH',
                   'data_items' => [ $tag ],
                   'message'    =>
                        'data item ' . q{'} . ( canonicalise_tag($tag) ) . q{'} .
                        ' value ' . q{'} . $value . q{'} . ' violates range ' .
                        'constraints -- the values should consist of a ' .
                        'single character from the range ' .
                        range_to_string( $range, { 'type' => $range_type } )
                 };
            next;
        }

        my $su = $data_block->{'precisions'}{$tag}[$i];
        if ( $range_type eq 'numb' ) {
            $value =~ s/[(][0-9]+[)]$//;
        }

        if( is_in_range( $value,
                { 'type'  => $range_type,
                  'range' => $range,
                  'sigma' => $su, } ) <= 0 ) {
            push @validation_issues,
                 {
                   'test_type' => 'ENUM_RANGE.IN_RANGE',
                   'data_items' => [ $tag ],
                   'message'    =>
                        'data item ' . q{'} . ( canonicalise_tag($tag) ) . q{'} .
                        ' value ' . q{'} . $data_block->{'values'}{$tag}[$i] . q{'} .
                        ' should be in range ' .
                        range_to_string( $range, { 'type' => $range_type } )
                 };
        }
    }

    return \@validation_issues;
}

##
# Checks if values satisfy the DDL1 data type constraints.
#
# @param $data_block
#       Data frame that should be validated as returned by the COD::CIF::Parser.
# @param $tag
#       The data name of the item that should be validated.
# @param $dic_item
#       Dictionary definition of the validated data item as returned by
#       get_ddl1_dic() subroutine.
# @param $options
#       Reference to a hash of options. The following options are recognised:
#       {
#       # Treat numbers expressed using the double precision notation
#       # (i.e. 0.42D+7) as proper numbers
#           'allow_double_precision_notation'  => 0
#       }
# @return
#       Reference to an array of validation issue data structures of
#       the following form:
#       {
#           # Code of the validation test that generated the issue
#           'test_type' => 'TEST_TYPE_CODE',
#           # Names of the data items examined by the the validation test
#           'data_items' => [ 'data_name_1', 'data_name_2', ... ],
#           # Validation message that should be displayed to the user
#           'message'    => 'a detailed validation message'
#       }
##
sub validate_data_type
{
    my ( $data_block, $tag, $dic_item, $options ) = @_;

    my $data_type = get_data_type( $dic_item );
    return [] if !defined $data_type;
    return [] if $data_type ne 'numb';

    my $allow_d_notation = $options->{'allow_double_precision_notation'};

    my @validation_issues;
    for ( my $i = 0; $i < @{$data_block->{'values'}{$tag}}; $i++ ) {
        next if has_special_value($data_block, $tag, $i);
        next if has_numeric_value($data_block, $tag, $i);
        my $value = $data_block->{'values'}{$tag}[$i];

        my $message =
            'data item ' . q{'} . ( canonicalise_tag($tag) ) . q{'} .
            ' value ' . q{'} . $value . q{'} . ' violates type constraints -- ';

        my $is_quoted_number = 0;
        if ( $allow_d_notation ) {
            $is_quoted_number = is_ddl1_number( $value );
            if ( $is_quoted_number ) {
                next if has_uqstring_value( $data_block, $tag, $i );
            }
        } else {
            $is_quoted_number = is_cif_1_number( $value );
        }

        my $test_type;
        if ( $is_quoted_number ) {
            $test_type = 'TYPE_CONSTRAINT.QUOTED_NUMERIC_VALUES';
            $message .=
                 'numeric values should be written without the use ' .
                 'of quotes or multiline value designators'
        } else {
             $test_type = 'TYPE_CONSTRAINT.PROPER_NUMERIC_VALUES';
             $message .=
                 'the value should be a numerically interpretable string, ' .
                 "e.g. '42', '42.00', '4200E-2'"
        };

        push @validation_issues,
             {
               'test_type' =>  $test_type,
               'data_items' => [ $tag ],
               'message'    => $message
             };
    }

    return \@validation_issues;
}

##
# Evaluates if the given value is a numeric one according to the CIF_1.1 syntax.
#
# @param $value
#       Value to be evaluated.
# @return
#       '1' if the value is numeric,
#       '0' otherwise.
##
sub is_cif_1_number
{
    my ($value) = @_;
    my $u_int   = '[0-9]+';
    my $int     = "[+-]?${u_int}";
    my $exp     = "[eE][+-]?${u_int}";
    my $u_float = "(?:${u_int}${exp})|(?:[0-9]*[.]${u_int}|${u_int}+[.])(?:${exp})?";
    my $float   = "[+-]?(?:${u_float})";

    return ( $value =~ m/^(?:${int}|${float})$/ ) ? 1 : 0;
}

##
# Evaluates if the given value is a numeric one according to the DDL1 core
# dictionary.
#
# @param $value
#       Value to be evaluated.
# @return
#       '1' if the value is numeric,
#       '0' otherwise.
##
sub is_ddl1_number
{
    my ($value) = @_;
    my $u_int   = '[0-9]+';
    my $int     = "[+-]?${u_int}";
    my $exp     = "[eEdD][+-]?${u_int}";
    my $u_float = "(?:${u_int}${exp})|(?:[0-9]*[.]${u_int}|${u_int}+[.])(?:${exp})?";
    my $float   = "[+-]?(?:${u_float})";

    return ( $value =~ m/^(?:${int}|${float})$/ ) ? 1 : 0;
}

##
# Checks if values satisfy the DDL2 data type constraints.
#
# @param $data_frame
#       Data frame that should be validated as returned by the COD::CIF::Parser.
# @param $tag
#       The data name of the item that should be validated.
# @param $dic_item
#       Dictionary definition of the validated data item as returned by
#       get_ddl2_dic() subroutine.
# @return
#       Array reference to a list of validation messages.
##
sub ddl2_validate_data_type
{
    my ( $data_frame, $tag, $dic_item ) = @_;

    # FIXME: the DDL2 data type validation is much more complex than
    # assumed in the current implementation. For example, the basic
    # data type are described in the DDL2 dictionary using regular
    # expressions, but these data types can be extended or even overridden
    # in any other DDL2 dict
    return [] if !$dic_item->{'values'}{'_item_type.code'};
    return [] if  $dic_item->{'values'}{'_item_type.code'}[0] ne 'float' &&
                  $dic_item->{'values'}{'_item_type.code'}[0] ne 'int';

    my @validation_messages;
    for ( my $i = 0; $i < @{$data_frame->{'values'}{$tag}}; $i++ ) {
        next if has_special_value($data_frame, $tag, $i);
        next if has_numeric_value($data_frame, $tag, $i);
        push @validation_messages,
            'data item ' . q{'} . ( canonicalise_tag($tag) ) . q{'} .
            " value '$data_frame->{'values'}{$tag}[$i]' is of type " .
            q{'} . $data_frame->{'types'}{$tag}[$i] . q{'} .
            ' while it should be numeric, i.e. \'FLOAT\' or \'INT\'';
    }

    return \@validation_messages;
}

##
# Checks if data names are defined in at least one of the given dictionaries.
#
# @param $data_block
#       Data frame that should be validated as returned by the COD::CIF::Parser.
# @param $data_names
<<<<<<< HEAD
#       Reference to a hash of data names as returned by the
#       get_all_data_names() subroutine.
# @param $options
#       Reference to a hash of options. The following options are recognised:
#       {
#       # Report local data names as unrecognised data names.
#       # By default, the DDL1 definition of a local data name
#       # is used that covers all data names with the '_[local]'
#       # prefix
#           'report_local_tags'         => 0,
#       # Extend the local data name definition to include the
#       # local category names that apply to DDL2 and DDLm
#       # dictionaries (i.e. _category.[local]_item)
#           'allow_category_local_tags' => 0
#       }
=======
#       Reference to a hash of known data names as returned
#       by the get_all_data_names() subroutine.
>>>>>>> 21b64817
# @param $report_local_tags
#       Boolean denoting if the local data item names should be reported as
#       unrecognised data names.
# @return
#       Array reference to a list of validation messages.
##
sub report_unrecognised_data_names
{
<<<<<<< HEAD
    my ( $data_block, $data_names, $options ) = @_;

    my $report_local_tags         = $options->{'report_local_tags'};
    my $allow_category_local_tags = $options->{'allow_category_local_tags'};
=======
    my ($data_block, $data_names, $report_local_tags) = @_;
>>>>>>> 21b64817

    my @validation_messages;

    my @tags = sort @{$data_block->{'tags'}};
    if ( !$report_local_tags ) {
        if ( $allow_category_local_tags ) {
            @tags = grep { !is_local_data_name($_) } @tags;
        } else {
            @tags = grep { !is_general_local_data_name($_) } @tags;
        }
    }

    @tags = grep { !exists $data_names->{lc $_} } @tags;

    @validation_messages = map {
              'definition of the ' . q{'} . ( canonicalise_tag($_) ) . q{'} .
              ' data item was not found in the provided dictionaries';
          } @tags;

    return \@validation_messages;
}

sub validate_block_loops
{
    my ($data_block, $dic) = @_;

    my $list_references = get_all_list_references($dic);

    my @validation_issues;
    for my $loop_tags ( @{$data_block->{'loops'}} ) {
        push @validation_issues,
             @{ validate_loop_reference_items( $loop_tags, $dic ) };

        my $covered_sets = select_covered_reference_sets($list_references, $loop_tags);
        for my $reference_tags ( @{$covered_sets} ) {
            next if !@{$reference_tags};
            $reference_tags = [ map { canonical_tag_name($_) } @{$reference_tags} ];
            if ( @{$reference_tags} == 1 ) {
                push @validation_issues,
                        @{ check_simple_key_uniqueness(
                           $data_block,
                           $reference_tags->[0],
                           get_data_type( $dic->{$reference_tags->[0]} )
                        ) }
            } else {
                my %ref_types;
                for my $data_name ( @{$reference_tags} ) {
                    $ref_types{$data_name} =
                            get_data_type( $dic->{$data_name} );
                }

                push @validation_issues,
                        @{ check_composite_key_uniqueness(
                           $data_block,
                           $reference_tags,
                           \%ref_types
                        ) }
            }
        }
    }

    for my $group (@{$list_references}) {
        my @tags = sort map { canonical_tag_name( $_ ) }
                            @{$group->{'key_data_items'}},
                            @{$group->{'sub_data_items'}};
        my %loops;
        for my $tag (@tags) {
            next if !$data_block->{'inloop'}{$tag};
            $loops{$data_block->{'inloop'}{$tag}} = 1;
        }
        next if keys %loops <= 1;
        my $message =
            'data items [' .
                ( join ', ', map { q{'} . ( canonicalise_tag($_) ) . q{'} } @tags ) .
            '] must all appear in the same loop';
        push @validation_issues,
             {
                'test_type'  => 'LOOP.INTEGRITY',
                'data_items' => \@tags,
                'message'    => $message
             }
    }

    return \@validation_issues;
}

##
# Checks the uniqueness constraint of a simple loop key that consists
# of a single data item.
#
# @param $data_frame
#       Data frame in which the data item resides as returned
#       by the COD::CIF::Parser.
# @param $data_name
#       Data name of the data item which acts as the unique loop key.
# @param $key_type
#       Data type of the key as defined in the DDL1 dictionary.
# @return
#       Reference to an array of validation issue data structures of
#       the following form:
#       {
#           # Code of the validation test that generated the issue
#           'test_type' => 'TEST_TYPE_CODE',
#           # Names of the data items examined by the the validation test
#           'data_items' => [ 'data_name_1', 'data_name_2', ... ],
#           # Validation message that should be displayed to the user
#           'message'    => 'a detailed validation message'
#       }
##
sub check_simple_key_uniqueness
{
    my ($data_frame, $data_name, $key_type) = @_;

    my $unique_key_violations =
            get_simple_unique_key_violations($data_frame, $data_name, $key_type);

    my @messages;
    for my $key ( sort keys %{$unique_key_violations} ) {
        push @messages,
             'data item ' . q{'} . ( canonicalise_tag($data_name) ) . q{'} .
             ' acts as a loop key, but the associated data values are not ' .
             "unique -- value '$key' appears " .
                ( scalar @{$unique_key_violations->{$key}} ) . ' times as [' .
                ( join ', ', map { "'$_'" } @{$unique_key_violations->{$key}} ) .
             ']';
    }

    my @validation_issues;
    for my $message ( @messages ) {
        push @validation_issues,
             {
                'test_type'  => 'SIMPLE_KEY_UNIQUENESS',
                'data_items' => [ $data_name ],
                'message'    => $message
             }
    }

    return \@validation_issues;
}

##
# Identifies values that violate a simple unique key constraint in
# the given data block.
#
# @param $data_frame
#       Data frame in which the data items reside as returned
#       by the COD::CIF::Parser.
# @param $data_name
#       Data name of the data item which acts as the unique loop key.
# @param $key_type
#       Data type of the key data item as defined in the DDL1 dictionary.
# @return $unique_key_violations
#       Reference to a data structure that details the violations
#       of the unique key constraint. The data structure takes the
#       following form:
#       {
#       # canonicalised values serve as hash keys and point to arrays
#       # that contain the duplicate values in their original form, i.e.:
#           '10'   => [ '10', '1E+1', '1000E-2', ... ],
#           'text' => [ 'text', 'text', 'text' ],
#            ...,
#       }
##
sub get_simple_unique_key_violations
{
    my ($data_frame, $data_name, $key_type) = @_;

    my %grouped_values;
    for ( my $i = 0; $i < @{$data_frame->{'values'}{$data_name}}; $i++ ) {
        # TODO: special values are silently skipped, but maybe they should
        # still be reported somehow since having special value in a key
        # might not be desirable...
        next if has_special_value($data_frame, $data_name, $i);
        my $value = $data_frame->{'values'}{$data_name}[$i];
        my $canon_value = canonicalise_value( $value, $key_type );
        push @{$grouped_values{$canon_value}}, $value;
    };

    my %unique_key_violations;
    for my $key ( keys %grouped_values ) {
        next if @{$grouped_values{$key}} < 2;
        $unique_key_violations{$key} = $grouped_values{$key};
    }

    return \%unique_key_violations;
}

##
# Checks the uniqueness constraint of a composite loop key that consists
# of multiple data items.
#
# @param $data_frame
#       Data frame in which the data items reside as returned
#       by the COD::CIF::Parser.
# @param $data_names
#       Reference to an array of data item names that act as
#       the composite unique loop key.
# @param $data_types
#       Reference to a hash containing the data types of
#       the key data items as defined in a DDL1 dictionary.
# @return
#       Reference to an array of validation issue data structures of
#       the following form:
#       {
#           # Code of the validation test that generated the issue
#           'test_type' => 'TEST_TYPE_CODE',
#           # Names of the data items examined by the the validation test
#           'data_items' => [ 'data_name_1', 'data_name_2', ... ],
#           # Validation message that should be displayed to the user
#           'message'    => 'a detailed validation message'
#       }
##
sub check_composite_key_uniqueness
{
    my ($data_frame, $data_names, $data_types) = @_;

    if ( !@{$data_names} ) {
        return [];
    }

    my $violations = get_composite_unique_key_violations(
                        $data_frame,
                        $data_names,
                        $data_types
                     );

    my @messages;
    for my $violation ( @{$violations} ) {
        my @duplicates;
        for my $values ( @{$violation->{'duplicate_values'}} ) {
            push @duplicates,
                 '[' . ( join ', ', map { "'$_'" } @{$values} ) . ']';
        }

        push @messages,
             'data items [' .
                ( join ', ',
                    map { q{'} . ( canonicalise_tag($_) ) . q{'} }
                        @{$data_names} ) .
             '] act as a composite loop key, but the associated data values ' .
             'are not collectively unique -- values [' .
                ( join ', ', map { "'$_'" } @{$violation->{'canonical_values'}} ) .
             '] appear ' .
             ( scalar @{$violation->{'duplicate_values'}} ) . ' times as ' .
             ( join ', ', @duplicates );
    }

    my @validation_issues;
    for my $message ( @messages ) {
        push @validation_issues,
             {
                'test_type'  => 'COMPOSITE_KEY_UNIQUENESS',
                'data_items' => $data_names,
                'message'    => $message
             }
    }

    return \@validation_issues;
}

##
# Identifies values that violate a composite unique key constraint in
# the given data block.
#
# @param $data_frame
#       Data frame in which the data items reside as returned
#       by the COD::CIF::Parser.
# @param $data_names
#       Reference to an array of data item names that act as
#       the composite unique loop key.
# @param $data_types
#       Reference to a hash containing the data types of
#       the key data items as defined in a DDL1 dictionary.
# @return $unique_key_violations
#       Reference to an array of data structures that detail
#       the violations of the composite unique key constraint.
#       Each data structure takes the following form:
#       {
#       # Values in the canonical form
#           'canonical_values' => [ 'text_1', '10', 'text_2' ],
#       # Duplicate values in their original form
#           'duplicate_values' => [
#                                   [ 'text_1', '10',     'text_2' ],
#                                   [ 'text_1', '1E+1',   'text_2' ],
#                                   ...,
#                                   [ 'text_1', '1000E-1', 'text_2' ]
#                                 ]
#       }
##
sub get_composite_unique_key_violations
{
    my ($data_frame, $data_names, $data_types) = @_;

    my $join_char = "\x{001E}";
    my %grouped_values;
    my $loop_size = @{$data_frame->{'values'}{$data_names->[0]}};
    for ( my $i = 0; $i < $loop_size; $i++ ) {
        my $composite_key = '';
        my @composite_key_values;
        my $has_special_value = 0;
        for my $data_name ( @{$data_names } ) {
            # TODO: composite keys containing special values are silently
            # skipped, but maybe they should still be reported somehow since
            # having special value in a key might render it unusable
            if ( has_special_value($data_frame, $data_name, $i) ) {
                $has_special_value = 1;
                last;
            };

            my $value = $data_frame->{'values'}{$data_name}[$i];
            my $data_type = $data_types->{lc $data_name};
            push @composite_key_values, $value;
            $composite_key .= canonicalise_value( $value, $data_type ) .
                              "$join_char";
        }
        if (!$has_special_value) {
            push @{$grouped_values{$composite_key}}, \@composite_key_values;
        }
    }

    my @unique_key_violations;
    for my $key (sort keys %grouped_values) {
        next if @{$grouped_values{$key}} < 2;
        my %violation;
        $violation{'canonical_values'} = [ split /$join_char/, $key ];
        $violation{'duplicate_values'} = $grouped_values{$key};
        push @unique_key_violations, \%violation;
    }

    return \@unique_key_violations;
}

##
# Groups data items based on their list references declared in the DDL1
# dictionary.
#
# @param $data_names
#       Reference to an array of data item names that should be grouped.
# @param $dic
#       Reference to a DDL1 dictionary structure as returned by the
#       get_ddl1_dic() subroutine.
# @return
#       Reference to an array of data structures of the following form:
#       {
#       # names of the data items comprising the list reference
#           'key_data_items' => [ '_key_data_name_1', '_key_data_name_2' ],
#       # names of the data items that share the same list reference
#           'sub_data_items' => [ '_item_1', _item_2', '_item_3' ]
#       },
##
sub group_items_by_list_references
{
    my ( $data_names, $dic ) = @_;

    my %grouped_items;
    my $join_char = "\x{001E}";
    for my $tag ( map { lc } @{$data_names} ) {
        next if !exists $dic->{$tag};
        my $key_data_names = get_list_reference_tags($dic, $tag);
        next if !@{$key_data_names};

        my $key = join $join_char, map { lc } @{$key_data_names};
        if ( !defined $grouped_items{$key} ) {
            $grouped_items{$key}{'key_data_items'} = $key_data_names
        }
        push @{$grouped_items{$key}{'sub_data_items'}}, lc $tag;
    }
    my @item_groups = map { $grouped_items{$_} } sort keys %grouped_items;

    return \@item_groups;
}

##
# Selects those reference sets that can be constructed from the given data
# items.
#
# @param $list_references
#       Reference to an array of list reference groups as returned by
#       the group_items_by_list_references() subroutine.
# @param $data_items
#       Reference to an array of data items names that can be used to
#       construct the set.
# @return $covered_list_references
#       Reference to an array of list reference sets.
##
sub select_covered_reference_sets
{
    my ( $list_references, $data_items ) = @_;

    my @covered_list_references;
    for my $group ( @{$list_references} ) {
        my $key_data_items = $group->{'key_data_items'};
        next if !@{$key_data_items};

        my $is_eligible_ref_set = 1;
        for my $key_data_item ( @{$key_data_items} ) {
            $is_eligible_ref_set &=
                    any { lc $key_data_item eq lc $_ } @{$data_items};
        }
        if ( $is_eligible_ref_set ) {
            push @covered_list_references, $key_data_items;
        }
    }

    return \@covered_list_references;
}

##
# Gets all list reference sets that are described in the given DDL1 dictionary.
#
# @param $dic
#       Reference to a DDL1 dictionary structure as returned by the
#       get_ddl1_dic() subroutine.
# @return $list_ref_groups
#       Reference to an array of list reference groups as returned by
#       the group_items_by_list_references() subroutine.
##
sub get_all_list_references
{
    my ( $dic ) = @_;

    my $list_ref_groups =
             group_items_by_list_references( [ keys %{$dic} ], $dic );

    return $list_ref_groups;
}

##
# Checks if a loop contains reference data items that together act as a
# primary loop key as specified by a DDL1 dictionary.
#
# @param $loop_tags
#       Reference to an array of data names residing in a loop.
# @param $dic
#       Reference to a DDL1 dictionary structure as returned by the
#       get_ddl1_dic() subroutine.
# @return
#       Reference to an array of validation issue data structures of
#       the following form:
#       {
#           # Code of the validation test that generated the issue
#           'test_type' => 'TEST_TYPE_CODE',
#           # Names of the data items examined by the the validation test
#           'data_items' => [ 'data_name_1', 'data_name_2', ... ],
#           # Validation message that should be displayed to the user
#           'message'    => 'a detailed validation message'
#       }
##
sub validate_loop_reference_items
{
    my ( $loop_tags, $dic ) = @_;

    my $item_ref_groups = group_items_by_list_references( $loop_tags, $dic );

    my @reported_key;
    my @validation_issues;
    for my $group ( @{$item_ref_groups} ) {
        for my $key_tag ( @{$group->{'key_data_items'}} ) {
            next if any { $_ eq $key_tag } @reported_key;
            next if any { lc $_ eq $key_tag } @{$loop_tags};

            push @reported_key, $key_tag;
            my $message =
                'missing looped list reference data item -- the ' .
                q{'} . ( canonicalise_tag($key_tag) ) . q{'} .
                ' data item must be provided in the loop containing the [' .
                    ( join ', ',
                        map { q{'} . ( canonicalise_tag($_) ) . q{'} }
                            @{$group->{'sub_data_items'}} ) .
                '] data items';

            push @validation_issues,
                 {
                    'test_type' => 'KEY_ITEM_PRESENCE',
                    'data_items' => [ $key_tag ],
                    'message'    => $message
                 }
        }
    }

    return \@validation_issues;
}

##
# Checks if data items in a looped list all belong to the same category
# as specified by the defining DDL1 dictionaries.
#
# @param $loop_tags
#       Reference to an array of data names residing in a loop.
# @param $item_to_category
#       Reference to a hash that maps each data item to
#       the category that the it belongs to as returned
#       by the get_item_to_category_mapping() subroutine.
# @return
#       Reference to an array of validation issue data structures of
#       the following form:
#       {
#           # Code of the validation test that generated the issue
#           'test_type' => 'TEST_TYPE_CODE',
#           # Names of the data items examined by the the validation test
#           'data_items' => [ 'data_name_1', 'data_name_2', ... ],
#           # Validation message that should be displayed to the user
#           'message'    => 'a detailed validation message'
#       }
##
sub check_loop_category_homogeneity
{
    my ( $loop_tags, $item_to_category ) = @_;

    my %category_items;
    for my $tag ( @{$loop_tags} ) {
        next if !exists $item_to_category->{$tag};
        push @{$category_items{$item_to_category->{$tag}}}, $tag;
    }

    my @validation_issues;
    my @categories = sort keys %category_items;
    if (@categories > 1) {
        push @validation_issues,
             {
                'test_type'  => 'LOOP.CATEGORY_HOMOGENEITY',
                'data_items' => [ @{$loop_tags} ],
                'message'    =>
                    'data items in a looped list must all belong ' .
                    'to the same category -- ' .
                    ( join ', ',
                        map {
                            'data items [' .
                            ( join ', ',
                                map { q{'} . ( canonicalise_tag($_) ) . q{'} }
                                    @{$category_items{$_}} ) .
                            "] belong to the '$_' category"
                        } @categories
                    ),
             }
    }

    return \@validation_issues;
}

##
# Checks if mandatory data items are present in a looped list as specified
# by the defining DDL1 dictionaries.
#
# @param $loop_tags
#       Reference to an array of data names residing in a loop.
# @param $merged_properties
#       Reference to a data structured of merged validation dictionary
#       properties as returned by the get_merged_dictionary_properties()
#       subroutine.
# @return
#       Reference to an array of validation issue data structures of
#       the following form:
#       {
#           # Code of the validation test that generated the issue
#           'test_type' => 'TEST_TYPE_CODE',
#           # Names of the data items examined by the the validation test
#           'data_items' => [ 'data_name_1', 'data_name_2', ... ],
#           # Validation message that should be displayed to the user
#           'message'    => 'a detailed validation message'
#       }
##
sub check_loop_mandatory_item_presence
{
    my ($loop_tags, $merged_properties) = @_;

    my $item_to_category = $merged_properties->{'item_to_category'};
    my $mandatory_items  = $merged_properties->{'category_to_mandatory_items'};
    my $subkey_to_key    = $merged_properties->{'subcategory_key_to_category_key'};
    my $item_to_alternate_items = $merged_properties->{'item_to_alternate_items'};

    my %key_to_subkeys;
    for my $subkey (keys %{$subkey_to_key}) {
        push @{$key_to_subkeys{$subkey_to_key->{$subkey}}}, $subkey;
    };

    my %category_to_items;
    for my $tag ( @{$loop_tags} ) {
        next if !exists $item_to_category->{lc $tag};
        push @{$category_to_items{$item_to_category->{lc $tag}}}, $tag;
    }

    my @validation_issues;
    for my $category_name (sort keys %category_to_items) {
        next if !exists $mandatory_items->{$category_name};
        my $category_loop_tags = $category_to_items{$category_name};
        for my $mandatory_item (@{$mandatory_items->{$category_name}}) {
            $mandatory_item = canonical_tag_name($mandatory_item);
            next if any { $_ eq $mandatory_item } @{$category_loop_tags};

            my $subkey_alternative_found = 0;
            for my $subkey_alternative (@{$key_to_subkeys{$mandatory_item}}) {
                if ( any { $_ eq $subkey_alternative } @{$category_loop_tags} ) {
                    $subkey_alternative_found = 1;
                    last;
                }
            }
            next if $subkey_alternative_found;

            my $alternate_item_found = 0;
            for my $alt_item (@{$item_to_alternate_items->{$mandatory_item}}) {
                if ( any { $_ eq $alt_item } @{$loop_tags} ) {
                    $alternate_item_found = 1;
                    last;
                }
            }
            next if $alternate_item_found;

            push @validation_issues,
                 {
                   'test_type'  => 'LOOP.MANDATORY_ITEM_PRESENCE',
                   'data_items' => [ @{$category_loop_tags} ],
                   'message'    =>
                        'missing mandatory looped list data item -- the ' .
                        q{'} . ( canonicalise_tag($mandatory_item) ) . q{'} .
                        ' data item must be provided in the loop containing ' .
                        'the [' .
                            ( join ', ',
                                map { q{'} . ( canonicalise_tag($_) ) . q{'} }
                                    @{$category_loop_tags} ) .
                        '] data items',
                 }
        }
    }

    return \@validation_issues;
}

##
# Checks if a data items have a collectively unique value as specified
# by a DDL1 dictionary.
#
# @param $data_block
#       Data frame that should be validated as returned by the COD::CIF::Parser.
# @param $tag
#       Data name of the item that potentially identifies the
#       collectively unique data items.
# @param $dic
#       Reference to a DDL1 dictionary structure as returned by the
#       get_ddl1_dic() subroutine.
# @return
#       Reference to an array of validation issue data structures of
#       the following form:
#       {
#           # Code of the validation test that generated the issue
#           'test_type' => 'TEST_TYPE_CODE',
#           # Names of the data items examined by the the validation test
#           'data_items' => [ 'data_name_1', 'data_name_2', ... ],
#           # Validation message that should be displayed to the user
#           'message'    => 'a detailed validation message'
#       }
##
sub validate_list_unique_key
{
    my ( $data_block, $tag, $dic ) = @_;

    return [] if !defined $dic->{$tag};
    my $dic_item = $dic->{$tag};

    return [] if !defined $data_block->{'inloop'}{$tag};
    my $loop_index = $data_block->{'inloop'}{$tag};

    return [] if !exists $dic_item->{'values'}{'_list_uniqueness'};
    my $unique_key_items = [ map { lc } @{$dic_item->{'values'}{'_list_uniqueness'}} ];

    my %loop_tags = map { lc $_ => 1 } @{$data_block->{'loops'}[$loop_index]};
    my @key_loop_tags = grep { exists $loop_tags{$_} } @{$unique_key_items};
    return [] if !@key_loop_tags;

    my @validation_issues;
    @key_loop_tags = map { canonical_tag_name($_) } @key_loop_tags;
    if ( @key_loop_tags == 1 ) {
        my $key_type = get_data_type( $dic->{$key_loop_tags[0]} );
        my $violations = get_simple_unique_key_violations(
                                $data_block,
                                $key_loop_tags[0],
                                $key_type
                         );

        my @messages;
        for my $key ( sort keys %{$violations} ) {
            push @validation_issues,
                 {
                    'test_type'  => 'LOOP.INDIVIDUAL_UNIQUE_VALUES',
                    'data_items' => [ $key_loop_tags[0] ],
                    'message'    =>
                        'data item ' . q{'} . ( canonicalise_tag($tag) ) . q{'} .
                        ' requires data item ' .
                        q{'} . ( canonicalise_tag($key_loop_tags[0]) ) . q{'} .
                        ' to have unique values, but the associated values ' .
                        "are not unique -- value '$key' appears " .
                        ( scalar @{$violations->{$key}} ) . ' times as [' .
                        ( join ', ', map { "'$_'" } @{$violations->{$key}} ) .
                        ']',
                }
        }
    } else {
        my %key_item_types;
        for my $data_name ( @key_loop_tags ) {
            $key_item_types{$data_name} = get_data_type( $dic->{$data_name} );
        }
        my $violations = get_composite_unique_key_violations(
                            $data_block,
                            \@key_loop_tags,
                            \%key_item_types
                         );

        my @messages;
        for my $violation ( @{$violations} ) {
            my @duplicates;
            for my $values ( @{$violation->{'duplicate_values'}} ) {
                push @duplicates,
                     '[' . ( join ', ', map { "'$_'" } @{$values} ) . ']';
            }

            push @validation_issues,
                 {
                    'test_type'  => 'LOOP.COLLECTIVELY_UNIQUE_VALUES',
                    'data_items' => [ @key_loop_tags ],
                    'message'    =>
                         'data item ' . q{'} . ( canonicalise_tag($tag) ) . q{'} .
                         ' requires data items [' .
                            ( join ', ',
                                map { q{'} . ( canonicalise_tag($_) ) . q{'} }
                                    @key_loop_tags ) .
                         '] to have collectively unique values, but ' .
                         'the associated values are not collectively ' .
                         'unique -- values [' .
                            ( join ', ', map { "'$_'" }
                                @{$violation->{'canonical_values'}} ) .
                        '] appear ' .
                            ( scalar @{$violation->{'duplicate_values'}} ) .
                            ' times as ' . ( join ', ', @duplicates ),
                }
        }
    }

    return \@validation_issues;
}

##
# Checks if a data item reside in a correct loop context as specified
# by a DDL1 dictionary.
#
# @param $data_block
#       Data frame that should be validated as returned by the COD::CIF::Parser.
# @param $tag
#       The data name of the item that should be validated.
# @param $dic_item
#       Dictionary definition of the validated data item as returned by
#       get_ddl1_dic() subroutine.
# @return
#       Reference to an array of validation issue data structures of
#       the following form:
#       {
#           # Code of the validation test that generated the issue
#           'test_type' => 'TEST_TYPE_CODE',
#           # Names of the data items examined by the the validation test
#           'data_items' => [ 'data_name_1', 'data_name_2', ... ],
#           # Validation message that should be displayed to the user
#           'message'    => 'a detailed validation message'
#       }
##
sub validate_list_mandatory
{
    my ( $data_block, $tag, $dic_item ) = @_;

    my $must_be_looped = get_list_constraint_type( $dic_item );
    return [] if !defined $must_be_looped;

    my @validation_issues;
    if ( !exists $data_block->{'inloop'}{$tag} ) {
        if ( $must_be_looped eq 'yes' ) {
            push @validation_issues,
                 {
                    'test_type'  => 'LOOP_CONTEXT.MUST_APPEAR_IN_LOOP',
                    'data_items' => [ $tag ],
                    'message'    =>
                        'data item ' . q{'} . ( canonicalise_tag($tag) ) . q{'} .
                        ' must appear in a loop',
                 }
        }
    } elsif ( $must_be_looped eq 'no' ) {
        push @validation_issues,
             {
                'test_type'  => 'LOOP_CONTEXT.MUST_NOT_APPEAR_IN_LOOP',
                'data_items' => [ $tag ],
                'message'    =>
                    'data item ' . q{'} . ( canonicalise_tag($tag) ) . q{'} .
                    ' must not appear in a loop',
             }
    }

    return \@validation_issues;
}

##
# Checks if a data item is deprecated as specified by a DDL1 dictionary.
# Cases when both the replaced and the replacing data item reside in the
# same data block are also reported.
#
# @param $data_block
#       Data frame that should be validated as returned by the COD::CIF::Parser.
# @param $tag
#       The data name of the item that should be validated.
# @param $dic
#       Reference to a DDL1 dictionary structure as returned by the
#       get_ddl1_dic() subroutine.
# @return
#       Reference to an array of validation issue data structures of
#       the following form:
#       {
#           # Code of the validation test that generated the issue
#           'test_type' => 'TEST_TYPE_CODE',
#           # Names of the data items examined by the the validation test
#           'data_items' => [ 'data_name_1', 'data_name_2', ... ],
#           # Validation message that should be displayed to the user
#           'message'    => 'a detailed validation message'
#       }
##
sub report_deprecated
{
    my ($data_block, $tag, $dic) = @_;

    my $replacement_tags = get_replacement_tags($dic, lc $tag);
    return [] if !@{$replacement_tags};

    my @validation_issues;

    push @validation_issues,
         {
           'test_type'  => 'ITEM_REPLACEMENT.PRESENCE_OF_REPLACED',
           'data_items' => [ $tag ],
           'message'    =>
                'data item ' . q{'} . ( canonicalise_tag($tag) ) . q{'} .
                ' has been replaced by the [' .
                    join(', ', map { q{'} . ( canonicalise_tag($_) ) . q{'} }
                                                        @{$replacement_tags}) .
                '] data items'
         };

    my @existing_replacement_tags =
        grep { exists $data_block->{values}{$_} } @{$replacement_tags};
    if( @existing_replacement_tags ) {
        my $message =
            'data item ' . q{'} . ( canonicalise_tag($tag) ) . q{'} .
            ' appears in the same data block as its replacement data items [' .
                join( ', ', map { q{'} . ( canonicalise_tag($_) ) . q{'} }
                                                        @{$replacement_tags} ) .
            ']';
        push @validation_issues,
             {
                'test_type'  => 'ITEM_REPLACEMENT.SIMULTANEOUS_PRESENCE',
                'data_items' => [ $tag ],
                'message'    => $message
             }
    }

    return \@validation_issues;
}

##
# Determines the DDL generation of the provided dictionary using ad hock
# criteria.
#
# @param $data
#       Reference to parsed CIF dictionary file as returned by the
#       COD::CIF::Parser.
# @return
#       A string that represents the DDL generation or an undefined
#       value if the generation could not be determined. The following
#       string may be returned:
#           '1' for DDL1
#           '2' for DDL2
#           'm' for DDLm
##
sub determine_ddl_generation
{
    my ( $data ) = @_;

    if ( any { $_->{'name'} eq 'on_this_dictionary' } @{$data} ) {
        return '1';
    }

    my $block = $data->[0];
    if ( exists $block->{'values'}{'_dictionary.datablock_id'}) {
        return '2';
    }

    if ( exists $block->{'values'}{'_dictionary.ddl_conformance'} &&
         $block->{'values'}{'_dictionary.ddl_conformance'}[0] =~ /^3[.]/ ) {
        return 'm';
    }

    return;
}

##
# Evaluates if the data item contains an unquoted string value as specified by
# the CIF working specification.
#
# @param $frame
#       Data frame that contains the data item as returned by the COD::CIF::Parser.
# @param $data_name
#       Name of the data item.
# @param $index
#       The index of the data item value to be evaluated.
# @return
#       Boolean value denoting if the data item contains an unquoted string
#       value.
##
sub has_uqstring_value
{
    my ( $data_frame, $data_name, $index ) = @_;

    my $type = defined $data_frame->{'types'}{$data_name}[$index] ?
               $data_frame->{'types'}{$data_name}[$index] : 'UQSTRING' ;

    return $type eq 'UQSTRING';
};

##
<<<<<<< HEAD
# Extracts defined data names from the given dictionaries.
#
# @param $dics
#       Reference to a data structure that stores DDL1, DDL2 and DDLm
#       dictionaries:
#       {
#           '1' => {
#           # DDL1 dictionaries as returned by the get_ddl1_dict() subroutine
=======
# Extracts names of defined data items from the provided DDL dictionaries.
#
# @param $dics
#       Reference to a data structure that stores DDL1 and DDL2 dictionaries:
#       {
#           '1' => {
#           # DDL1 dictionaries as returned by the get_ddl1_dic() subroutine
>>>>>>> 21b64817
#               'ddl1_dic_filename_1' => { ... },
#               'ddl2_dic_filename_2' => { ... },
#               ...,
#           },
#           '2' => {
<<<<<<< HEAD
#           # DDL2 dictionaries as returned by the get_ddl2_dict() subroutine
#               'ddl2_dic_filename_1' => { ... },
#               ...,
#           },
#           'm' => {
#           # DDLm dictionaries as returned by the build_search_struct()
#           # subroutine
#               'ddlm_dic_filename_1' => { ... },
#               ...,
#           }
=======
#           # DDL2 dictionaries as returned by the get_ddl2_dic() subroutine
#               'ddl2_dic_filename_1' => { ... },
#               ...,
#           },
>>>>>>> 21b64817
#       }
# @return
#       Reference to a hash where known data names serve as keys
#       and all values are set to '1'.
##
sub get_all_data_names
{
<<<<<<< HEAD
    my ( $dics ) = @_;
=======
    my ($dics) = @_;
>>>>>>> 21b64817

    my %data_names;
    for my $dic ( values %{$dics->{'1'}{'dictionaries'}} ) {
        for my $data_name ( keys %{$dic} ) {
            $data_names{$data_name} = 1;
        }
    }

    for my $dic ( values %{$dics->{'2'}{'dictionaries'}} ) {
        for my $data_name ( keys %{$dic} ) {
            $data_names{$data_name} = 1;
        }
    }

<<<<<<< HEAD
    for my $dic ( values %{$dics->{'m'}{'dictionaries'}} ) {
        for my $data_name ( keys %{$dic->{'Item'}} ) {
            $data_names{$data_name} = 1;
        }
    }

=======
>>>>>>> 21b64817
    return \%data_names;
}<|MERGE_RESOLUTION|>--- conflicted
+++ resolved
@@ -282,8 +282,7 @@
                     } );
         } elsif ( $ddl_generation eq '2' ) {
             $validation_dics{$ddl_generation}{'dictionaries'}{$dic} =
-<<<<<<< HEAD
-                            get_ddl2_dict( $data->[0] );
+                            get_ddl2_dic( $data->[0] );
             $item_count = scalar(
                     keys %{
                         $validation_dics{$ddl_generation}{'dictionaries'}{$dic}
@@ -309,9 +308,6 @@
                     keys %{
                         $validation_dics{$ddl_generation}{'dictionaries'}{$dic}->{'Item'}
                     } );
-=======
-                            get_ddl2_dic( $data->[0] );
->>>>>>> 21b64817
         }
 
         if ( $item_count == 0 ) {
@@ -461,16 +457,11 @@
                 )
             } @{ report_unrecognised_data_names(
                     $block,
-<<<<<<< HEAD
                     $known_data_names,
                     {
                         'report_local_tags'         => $report_local_tags,
                         'allow_category_local_tags' => $allow_category_local,
                     }
-=======
-                    get_all_data_names(\%validation_dics),
-                    $report_local_tags
->>>>>>> 21b64817
                 )
             };
 
@@ -2217,9 +2208,8 @@
 # @param $data_block
 #       Data frame that should be validated as returned by the COD::CIF::Parser.
 # @param $data_names
-<<<<<<< HEAD
-#       Reference to a hash of data names as returned by the
-#       get_all_data_names() subroutine.
+#       Reference to a hash of known data names as returned
+#       by the get_all_data_names() subroutine.
 # @param $options
 #       Reference to a hash of options. The following options are recognised:
 #       {
@@ -2233,10 +2223,6 @@
 #       # dictionaries (i.e. _category.[local]_item)
 #           'allow_category_local_tags' => 0
 #       }
-=======
-#       Reference to a hash of known data names as returned
-#       by the get_all_data_names() subroutine.
->>>>>>> 21b64817
 # @param $report_local_tags
 #       Boolean denoting if the local data item names should be reported as
 #       unrecognised data names.
@@ -2245,14 +2231,10 @@
 ##
 sub report_unrecognised_data_names
 {
-<<<<<<< HEAD
     my ( $data_block, $data_names, $options ) = @_;
 
     my $report_local_tags         = $options->{'report_local_tags'};
     my $allow_category_local_tags = $options->{'allow_category_local_tags'};
-=======
-    my ($data_block, $data_names, $report_local_tags) = @_;
->>>>>>> 21b64817
 
     my @validation_messages;
 
@@ -3175,7 +3157,6 @@
 };
 
 ##
-<<<<<<< HEAD
 # Extracts defined data names from the given dictionaries.
 #
 # @param $dics
@@ -3184,21 +3165,11 @@
 #       {
 #           '1' => {
 #           # DDL1 dictionaries as returned by the get_ddl1_dict() subroutine
-=======
-# Extracts names of defined data items from the provided DDL dictionaries.
-#
-# @param $dics
-#       Reference to a data structure that stores DDL1 and DDL2 dictionaries:
-#       {
-#           '1' => {
-#           # DDL1 dictionaries as returned by the get_ddl1_dic() subroutine
->>>>>>> 21b64817
 #               'ddl1_dic_filename_1' => { ... },
 #               'ddl2_dic_filename_2' => { ... },
 #               ...,
 #           },
 #           '2' => {
-<<<<<<< HEAD
 #           # DDL2 dictionaries as returned by the get_ddl2_dict() subroutine
 #               'ddl2_dic_filename_1' => { ... },
 #               ...,
@@ -3209,12 +3180,6 @@
 #               'ddlm_dic_filename_1' => { ... },
 #               ...,
 #           }
-=======
-#           # DDL2 dictionaries as returned by the get_ddl2_dic() subroutine
-#               'ddl2_dic_filename_1' => { ... },
-#               ...,
-#           },
->>>>>>> 21b64817
 #       }
 # @return
 #       Reference to a hash where known data names serve as keys
@@ -3222,11 +3187,7 @@
 ##
 sub get_all_data_names
 {
-<<<<<<< HEAD
     my ( $dics ) = @_;
-=======
-    my ($dics) = @_;
->>>>>>> 21b64817
 
     my %data_names;
     for my $dic ( values %{$dics->{'1'}{'dictionaries'}} ) {
@@ -3241,14 +3202,11 @@
         }
     }
 
-<<<<<<< HEAD
     for my $dic ( values %{$dics->{'m'}{'dictionaries'}} ) {
         for my $data_name ( keys %{$dic->{'Item'}} ) {
             $data_names{$data_name} = 1;
         }
     }
 
-=======
->>>>>>> 21b64817
     return \%data_names;
 }