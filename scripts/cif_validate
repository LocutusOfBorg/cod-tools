#! /bin/sh
#!perl -w # --*- Perl -*--
eval 'exec perl -x $0 ${1+"$@"}'
    if 0;
#------------------------------------------------------------------------------
#$Author$
#$Date$
#$Revision$
#$URL$
#------------------------------------------------------------------------------
#*
#* Validate CIF files against CIF dictionaries (DDL1, DDL2 or DDLm).
#*
#* USAGE:
#*    $0 --dictionaries 'cif_core.dic,cif_cod.dic' --options input1.cif input*.cif
#*
#* ENVIRONMENT:
#*   COD_TOOLS_DDLM_IMPORT_PATH
#*                     A list of directories in which to look for the
#*                     DDLm-compliant CIF dictionaries that are imported
#*                     by other DDLm-compliant CIF dictionaries. List
#*                     elements are separated by the colon symbol (':').
#*                     Directories listed in COD_TOOLS_DDLM_IMPORT_PATH
#*                     have a lower priority than those provided using
#*                     the command line option (--add-dictionary-import-path),
#*                     but higher than the default import path directory
#*                     (directory of the importing dictionary).
#**

use strict;
use warnings;
use Clone qw( clone );
use File::Basename qw( fileparse );
use List::MoreUtils qw( any none uniq );

use COD::CIF::ChangeLog qw( summarise_messages );
use COD::CIF::Parser qw( parse_cif ) ;
use COD::CIF::DDL qw( is_local_data_name
                      is_general_local_data_name );
use COD::CIF::DDL::DDL1 qw( canonicalise_value
                            classify_dic_blocks
                            convert_pseudo_data_name_to_category_name
                            get_category_name
                            get_data_name
                            get_data_names
                            get_data_type
                            get_enumeration_defaults
                            get_list_constraint_type
                            get_list_mandatory_flag );
use COD::CIF::DDL::DDLm qw( build_ddlm_dic );
use COD::CIF::DDL::DDLm::Import qw( get_ddlm_import_path_from_env
                                    resolve_dic_imports );
use COD::CIF::DDL::DDLm::Validate qw( ddlm_validate_data_block );
use COD::CIF::DDL::Ranges qw( parse_range
                              range_to_string
                              is_in_range );
use COD::CIF::DDL::Validate qw( check_enumeration_set );
use COD::CIF::Tags::Manage qw( exclude_tag
                               has_special_value
                               has_numeric_value
                               get_item_loop_index
                               new_datablock
                               set_loop_tag
                               set_tag );
use COD::CIF::Tags::CanonicalNames qw( canonical_tag_name
                                       canonicalize_all_names );
<<<<<<< HEAD
=======
use COD::CIF::DDL::Validate qw( canonicalise_tag
                                check_enumeration_set );
>>>>>>> 6b3824d5
use COD::CIF::Unicode2CIF qw( unicode2cif );
use COD::SOptions qw( getOptions
                      get_value
                      get_int
                      get_float );
use COD::SUsage qw( usage options );
use COD::ErrorHandler qw( process_warnings
                          process_parser_messages
                          report_message );
use COD::UserMessage qw( sprint_message );
use COD::ToolsVersion;

##
# Parses the provided DDL dictionary files and determines the DDL generation
# that the dictionary belongs to (DDL1, DDL2 or DDLm).
#
# @param $dics_grouped_by_dll
#       Reference to a data structure of the following form:
#       #
#       # Hash keys denote the DDL generation that the associated
#       # dictionaries have been explicitly assigned to outside
#       # of the subroutine. Accepted key values:
#       #  '1' for DDL1,
#       #  '2' for DDL2,
#       #  'm' for DDLm,
#       #  'unspecified' for any mixture of DDL1, DDL2 and DDLm
#       #
#       # Each hash key refers to an array containing the filenames
#       # of CIF dictionary files that should be parsed
#       {
#         # Dictionaries that have been explicitly declared as DDL1 dictionaries
#           '1' => [
#               'cif_core.dic',
#               'cod_cif.dic',
#               ...
#           ],
#         # Dictionaries that have been explicitly declared as DDL2 dictionaries
#           '2' => [
#               'cod_cif_ddl2.dic',
#               ...
#           ],
#         # Dictionaries that have been explicitly declared as DDLm dictionaries
#           'm' => [
#               ...
#           ],
#         # Dictionaries that have not yet been assigned a DDL generation
#         # and may potentially belong to any generation
#           'unspecified' => [
#               'cif_core_ddl2.dic',
#               'cod_cif_ddlm.dic',
#               ...
#           ]
#       }
# @param $options
#       Reference to a hash of options. The following options are recognised:
#       {
#         # Reference to a hash of parser options as accepted by
#         # the COD::CIF::Parser
#           'parser_options' => {
#               'parser' => c,
#               'no_print' => 1,
#               '...'
#            },
#         # Reference to a hash that specifies which error levels are fatal
#           'die_on_error_level' => {
#               'ERROR'   => 1,
#               'WARNING' => 0,
#               'NOTE'    => 1,
#           }
#       }
# @return
#       Reference to a data structure of the following form:
#       [
#           {
#             # The determined DDL type:
#             # '1' for DDL1,
#             # '2' for DDL2,
#             # 'm' for DDLm
#               'ddl_type' => '1',
#             # Name of the parsed dictionary file
#               'filename' => 'cod_cif.dic'
#             # Reference to a parsed CIF file as returned by
#             # the COD::CIF::Parser
#               'parsed_file' => ...,
#           },
#           {
#             # The determined DDL type:
#             # '1' for DDL1,
#             # '2' for DDL2,
#             # 'm' for DDLm
#               'ddl_type' => '2',
#             # Name of the parsed dictionary file
#               'filename' => 'cod_cif_ddl2.dic'
#             # Reference to a parsed CIF file as returned by
#             # the COD::CIF::Parser
#               'parsed_file' => ...,
#           },
#       ]
##
sub parse_and_classify_dics
{
    my ($dics_grouped_by_ddl, $options) = @_;

    my $parser_options = $options->{'parser_options'};
    my $die_on_error_level = $options->{'die_on_error_level'};

    my @parsed_dics;
    for my $provided_ddl_type (sort keys %{$dics_grouped_by_ddl}) {
        my $dic_filenames = $dics_grouped_by_ddl->{$provided_ddl_type};

        for my $dic ( @{$dic_filenames} ) {
            my ( $data, $err_count, $messages ) = parse_cif( $dic, $parser_options );
            process_parser_messages( $messages, $die_on_error_level );

            local $SIG{__WARN__} = sub { process_warnings( {
                                           'message'       => @_,
                                           'program'       => $0,
                                           'filename'      => $dic,
                                         }, $die_on_error_level ) };

            my $recognised_ddl_type = determine_ddl_generation( $data );
            
            if ( !defined $recognised_ddl_type ) {
                if ( $provided_ddl_type eq 'unspecified' ) {
                    warn 'file was not recognised as a proper DDL ' .
                         'dictionary -- file will be skipped' . "\n";
                    next;
                } else {
                    $recognised_ddl_type = $provided_ddl_type;
                    warn 'file was explicitly provided as a ' .
                         "DDL$provided_ddl_type dictionary, however, " .
                         'it could not be recognised as a proper DDL ' .
                         'dictionary -- file will be treated as a ' .
                         "DDL$provided_ddl_type dictionary" . "\n";
                }
            }

            if ( $provided_ddl_type ne $recognised_ddl_type &&
                 $provided_ddl_type ne 'unspecified' ) {
                warn 'file was explicitly provided as a ' .
                     "DDL$provided_ddl_type dictionary, however, " .
                     "it was recognised as a DDL$recognised_ddl_type " .
                     'dictionary -- file will be treated as a ' .
                     "DDL$provided_ddl_type dictionary" . "\n";
                $recognised_ddl_type = $provided_ddl_type;
            }

            push @parsed_dics,
                 {
                     'ddl_type'    => $recognised_ddl_type,
                     'filename'    => $dic,
                     'parsed_file' => $data,
                 };
        }
    }

    return \@parsed_dics;
}

my @generic_dic_files;
my @ddl1_dic_files;
my @ddl2_dic_files;
my @ddlm_dic_files;
my $merge_ddl1_dics = 1;
my @ddlm_dic_import_path;
my $use_parser = 'c';
my $enum_as_set_tags = ['_atom_site_refinement_flags'];
my $ignore_case = 0;

my $report_local_tags = 0;
my $report_deprecated = 0;
my $allow_double_precision_notation = 0;
my $range_su_multiplier = 3;
my $report_missing_su = 0;
my $max_message_count = -1;
my $debug = 0;

my $die_on_errors   = 1;
my $die_on_warnings = 0;
my $die_on_notes    = 0;

sub check_list_link_parent($$$);

#* OPTIONS:
#*   -d, --dictionaries 'cif_core.dic,cif_cod.dic'
#*                     A list of CIF dictionaries that the CIF files should
#*                     be validated against. May include DDL1, DDL2 and
#*                     DDLm dictionaries. The order of DDL1 dictionaries
#*                     in the list is important (see --ddl1-dictionaries).
#*                     List elements are separated either by ',' or by ' '.
#*                     To include dictionaries with filenames containing
#*                     these symbols, the --add-dictionary option should
#*                     be used.
#*   -D, --add-dictionary 'cif new dictionary.dic'
#*                     Add an additional CIF dictionary to the end of the list.
#*   --clear-dictionaries
#*                     Remove all CIF dictionaries from the list.
#*
#*   --ddl1-dictionaries 'cif_core.dic,cif_cod.dic'
#*                     A list of DDL1 dictionaries that the CIF files should
#*                     be validated against. The order of dictionaries in
#*                     the list is important as it determines the dictionary
#*                     merge order. The first DDL1 dictionary serves as the
#*                     base while the remaining ones are merged sequentially
#*                     using the OVERLAY mode. DDL1 dictionaries provided in
#*                     the generic dictionary list (see --dictionaries) are
#*                     appended to the end of this list.
#*                     List elements are separated either by ',' or by ' '.
#*                     To include dictionaries with filenames containing
#*                     these symbols, the --ddl1-add-dictionary option
#*                     should be used.
#*   --ddl1-add-dictionary
#*                     Add an additional dictionary to the end of DDL1
#*                     dictionary list.
#*   --ddl1-clear-dictionaries
#*                     Remove all dictionaries from the DDL1 dictionary list.
#*
#*   --merge-ddl1-dictionaries
#*                     Merge all DDL1 dictionaries into a single virtual
#*                     dictionary prior to validation (default).
#*   --no-merge-ddl1-dictionaries
#*                     Do not merge DDL1 dictionaries into a single virtual
#*                     dictionary prior to validation. Using this option
#*                     may result in incorrect validation results.
#*
#*   --ddl2-dictionaries
#*                     A list of DDL2 dictionaries that the CIF files should
#*                     be validated against. DDL2 dictionaries provided in
#*                     the generic dictionary list (see --dictionaries) are
#*                     appended to the end of this list.
#*                     List elements are separated either by ',' or by ' '.
#*                     To include dictionaries with filenames containing
#*                     these symbols, the --ddl2-add-dictionary option
#*                     should be used.
#*   --ddl2-add-dictionary
#*                     Add an additional dictionary to the end of DDL2
#*                     dictionary list.
#*   --ddl2-clear-dictionaries
#*                     Remove all dictionaries from the DDL2 dictionary list.
#*
#*   --ddlm-dictionaries
#*                     A list of DDLm dictionaries that the CIF files should
#*                     be validated against. DDLm dictionaries provided in
#*                     the generic dictionary list (see --dictionaries) are
#*                     appended to the end of this list.
#*                     List elements are separated either by ',' or by ' '.
#*                     To include dictionaries with filenames containing
#*                     these symbols, the --ddl2-add-dictionary option
#*                     should be used.
#*   --ddlm-add-dictionary
#*                     Add an additional dictionary to the end of DDLm
#*                     dictionary list.
#*   --ddlm-clear-dictionaries
#*                     Remove all dictionaries from the DDLm dictionary list.
#*
#*   -I, --add-ddlm-import-path './ddlm/cod/'
#*                     Prepend an additional directory to the dictionary
#*                     import path. The dictionary import path specifies
#*                     a list of directories in which to look for files
#*                     that are imported by DDLm-compliant CIF dictionaries.
#*                     Directories provided using this option are assigned
#*                     the highest priority and are searched prior to
#*                     the directories listed in the COD_TOOLS_DDLM_IMPORT_PATH
#*                     environment variable or the default import path
#*                     (directory of the importing dictionary).
#*
#*   --clear-ddlm-import-path
#*                     Remove all directories from the dictionary import path
#*                     that were added using the --add-ddlm-import-path option.
#*                     Neither COD_TOOLS_DDLM_IMPORT_PATH environment variable
#*                     nor the default import path is affected by this option.
#*   --max-message-count 5
#*                     Maximum number of validation messages that are reported
#*                     for each unique combination of validation criteria and
#*                     validated data items. Provide a negative value (i.e. -1)
#*                     to output all of the generated validation messages
#*                     (default: -1).
#*
#*   --range-su-multiplier 3.5
#*                      Multiplier that should be applied to the standard
#*                      uncertainty (s.u.) when determining if a numeric
#*                      value resides in the specified range. For example,
#*                      a multiplier of 3.5 means that the value is treated
#*                      as valid if it falls in the interval of
#*                      [lower bound - 3.5 * s.u.; upper bound + 3.5 * s.u.]
#*                      (default: 3).
#*
#*   --treat-as-set _atom_site_refinement_flags
#*                     Treat values of given data items as a set. For example,
#*                     more than one enumeration value could be defined
#*                     for a single element. Any number of data item tags can
#*                     be provided in the following way:
#*                     $0 --treat-as-set _tag_1 --treat-as-set _tag_2
#*                     Default is the '_atom_site_refinement_flags' data item.
#*   --no-treat-as-set
#*                     Do not treat values of any data items as sets.
#*                     (see --treat-as-set).
#*
#*   --report-deprecated
#*                     Report the presence of data items that are marked as
#*                     deprecated in the dictionaries. Data item deprecation
#*                     usually means that it has been replaced with other
#*                     data items.
#*   --no-report-deprecated, --ignore-deprecated
#*                     Do not report presence of data items that are marked
#*                     as deprecated in the dictionaries (default).
#*
#*   --report-local-tags
#*                     Report the presence of local data items.
#*   --no-report-local-tags, --ignore-local-tags
#*                     Do not report the presence of local data items (default).
#*
#*   --ignore-case
#*                     Ignore letter case while validating enumeration values.
#*                     For example, even though '_atom_site_adp_type' is
#*                     restricted to values ('Uani', 'Uiso', 'Uovl', ...),
#*                     value 'UANI' would still be treated as valid.
#*                     Applies only to DDL1 dictionaries.
#*   --respect-case, --case-sensitive, --dont-ignore-case
#*                     Respect letter case while validating enumeration
#*                     values (default).
#*                     Applies only to DDL1 dictionaries.
#*
#*   --allow-double-precision-notation
#*                     Treat numbers expressed using the double precision
#*                     notation (i.e. 0.42D+7) as proper numbers in a way
#*                     that is compatible with DDL1, but not the CIF_1.1
#*                     syntax.
#*                     Applies only to DDL1 dictionaries.
#*   --no-allow-double-precision-notation
#*                     Treat numbers expressed using the double precision
#*                     notation (i.e. 0.42D+7) as character strings in a
#*                     way compatible with the CIF_1.1 syntax, but does not
#*                     cover the full extent of the DDL1 numbers variations
#*                     (default).
#*                     Applies only to DDL1 dictionaries.
#*
#*   --report-missing-su
#*                     Report measurand data items that are not accompanied by
#*                     the mandatory standard uncertainty values.
#*                     Applies only to DDLm dictionaries.
#*   --no-report-missing-su, --ignore-missing-su
#*                     Do not report measurand data items that are not
#*                     accompanied by the mandatory standard uncertainty
#*                     values (default).
#*                     Applies only to DDLm dictionaries.
#*
#*   --use-perl-parser
#*                     Use Perl parser to parse CIF files.
#*   --use-c-parser
#*                     Use C parser to parse CIF files (default)
#*
#*   -c, --always-continue
#*                     Continue processing and return successful return status
#*                     even if errors are diagnosed.
#*   -c-, --always-die
#*                     Stop and return error status if errors are diagnosed.
#*   --continue-on-errors
#*                     Do not terminate script if errors are raised (default).
#*   --die-on-errors
#*                     Terminate script immediately if errors are raised.
#*   --continue-on-warnings
#*                     Do not terminate script if warnings are raised (default).
#*   --die-on-warnings
#*                     Terminate script immediately if warnings are raised.
#*   --continue-on-notes
#*                     Do not terminate script if notes are raised (default).
#*   --die-on-notes
#*                     Terminate script immediately if notes are raised.
#*   --debug
#*                     Output extra information for debugging purposes.
#*
#*   --help, --usage
#*                     Output a short usage message (this message) and exit.
#*   -v, --version
#*                     Output version information and exit.
#**
@ARGV = getOptions(
    '-d,--dictionaries'
                    => sub{ @generic_dic_files = split m/,|\s+/, get_value() },
    '-D,--add-dictionary'
                    => sub{ push @generic_dic_files, get_value() },
    '--clear-dictionaries'
                    => sub{ @generic_dic_files = () },

    '--ddl1-dictionaries'
                    => sub { @ddl1_dic_files = split m/,|\s+/, get_value() },
    '--ddl1-add-dictionary'
                    => sub { push @ddl1_dic_files, get_value() },
    '--ddl1-clear-dictionaries'
                    => sub { @ddl1_dic_files = () },

    '--merge-ddl1-dictionaries'    => sub { $merge_ddl1_dics = 1 },
    '--no-merge-ddl1-dictionaries' => sub { $merge_ddl1_dics = 0 },

    '--ddl2-dictionaries'
                    => sub { @ddl2_dic_files = split m/,|\s+/, get_value() },
    '--ddl2-add-dictionary'
                    => sub { push @ddl2_dic_files, get_value() },
    '--ddl2-clear-dictionaries'
                    => sub { @ddl2_dic_files = () },

    '--ddlm-dictionaries'
                    => sub { @ddlm_dic_files = split m/,|\s+/, get_value() },
    '--ddlm-add-dictionary'
                    => sub { push @ddlm_dic_files, get_value() },
    '--ddlm-clear-dictionaries'
                    => sub { @ddlm_dic_files = () },

    '-I,--add-ddlm-import-path'
                    => sub { push @ddlm_dic_import_path, get_value() },
    '--clear-ddlm-import-path'
                    => sub { @ddlm_dic_import_path = () },

    '--max-message-count' => sub { $max_message_count = get_int() },

    '--treat-as-set'                    => $enum_as_set_tags,
    '--no-treat-as-set'                 => sub{ $enum_as_set_tags = [] },

    '--range-su-multiplier' => sub { $range_su_multiplier = get_float() },

    '--ignore-case'                     => sub{ $ignore_case = 1 },
    '--dont-ignore-case,--respect-case' => sub{ $ignore_case = 0 },
    '--case-sensitive'                  => sub{ $ignore_case = 0 },

    '--allow-double-precision-notation'
                           => sub { $allow_double_precision_notation = 1 },
    '--no-allow-double-precision-notation'
                           => sub { $allow_double_precision_notation = 0 },

    '--report-local-tags'               => sub { $report_local_tags = 1 },
    '--no-report-local-tags'            => sub { $report_local_tags = 0 },
    '--ignore-local-tags'               => sub { $report_local_tags = 0 },

    '--report-deprecated'               => sub { $report_deprecated = 1 },
    '--no-report-deprecated'            => sub { $report_deprecated = 0 },
    '--ignore-deprecated'               => sub { $report_deprecated = 0 },

    '--report-missing-su'    => sub{ $report_missing_su = 1 },
    '--no-report-missing-su' => sub{ $report_missing_su = 0 },
    '--ignore-missing-su'    => sub{ $report_missing_su = 0 },

    '--use-perl-parser'                 => sub { $use_parser = 'perl' },
    '--use-c-parser'                    => sub { $use_parser = 'c' },

    '-c,--always-continue'              => sub { $die_on_errors   = 0;
                                                 $die_on_warnings = 0;
                                                 $die_on_notes    = 0 },
    '-c-,--always-die'                  => sub { $die_on_errors   = 1;
                                                 $die_on_warnings = 1;
                                                 $die_on_notes    = 1 },

    '--continue-on-errors'   => sub { $die_on_errors = 0 },
    '--die-on-errors'        => sub { $die_on_errors = 1 },

    '--continue-on-warnings' => sub { $die_on_warnings = 0 },
    '--die-on-warnings'      => sub { $die_on_warnings = 1 },

    '--continue-on-notes'    => sub { $die_on_notes = 0 },
    '--die-on-notes'         => sub { $die_on_notes = 1 },

    '--options'         => sub { options; exit },
    '--help,--usage'    => sub { usage; exit; },
    '--debug'           => sub { $debug = 1 },
    '-v,--version'      => sub { print 'cod-tools version ',
                                 $COD::ToolsVersion::Version, "\n";
                                 exit }
);

push @ddlm_dic_import_path, @{get_ddlm_import_path_from_env()};

my $die_on_error_level = {
    'ERROR'   => $die_on_errors,
    'WARNING' => $die_on_warnings,
    'NOTE'    => $die_on_notes
};

binmode STDOUT, ':encoding(UTF-8)';
binmode STDERR, ':encoding(UTF-8)';

# Reading dictionary files

my %validation_dics;
if( @ddl1_dic_files +
    @ddl2_dic_files +
    @ddlm_dic_files +
    @generic_dic_files ) {
    my $parser_options = {
                            'parser' => $use_parser,
                            'no_print' => 1,
                         };
    my $parsed_dics = parse_and_classify_dics(
                            {
                                '1' => \@ddl1_dic_files,
                                '2' => \@ddl2_dic_files,
                                'm' => \@ddlm_dic_files,
                                'unspecified' => \@generic_dic_files,
                            },
                            {
                                'die_on_error_level' => $die_on_error_level,
                                'parser_options' => $parser_options,
                            } );

    my @ddl1_dictionaries;
    my $ddl1_enum_defaults = get_enumeration_defaults();
    my $tag_count = 0;
    for my $parsed_dic ( @{$parsed_dics} ) {
        my $ddl_type = $parsed_dic->{'ddl_type'};
        my $dic_data = $parsed_dic->{'parsed_file'};
        my $filename = $parsed_dic->{'filename'};

        local $SIG{__WARN__} = sub { process_warnings( {
                                       'message'       => @_,
                                       'program'       => $0,
                                       'filename'      => $filename,
                                     }, $die_on_error_level ) };

        my $item_count = 0;
        if ( $ddl_type eq '1' ) {
            my $ddl1_dic = build_ddl1_dic(
                                $dic_data,
                                {
                                  'default_item_values' => $ddl1_enum_defaults,
                                }
                             );
            set_ddl1_dic_filename($ddl1_dic, $filename);
            $item_count = scalar( keys %{ get_ddl1_dic_items($ddl1_dic) } );
            push @ddl1_dictionaries, $ddl1_dic;
        }

        if ( $ddl_type eq '2' ) {
            my $ddl2_dic = build_ddl2_dic( $dic_data->[0] );
            $item_count = scalar( keys %{$ddl2_dic} );
            $validation_dics{$ddl_type}{'dictionaries'}{$filename} = $ddl2_dic;
            $item_count = scalar(
                    keys %{
                        $validation_dics{$ddl_type}{'dictionaries'}{$filename}
                    } );
        }

        if ( $ddl_type eq 'm' ) {
            my ($dirs) = (fileparse( $filename ))[1];
            my $dic_block = resolve_dic_imports(
                $dic_data->[0],
                {
                   'import_path'        => [ @ddlm_dic_import_path, $dirs ],
                   'parser_options'     => $parser_options,
                   'die_on_error_level' => $die_on_error_level,
                   'importing_file'     => $filename,
                 }
            );

            $validation_dics{$ddl_type}{'dictionaries'}{$filename} =
                                                build_ddlm_dic( $dic_block );
            $item_count = scalar(
                    keys %{
                        $validation_dics{$ddl_type}
                                {'dictionaries'}{$filename}->{'Item'}
                    } );
        }

        if ( $item_count == 0 ) {
            warn "no data item definitions found\n";
        }

        $tag_count += $item_count;
    }

    if( $tag_count == 0 ) {
        report_message( {
            'program'   => $0,
            'err_level' => 'ERROR',
            'message'   =>
                'no data item definitions were found in the ' .
                'provided dictionary files (' .
                 ( join ',', map { "'$_'"} ( @ddl1_dic_files,
                                             @ddl2_dic_files,
                                             @ddlm_dic_files,
                                             @generic_dic_files ) ) . ')'
        }, $die_on_errors );
    }

    if ($merge_ddl1_dics) {
        my $dic_merge_results = merge_ddl1_dics(\@ddl1_dictionaries);

        for my $merge_issue (@{$dic_merge_results->{'merge_issues'}}) {
            report_message( {
                'program'   => $0,
                'filename'  => $merge_issue->{'filename'},
                'add_pos'   => "data_$merge_issue->{'block_code'}",
                'err_level' => 'WARNING',
                'message'   => $merge_issue->{'message'},
            }, $die_on_errors );
        }

        my $merged_dic = $dic_merge_results->{'dictionary'};
        if (defined $merged_dic) {
            @ddl1_dictionaries = ( $merged_dic );
        }
    }

    $validation_dics{'1'}{'dictionaries'} = \@ddl1_dictionaries;

    $validation_dics{'1'}{'auxiliary_search_structure'} =
                                    build_auxiliary_dic_search_structure(
                                        $validation_dics{'1'}{'dictionaries'}
                                    );

} else {
    report_message( {
        'program'   => $0,
        'err_level' => 'ERROR',
        'message'   =>
            'at least one dictionary file should be provided using ' .
            'the \'--dictionaries\', \'--ddl1-dictionaries\', ' .
            '\'--ddl2-dictionaries\', \'--ddlm-dictionaries\' options. ' .
            'Automatic dictionary download is currently not implemented'
    }, $die_on_errors );
    my $dic_iucr_uri = 'ftp://ftp.iucr.org/pub/cif_core.dic';
}

# Iterating through the CIF files

@ARGV = ('-') unless @ARGV;

my $validation_options = {
    'report_deprecated'   => $report_deprecated,
    'ignore_case'         => $ignore_case,
    'enum_as_set_tags'    => $enum_as_set_tags,
    'range_su_multiplier' => $range_su_multiplier,
    'max_issue_count'     => $max_message_count,
    # DDL1 specific options
    'allow_double_precision_notation' => $allow_double_precision_notation,
    # DDLm specific options
    'report_missing_su' => $report_missing_su,
};

my $known_data_names = get_all_data_names( \%validation_dics );

my $err_level = 'NOTE';
for my $filename ( @ARGV ) {
    my $options = { 'parser' => $use_parser, 'no_print' => 1 };
    my ( $data, $err_count, $messages ) = parse_cif( $filename, $options );
    process_parser_messages( $messages, $die_on_error_level );
    my $dir = (fileparse($filename))[1];

    next if !defined $data;

    # convert all tags to a 'canonical' form
    canonicalize_all_names( $data );

    for my $block ( @{$data} ) {
        my $dataname = 'data_' . $block->{'name'};

        local $SIG{__WARN__} = sub {
            process_warnings( {
                'message'  => @_,
                'program'  => $0,
                'filename' => $filename,
                'add_pos'  => $dataname
            }, $die_on_error_level )
        };

        $block = resolve_dic_imports(
                    $block, {
                        'import_path'        => [ @ddlm_dic_import_path, $dir ],
                        'parser_options'     => $options,
                        'die_on_error_level' => $die_on_error_level,
                        'importing_file'     => $filename,
                    } );

        my @validation_notes;
        push @validation_notes,
            map {
                sprint_message(
                    $0,
                    $filename,
                    $dataname,
                    $err_level,
                    $_,
                    undef
                 )
            } @{ summarise_messages(
                    ddl1_validate_data_block(
                        $block,
                        $validation_dics{'1'},
                        $validation_options
                    )
                )
            };

        my $ddl2_dics = $validation_dics{'2'}{'dictionaries'};
        for my $dic_f ( sort keys %{$ddl2_dics} ) {
            push @validation_notes,
                map {
                    sprint_message(
                        $0,
                        $filename,
                        $dataname,
                        $err_level,
                        $_,
                        undef
                    )
                } @{ summarise_messages(
                        ddl2_validate_data_block(
                            $block, $ddl2_dics->{$dic_f},
                            $validation_options
                        )
                    )
                };
        };

        my $ddlm_dics = $validation_dics{'m'}{'dictionaries'};
        for my $dic_f ( sort keys %{$ddlm_dics} ) {
            push @validation_notes,
                map {
                    sprint_message(
                        $0,
                        $filename,
                        'data_' . $_->{'data_block_code'} .
                            (
                            defined $_->{'save_frame_code'} ?
                            " save_$_->{'save_frame_code'}" :
                            ''
                            ),
                        $err_level,
                        $_->{'message'},
                        undef
                    )
                } @{ ddlm_validate_data_block( $block, $ddlm_dics->{$dic_f},
                                               $validation_options ) };
        };

        my $allow_category_local = ( %{$ddl2_dics} || %{$ddlm_dics} );
        push @validation_notes,
            map {
                sprint_message(
                    $0,
                    $filename,
                    $dataname,
                    $err_level,
                    $_,
                    undef
                )
            } @{ report_unrecognised_data_names(
                    $block,
                    $known_data_names,
                    {
                        'report_local_tags'         => $report_local_tags,
                        'allow_category_local_tags' => $allow_category_local,
                    }
                )
            };

        for my $note (sort @validation_notes) {
            print STDERR $note;
        }
    }
}

##
# Builds a DDL1 dictionary structure from a parsed DDL1 dictionary.
#
# @param $dic_data_blocks
#       Reference to a DDL1 dictionary structure as returned by the
#       COD::CIF::Parser. Normally, a DDL1 dictionary consists of
#       multiple data blocks each defining a data category or a
#       data item.
# @param $options
#       Reference to a hash of options. The following options are recognised:
#       {
#       # Reference to a hash containing the default values of data items
#       # from the DDL1 dictionary that should be used to complete data
#       # item definitions
#           'default_item_values' => {
#               '_list'            => 'no',
#               '_list_mandatory'  => 'no',
#               '_type_conditions' => 'none',
#               '_type_construct'  => '.*',
#               '_list_level'      => '1',
#           }
#       }
# $ddl1_defaults
#       Reference to a hash containing default values of data items
#       that appear in a DDL1 data item definitions.
# @return
#       Reference to dictionary data structure of the following form:
#       {
#         # Reference to a dictionary metadata data block
#           'dictionary' => { ... },
#         # Reference to a hash of category definition data blocks
#         # where lowercased category names serve as the hash keys
#           'category' => { ... },
#         # Reference to a hash of data item definition data blocks
#         # where lowercased item names serve as the hash keys
#           'item' => { ... }
#       }
##
sub build_ddl1_dic
{
    my ($dic_data_blocks, $options) = @_;

    my $ddl1_defaults = exists $options->{'default_item_values'} ?
                               $options->{'default_item_values'} : {};

    my $classified_blocks = classify_dic_blocks($dic_data_blocks);

    my $dictionary_block;
    if (@{$classified_blocks->{'dictionary'}}) {
        $dictionary_block = $classified_blocks->{'dictionary'}[0];
    }

    my %categories;
    for my $category_block (@{$classified_blocks->{'category'}}) {
        my $name = get_data_name($category_block);
        next if !defined $name;
        $name = convert_pseudo_data_name_to_category_name($name);
        $categories{lc $name} = $category_block;
    }

    my %items;
    for my $item_block (@{$classified_blocks->{'item'}}) {
        my $names = get_data_names($item_block);
        next if !defined $names;
        for (map { lc } @{$names}) {
            $items{$_} = $item_block;
            $items{$_}{values}{'_dataname'} = $item_block->{'name'};
        }
    }

    my %definitions = (
        'dictionary' => $dictionary_block,
        'category' => \%categories,
        'item' => \%items,
    );

    return \%definitions;
}

##
# Returns data item definitions as recorded in a DDL1 dictionary data structure.
#
# @param $dic
#       Reference to a DDL1 dictionary data structure as returned by
#       the build_ddl1_dic() subroutine.
# @return
#       Reference to a hash of DDL1 data item definition blocks with
#       lowercased item names serving as hash keys.
##
sub get_ddl1_dic_items
{
    my ($dic) = @_;

    return $dic->{'item'};
}

##
# Returns category definitions as recorded in a DDL1 dictionary data structure.
#
# @param $dic
#       Reference to a DDL1 dictionary data structure as returned by
#       the build_ddl1_dic() subroutine.
# @return
#       Reference to a hash of DDL1 category definition blocks
#       where lowercased category names serve as the hash keys.
##
sub get_ddl1_dic_categories
{
    my ($dic) = @_;

    return $dic->{'category'};
}

##
# Returns the dictionary metadata data block as recorded in a DDL1
# dictionary data structure.
#
# @param $dic
#       Reference to a DDL1 dictionary data structure as returned by
#       the build_ddl1_dic() subroutine.
# @return
#       Reference to a dictionary metadata data block or
#       'undef' if the metadata block was not available.
##
sub get_ddl1_dic_metadata_block
{
    my ($dic) = @_;

    return $dic->{'dictionary'};
}

##
# Records a data block as a dictionary metadata data block in a given
# DDL1 dictionary data structure.
#
# @param $dic
#       Reference to a DDL1 dictionary data structure as returned by
#       the build_ddl1_dic() subroutine.
# @param $block
#       Reference to a DDL1 dictionary metadata data block.
# @return $dic
#       Reference to the dictionary metadata data block that
#       was replaced by the new one.
##
sub set_ddl1_dic_metadata_block
{
    my ($dic, $block) = @_;

    my $old_block = $dic->{'dictionary'};
    $dic->{'dictionary'} = $block;

    return $old_block;
}

##
# Returns the filename of the file from which the DDL1 dictionary
# data structure was constructed.
#
# @param $dic
#       Reference to a DDL1 dictionary data structure as returned by
#       the build_ddl1_dic() subroutine.
# @return $filename
#       String that contains the dictionary filename or
#       'undef' if the filename could not be retrieved.
##
sub get_ddl1_dic_filename
{
    my ($dic) = @_;

    return if !exists $dic->{'optional_fields'}{'filename'};
    return $dic->{'optional_fields'}{'filename'}
}

##
# Sets the filename of the file from which the DDL1 dictionary
# data structure was constructed.
#
# @param $dic
#       Reference to a DDL1 dictionary data structure as returned by
#       the build_ddl1_dic() subroutine.
# @param $filename
#       String that contains the new dictionary filename.
# @return $dic
#       Dictionary filename that was replaced by the new one.
##
sub set_ddl1_dic_filename
{
    my ($dic, $filename) = @_;

    my $old_filename = $dic->{'optional_fields'}{'filename'};
    $dic->{'optional_fields'}{'filename'} = $filename;

    return $old_filename;
}

##
# Builds a DDL2 dictionary structure from a parsed DDL2 dictionary.
#
# @param $dic_data_blocks
#       Reference to a DDL2 dictionary structure as returned by the
#       COD::CIF::Parser. Normally, a DDL2 dictionary consists of
#       a single data block with multiple save frames each defining
#       a data category or a data item.
# @return
#       Reference to a hash containing data item definitions.
##
sub build_ddl2_dic
{
    my ( $dic_block ) = @_;

    my %definitions;
    for my $save_frame ( @{$dic_block->{'save_blocks'}} ) {
        next if !exists $save_frame->{'values'}{'_item.name'};
        for ( @{$save_frame->{'values'}{'_item.name'}} ) {
            $definitions{lc $_} = $save_frame;
            $definitions{lc $_}{'values'}{'_dataname'} = $_;
        }
    }

    return \%definitions;
}

##
# Adds data items with the default values to the given data block
# if they are not already present in the data block.
#
# @param $data_block
#       Reference to a data block or a save frame as returned by
#       the COD::CIF::Parser that should be modified.
# @param $ddl1_defaults
#       Reference to a hash containing default values of data items
#       that appears in DDL1 data item definitions.
# @return
#       Reference to the data block with the default data items added.
##
sub add_default_data_items
{
    my ($data_block, $default_values) = @_;

    for my $tag ( keys %{$default_values} ) {
        if ( !exists $data_block->{'values'}{$tag} ) {
            $data_block->{'values'}{$tag} = [ $default_values->{$tag} ];
        }
    }

    return $data_block;
}

##
# Validates a CIF data block against a set of DDL1 dictionaries.
#
# @param $data_block
#       Reference to a data block or a save frame as returned by
#       the COD::CIF::Parser.
# @param $validation_resources
#       Reference to a validation resource data structure of
#       the following form:
#       {
#       # Reference to a hash of dictionary data structures as
#       # returned by the build_ddl1_dic() subroutine:
#           'dictionaries' => {
#               'path_to_dictionary_file_A' => {
#                   ...
#                },
#               'path_to_dictionary_file_B' => {
#                   ...
#                },
#                ...,
#               'path_to_dictionary_file_Z' => {
#                   ...
#                },
#            },
#       # Reference to an auxiliary search data structure of a DDL1 dictionary
#       # as returned by the build_auxiliary_dic_search_structure() subroutine:
#           'auxiliary_search_structure' => {
#               'item_to_category' => { ... },
#               'category_to_mandatory_items' => { ... },
#               'sub_key_to_main_key' => { ... },
#           }
#       }
# @param $options
#       Reference to a hash of options. The following options are recognised:
#       {
#         # Report data items that have been replaced by other data items
#           'report_deprecated' => 0,
#         # Ignore the case while matching enumerators
#           'ignore_case' => 0,
#         # Array reference to a list of data items that should be
#         # treated as potentially having values consisting of a
#         # combination of several enumeration values. Data items
#         # are identified by data names.
#           'enum_as_set_tags' => ['_atom_site_refinement_flags'],
#         # Multiplier that should be applied to the standard
#         # uncertainty (s.u.) when determining if a numeric
#         # value resides in the specified range. For example,
#         # a multiplier of 3.5 means that the value is treated
#         # as valid if it falls in the interval of
#         # [lower bound - 3.5 * s.u.; upper bound + 3.5 * s.u.]
#         # Default: 3
#           'range_su_multiplier' => 3,
#         # Treat numbers expressed using the double precision notation
#         # (i.e. 0.42D+7) as proper numbers
#           'allow_double_precision_notation'  => 0,
#         # Maximum number of validation issues that are reported for
#         # each unique combination of validation criteria and validated
#         # data items. Negative values remove the limit altogether.
#           'max_issue_count' => 5,
#       }
# @return
#       Array reference to a list of validation messages.
##
sub ddl1_validate_data_block
{
    my ( $data_block, $validation_resources, $options ) = @_;

    $options = {} if !defined $options;
    my $report_deprecated   = exists $options->{'report_deprecated'} ?
                                     $options->{'report_deprecated'} : 0;
    my $ignore_case         = exists $options->{'ignore_case'} ?
                                     $options->{'ignore_case'} : 0;
    my $enum_as_set_tags    = exists $options->{'enum_as_set_tags'} ?
                                     $options->{'enum_as_set_tags'} : [];
    my $range_su_multiplier = exists $options->{'range_su_multiplier'} ?
                                     $options->{'range_su_multiplier'} : 3; 
    my $allow_d_notation    = exists $options->{'allow_double_precision_notation'} ?
                                     $options->{'allow_double_precision_notation'} : 0;
    my $max_issue_count     = exists $options->{'max_issue_count'} ?
                                     $options->{'max_issue_count'} : -1;

    my $auxiliary_search_structure =
                    $validation_resources->{'auxiliary_search_structure'};

    my @issues;
    for my $loop_tags ( @{$data_block->{'loops'}} ) {
        push @issues,
             @{check_loop_category_homogeneity(
                 $loop_tags,
                 $auxiliary_search_structure->{'item_to_category'}
             )};
        push @issues,
             @{check_loop_mandatory_item_presence(
                 $loop_tags,
                 $auxiliary_search_structure
             )};
    }

    my $dics = $validation_resources->{'dictionaries'};
    for my $dic ( @{$dics} ) {
        push @issues,
             @{ ddl1_validate_data_block_against_single_dic(
                    $data_block, $dic,
                    {
                        'report_deprecated'
                                    => $report_deprecated,
                        'ignore_case'
                                    => $ignore_case,
                        'enum_as_set_tags'
                                    => $enum_as_set_tags,
                        'range_su_multiplier'
                                    => $range_su_multiplier,
                        'allow_double_precision_notation'
                                    => $allow_d_notation,
                        'sub_key_to_main_key'
                                    => $auxiliary_search_structure->
                                                {'sub_key_to_main_key'},
                    }
                )
             };
    };

    my @validation_messages;
    if ( $max_issue_count < 0 ) {
        push @validation_messages, map { $_->{'message'} } @issues;
    } else {
        my %grouped_issues;
        for my $issue ( @issues ) {
            my $constraint = $issue->{'test_type'};
            my $data_name_key = join "\x{001E}", @{$issue->{'data_items'}};
            push @{$grouped_issues{$constraint}{$data_name_key}}, $issue;
        }

        # TODO: move hash out of the subroutine
        my %test_types = (
            'SIMPLE_KEY_UNIQUENESS'    =>
                'simple loop key uniqueness',
            'COMPOSITE_KEY_UNIQUENESS' =>
                'composite loop key uniqueness',
            'LOOP.INDIVIDUAL_UNIQUE_VALUES' =>
                'value uniqueness',
            'LOOP.COLLECTIVELY_UNIQUE_VALUES' =>
                'collective value uniqueness',
            'LOOP.INTEGRITY'      =>
                'loop integrity',
            'LOOP.CATEGORY_HOMOGENEITY' =>
                'items in a looped list all belonging to the same category',
            'LOOP.MANDATORY_ITEM_PRESENCE' =>
                'mandatory item presence in a category loop',
            'KEY_ITEM_PRESENCE'       =>
                'mandatory key item presence',
            'ITEM_REPLACEMENT.PRESENCE_OF_REPLACED' =>
                'replaced data item presence',
            'ITEM_REPLACEMENT.SIMULTANEOUS_PRESENCE' =>
                'simultaneous presence of replaced and replacing items',
            'LOOP_CONTEXT.MUST_APPEAR_IN_LOOP' =>
                'data items that incorrectly appear outside of a looped list',
            'LOOP_CONTEXT.MUST_NOT_APPEAR_IN_LOOP' =>
                'data items that incorrectly appear inside of a looped list',
            'PRESENCE_OF_PARENT_DATA_ITEM' =>
                'parent data item presence',
            'PRESENCE_OF_PARENT_DATA_ITEM_VALUE' =>
                'parent data item value presence',
            'ENUMERATION_SET' =>
                'data value belonging to the specified enumeration set',
            'SU_ELIGIBILITY' =>
                'data value standard uncertainty eligibility',
            'ENUM_RANGE.CHAR_STRING_LENGTH' =>
                'data value belonging to a character range and ' .
                'consisting of more than one symbol',
            'ENUM_RANGE.IN_RANGE' =>
                'data value belonging to the specified value range',
            'TYPE_CONSTRAINT.QUOTED_NUMERIC_VALUES' =>
                'proper quote usage with numeric values',
            'TYPE_CONSTRAINT.PROPER_NUMERIC_VALUES' =>
                'data value conformance to the numeric data type',
        );

        for my $constraint (sort keys %grouped_issues) {
            for my $data_name_key (sort keys %{$grouped_issues{$constraint}}) {
                my @group_issues = @{$grouped_issues{$constraint}{$data_name_key}};
                my $group_size = scalar(@group_issues);

                my $description;
                if ( defined $test_types{$constraint} ) {
                    $description = $test_types{$constraint};
                }

                if ( $group_size > $max_issue_count ) {
                    push @validation_messages,
                         'a test ' .
                         (defined $description ? "of $description " : '') .
                         'involving the [' .
                         ( join ', ',
                            map { q{'} . ( canonicalise_tag($_) ) . q{'} }
                                @{$group_issues[0]->{'data_items'}} ) .
                        "] data items resulted in $group_size validation messages " .
                        '-- the number of reported messages is limited to ' .
                        "$max_issue_count";
                    $group_size = $max_issue_count;
                }

                push @validation_messages,
                        map { $_->{'message'} } @group_issues[0..($group_size - 1)];
            }
        }
    }

    return \@validation_messages;
}

##
# Validates a CIF data block against a single DDL1 dictionary.
#
# @param $data_block
#       Reference to a data block or a save frame as returned by
#       the COD::CIF::Parser.
# @param $dic
#       Reference to a DDL1 dictionary data structure as returned by
#       the build_ddl1_dic() subroutine.
# @param $options
#       Reference to a hash of options. The following options are recognised:
#       {
#         # Report data items that have been replaced by other data items
#           'report_deprecated' => 0,
#         # Ignore the case while matching enumerators
#           'ignore_case' => 0,
#         # Array reference to a list of data items that should be
#         # treated as potentially having values consisting of a
#         # combination of several enumeration values. Data items
#         # are identified by data names.
#           'enum_as_set_tags' => ['_atom_site_refinement_flags'],
#         # Multiplier that should be applied to the standard
#         # uncertainty (s.u.) when determining if a numeric
#         # value resides in the specified range. For example,
#         # a multiplier of 3.5 means that the value is treated
#         # as valid if it falls in the interval of
#         # [lower bound - 3.5 * s.u.; upper bound + 3.5 * s.u.]
#         # Default: 3
#           'range_su_multiplier' => 3,
#         # Treat numbers expressed using the double precision notation
#         # (i.e. 0.42D+7) as proper numbers
#           'allow_double_precision_notation'  => 0,
#         # Reference to a hash that maps subcategory reference data items
#         # to reference items of the parent category as returned by
#         # the get_subcategory_key_to_category_key_mapping() subroutine
#           'sub_key_to_main_key' => {
#               'sub_1_key_item_name' => 'main_1_key_item_name',
#               'sub_2_key_item_name' => 'main_1_key_item_name',
#               ...,
#               'sub_n_key_item_name' => 'main_m_key_item_name',
#           },
#       }
# @return
#       Array reference to a list of validation message data structures
#       of the following form:
#       {
#       # Code of the data block that contains the offending entry
#           'data_block_code' => 'offending_block_code',
#       # Code of the save frame that contains the offending entry.
#       # Might be undefined
#           'save_frame_code' => 'offending_frame_code',
#       # Code of the validation test that generated the issue
#           'test_type' => 'TEST_TYPE_CODE',
#       # Names of the data items examined by the the validation test
#           'data_items' => [ 'data_name_1', 'data_name_2', ... ],
#       # Human-readable description of the issue
#           'message' => 'issue description'
#       }
##
sub ddl1_validate_data_block_against_single_dic
{
    my ( $data_block, $dic, $options ) = @_;

    $options = {} if !defined $options;
    my $report_deprecated =
                    exists $options->{'report_deprecated'} ?
                           $options->{'report_deprecated'} : 0;
    my $ignore_case =
                    exists $options->{'ignore_case'} ?
                           $options->{'ignore_case'} : 0;
    my $enum_as_set_tags =
                    exists $options->{'enum_as_set_tags'} ?
                           $options->{'enum_as_set_tags'} : [];
    my $range_su_multiplier =
                    exists $options->{'range_su_multiplier'} ?
                           $options->{'range_su_multiplier'} : 3;
    my $allow_d_notation =
                    exists $options->{'allow_double_precision_notation'} ?
                           $options->{'allow_double_precision_notation'} : 0;
    my $sub_key_to_main_key =
                    exists $options->{'sub_key_to_main_key'} ?
                           $options->{'sub_key_to_main_key'} : {};

    my $dic_items = get_ddl1_dic_items( $dic );

    my @issues = @{
            validate_block_loops(
                $data_block,
                $dic_items,
                {
                    'sub_key_to_main_key' => $sub_key_to_main_key
                }
            )
        };

    for my $tag ( @{$data_block->{'tags'}} ) {
        my $lc_tag = lc $tag;

        next if !exists $dic_items->{$lc_tag};

        if( $report_deprecated ) {
            push @issues,
                 @{ report_deprecated( $data_block, $tag, $dic_items ) }
        };

        push @issues,
             @{ validate_list_unique_key( $data_block, $tag, $dic_items ) };

        my $dic_item = $dic_items->{$lc_tag};

        push @issues,
             @{ validate_list_mandatory( $data_block, $tag, $dic_item ) };

        push @issues,
             @{ check_list_link_parent( $data_block, $tag, $dic_item ) };

        push @issues,
             @{ validate_enumeration_set(
                    $data_block, $tag, $dic_item,
                    {
                        'ignore_case'  => $ignore_case,
                        'treat_as_set' => any { lc($_) eq $lc_tag }
                                                        @{$enum_as_set_tags}
                    }
             ) };

       push @issues,
            @{ validate_su( $data_block, $tag, $dic_item ) };

       push @issues,
            @{ validate_range(
                    $data_block, $tag, $dic_item,
                    {
                        'range_su_multiplier' => $range_su_multiplier,
                    } 
            ) };

       push @issues,
            @{ validate_data_type(
                    $data_block, $tag, $dic_item,
                    {
                        'allow_double_precision_notation' => $allow_d_notation,
                    }
            ) };
    }

    @issues = @{ summarise_validation_issues( \@issues ) };

    return \@issues;
}

##
# Constructs an auxiliary search data structure of shared DDL1 dictionary
# properties extracted from all provided DDL1 dictionaries. The data structure
# allows to properly resolve entities that are defined in one dictionary, but
# referenced in a different dictionary (i.e. categories).
#
# @param $dics
#       Reference to an array of DDL1 dictionary data structures
#       as returned by the build_ddl1_dic() subroutine.
# @param \%auxiliary_search_structure
#       Reference to a data structure of the following form:
#       {
#       # Reference to a hash that maps each data item to the category
#       # that the it belongs to:
#           'item_to_category' => {
#               'data_name_a' => 'category_name_1',
#               'data_name_b' => 'category_name_1',
#               'data_name_c' => 'category_name_3',
#               ...
#               'data_name_f' => 'category_name_n',
#           },
#       # Reference to a hash that maps categories to data items that must
#       # appear in looped list of that category:
#           'category_to_mandatory_items' => {
#               'category_name_1' => [
#                   'data_name_a',
#                   'data_name_b',
#                   ...
#                   'data_name_c',
#               ],
#
#               ...,
#
#               'category_name_n' => [
#                   ...
#               ]
#           },
#       # Reference to a hash that maps subcategory reference data items
#       # to reference items of the parent category as returned by
#       # the get_subcategory_key_to_category_key_mapping() subroutine
#           'sub_key_to_main_key' => {
#               'sub_1_key_item_name' => 'main_1_key_item_name',
#               'sub_2_key_item_name' => 'main_1_key_item_name',
#               ...,
#               'sub_n_key_item_name' => 'main_m_key_item_name',
#           }
#       # Reference to a hash that maps data item names to the names of their
#       # alternate data items:
#           'item_to_alternate_items' => {
#               'item_1' => [ 'alternate_item_1', ],
#               'item_2' => [ 'alternate_item_2_a', ..., 'alternate_item_2_z', ],
#               ...,
#               'item_n' => [ 'alternate_item_n', ],
#           },
#       }
##
sub build_auxiliary_dic_search_structure
{
    my ($dics) = @_;

    my %auxiliary_search_structure;
    $auxiliary_search_structure{'item_to_category'} =
                            get_item_to_category_mapping($dics);
    $auxiliary_search_structure{'category_to_mandatory_items'} =
                            get_category_to_mandatory_items_mapping($dics);
    $auxiliary_search_structure{'sub_key_to_main_key'} =
                            get_subcategory_key_to_category_key_mapping($dics);
    $auxiliary_search_structure{'item_to_alternate_items'} =
                            get_item_to_alternate_items_mapping($dics);

    return \%auxiliary_search_structure;
}

##
# Constructs a hash that maps data item names to the names of the categories
# that they belong to as defined in the defining DDL1 dictionaries.
#
# @param $dics
#       Reference to an array of DDL1 dictionary data structures
#       as returned by the build_ddl1_dic() subroutine.
# @return
#       Reference to a hash of the following form:
#       {
#           'data_name_a' => 'category_name_1',
#           'data_name_b' => 'category_name_1',
#           'data_name_c' => 'category_name_3',
#           ...
#           'data_name_f' => 'category_name_n'
#       }
##
sub get_item_to_category_mapping
{
    my ($dics) = @_;

    my %item_to_category;
    for my $dic (@{$dics}) {
        my $items = get_ddl1_dic_items($dic);
        for my $tag (sort keys %{$items}) {
            my $category = get_category_name( $items->{$tag} );
            next if !defined $category;
            $item_to_category{$tag} = lc $category;
        }
    }

    return \%item_to_category;
}

##
# Constructs a hash that maps category names to the names of data items
# that must appear in looped list of that category.
#
# @param $dics
#       Reference to an array of DDL1 dictionary data structures
#       as returned by the build_ddl1_dic() subroutine.
# @return
#       Reference to a hash of the following form:
#       {
#         'category_name_1' => [
#               'data_name_a',
#               'data_name_b',
#               ...
#               'data_name_c',
#         ],
#
#         ...,
#
#         'category_name_n' => [
#           ...
#         ]
#       }
##
sub get_category_to_mandatory_items_mapping
{
    my ($dics) = @_;

    my %category_to_mandatory_items;
    for my $dic (@{$dics}) {
        my $items = get_ddl1_dic_items($dic);
        for my $tag (sort keys %{$items}) {
            my $category = get_category_name( $items->{$tag} );
            next if !defined $category;
            if ( get_list_mandatory_flag($items->{$tag}) eq 'yes' ) {
                push @{$category_to_mandatory_items{$category}}, $tag;
            }
        }
    }

    return \%category_to_mandatory_items;
}

##
# Constructs a hash that maps subcategory reference data items to
# reference items of the parent category.
#
# Examples of a parent and child categories (subcategories) provided in
# official IUCr sources [1,2] describe the way subcategory keys should
# be defined and used. A posts in the official IUCr mailing list [3]
# clarifies it even further:
#
#   "When the _list_link_parent data name is of the same category as the
#   defined data name, the _list_link_parent data name and the defined name
#   may be considered as a single combined definition which can be referred
#   to by either of the original data names for the purposes of resolving
#   _list_reference and _list_mandatory requirements."
#
# The official IUCr dictionaries currently contain a single instance of
# such relationship between the '_atom_site_label' and '_atom_site_aniso_label'
# data items.
#
# @source [1]
#       2.5.5.7. Definition example 7: joinable lists,
#       "International Tables for Crystallography Volume G:
#        Definition and exchange of crystallographic data",
#       2005, 56, doi: 10.1107/97809553602060000107
# @source [2]
#       3.1.5.4.2. Looped data,
#       "International Tables for Crystallography Volume G:
#        Definition and exchange of crystallographic data",
#       2005, 78, doi: 10.1107/97809553602060000107
# @source [3]
#       https://www.iucr.org/__data/iucr/lists/cif-developers/msg00197.html
#
# @param $dics
#       Reference to an array of DDL1 dictionary data structures
#       as returned by the build_ddl1_dic() subroutine.
# @return
#       Reference to a hash of the following form:
#       {
#         'sub_1_key_item_name' => 'main_1_key_item_name',
#         'sub_2_key_item_name' => 'main_1_key_item_name',
#         ...,
#         'sub_n_key_item_name' => 'main_m_key_item_name',
#       }
##
sub get_subcategory_key_to_category_key_mapping
{
    my ($dics) = @_;

    my %category;
    for my $dic (@{$dics}) {
        my $items = get_ddl1_dic_items($dic);
        for my $tag (sort keys %{$items}) {
            my $data_item = $items->{$tag};
            my $name = get_category_name( $data_item );
            next if !defined $name;
            next if exists $category{$name}{'items'}{$tag};
            $category{$name}{'items'}{$tag} = $data_item
        }
    }

    my %sub_key_to_main_key;
    for my $name (keys %category) {
        my $items = $category{$name}{'items'};
        my $list_reference_groups = get_all_list_references($items);
        next if scalar (@{$list_reference_groups} < 2);
        my @potential_sub_keys;
        for my $group (@{$list_reference_groups}) {
            next if scalar @{$group->{'key_data_items'}} != 1;
            my $key_name = $group->{'key_data_items'}[0];
            if (exists $items->{$key_name}{'values'}{'_list_link_parent'}) {
                push @potential_sub_keys, $key_name;
            }
        }

        for my $key_name (@potential_sub_keys) {
            my $parent_name = $items->{$key_name}{'values'}{'_list_link_parent'}[0];
            next if none { $_ eq $parent_name } keys %{$items};
            $sub_key_to_main_key{$key_name} = $parent_name;
        }
    }

    return \%sub_key_to_main_key;
}

##
# BEGIN: DDL1 dictionary merging subroutines
##

##
# Merges several DDL1 dictionaries into a single virtual DDL1 dictionary.
#
# The merging algorithm is implemented according to the official IUCr
# dictionary merging protocol [1].
#
# The protocol describes three merging modes: STRICT, REPLACE and OVERLAY.
# This subroutine implements only the OVERLAY mode. A short description of
# the mode as provided in the protocol:
# "New attributes are added to those already stored for the data name;
#  conflicting attributes replace those already stored."
#
# For a more detailed description of the merging protocol and modes,
# consult the original source.
#
# @source [1]
#       "International Tables for Crystallography Volume G:
#        Definition and exchange of crystallographic data",
#       2005, 87-89, doi: 10.1107/97809553602060000107
#
# @param $dics
#       Reference to an array of DDL1 dictionary data structures that should
#       be merged as returned by the build_ddl1_dic() subroutine. The first
#       dictionary in the array serves as the base dictionary with the rest
#       of the dictionaries being merged in sequential order.
# @return $base_dic
#       Reference to a data structure of the following form or
#       'undef' if the dictionaries could not be merged:
#       {
#       # Reference to a merged DDL1 dictionary data structure
#         'dictionary' => { ... },
#       # Reference to an array of merging issues
#         'merge_issues' => [
#           {
#           # Names of data items in the definition that could not be merged
#             'item_names'         => [ 'data_name_1', ..., 'data_name_n' ],
#           # Name of the data item that the definition defines
#             'defined_item_name'  => 'definition_item_name',
#           # Definition block code
#             'block_code'         => 'definition_block_code',
#           # Filename of the dictionary which contains the definition block
#             'filename'           => '/path/to/the/original/file.dic',
#           # Human-readable description of the merge issue
#             'message'            => 'item could not be merged',
#           # '1' if issue was found in the base definition,
#           # '0' if issues was found in the new definition
#             'is_base_definition' => 0,
#           },
#           ...
#         ]
#       }
##
sub merge_ddl1_dics
{
    my ($dics) = @_;

    return if !@{$dics};
    return if @{$dics} == 1;

    my @merge_issues;
    my $base_dic = $dics->[0];
    for (my $i = 1; $i < @{$dics}; $i++) {
        my $merge_results =
                    merge_dic_pair_in_overlay_mode($base_dic, $dics->[$i]);
        $base_dic = $merge_results->{'dictionary'};
        push @merge_issues, @{$merge_results->{'merge_issues'}};
    }

    my @metadata_blocks = map {
                            defined get_ddl1_dic_metadata_block($_) ?
                                    get_ddl1_dic_metadata_block($_) :
                                    new_datablock('on_this_dictionary')
                            } @{$dics};
    set_ddl1_dic_metadata_block( merge_metadata_blocks( \@metadata_blocks ) );
    set_ddl1_dic_filename($base_dic, undef);

    my $merge_results = {
        'dictionary'   => $base_dic,
        'merge_issues' => \@merge_issues,
    };

    return $merge_results;
}

##
# Constructs a metadata data block of a virtual DDL1 dictionary
# from the metadata data blocks of other DDL1 dictionaries.
#
# @param $blocks
#       Reference to an array of DDL1 dictionary metadata data blocks.
# @param $options
#       Reference to a hash of options. The following options are recognised:
#       {
#       # Dictionary name that should be recorded in the metadata block
#           'name'    => 'merged.dic',
#       # Version number that should be recorded in the metadata block
#       # (default: '1.0')
#           'version' => '1.0',
#       }
# @return
#       Reference to a metadata data block of a virtual DDL1 dictionary.
##
sub merge_metadata_blocks
{
    my ($blocks, $options) = @_;

    $options = {} if !defined $options;

    my $name    = exists $options->{'name'} ?
                         $options->{'name'} :
                         undef;
    my $version = exists $options->{'version'} ?
                         $options->{'version'} :
                         '1.0';

    my $merged_block = new_datablock('on_this_dictionary', '1.1');
    set_tag($merged_block, '_dictionary_version', $version);

    my ($day, $month, $year) = (localtime)[3,4,5];
    my $date = sprintf('%04d-%02d-%02d', $year+1900, $month+1, $day);
    set_tag($merged_block, '_dictionary_update', $date);

    if (!defined $name) {
        $name = `hostname`;
        chomp($name);
        $name = unicode2cif($name);
        $name = "$name-$$-$date";
    };
    set_tag($merged_block, '_dictionary_name', $name);

    my $history_header = <<"HISTORY_HEADER";
 $date Created the composite dictionary.

 The following dictionaries identified by [name, version, update date]
 were merged in the given order:

HISTORY_HEADER

    my $dic_count = 0;
    my $history = '';
    my @tags = ('_dictionary_name', '_dictionary_version', '_dictionary_update');
    for my $block (@{$blocks}) {
        $dic_count++;
        my @metadata;
        for my $tag (@tags) {
            if (defined $block->{'values'}{$tag}) {
                push @metadata, $block->{'values'}{$tag}[0];
            } else {
                push @metadata, undef;
            }
        }
        $history_header .= " [$dic_count]. [" .
            ( join ', ', map { defined $_ ? "'$_'" : 'undef' } @metadata ) .
            ']' . ( @{$blocks} == $dic_count ? '.' : ';') . "\n";

        next if !exists $block->{'values'}{'_dictionary_history'};
        $history .= " History of dictionary [$dic_count]:\n";
        $history .= $block->{'values'}{'_dictionary_history'}[0];
        $history .= "\n\n";
    }
    $history = $history_header . "\n" . $history;
    set_tag($merged_block, '_dictionary_name', $history);

    return $merged_block;
}

##
# Merges two DDL1 dictionaries into a single virtual DDL1 dictionary
# using the OVERLAY mode.
#
# The merging algorithm is implemented according to the official IUCr
# dictionary merging protocol [1].
#
# For a more detailed description of the merging protocol and modes,
# consult the original source.
#
# @source [1]
#       "International Tables for Crystallography Volume G:
#        Definition and exchange of crystallographic data",
#       2005, 87-89, doi: 10.1107/97809553602060000107
#
# @param $base_dic
#       Reference to a DDL1 dictionary data structure that should serve
#       as the base dictionary.
# @param $new_dic
#       Reference to a DDL1 dictionary data structure that should be merged
#       into the base dictionary.
# @param $dics
#       Reference to an array of DDL1 dictionary data structures that should
#       be merged as returned by the build_ddl1_dic() subroutine. The first
#       dictionary in the array serves as the base dictionary with the rest
#       of the dictionaries being merged in sequential order.
#
# @return
#       Reference to a data structure of the following form:
#       {
#       # Reference to a merged DDL1 dictionary data structure
#         'dictionary' => { ... },
#       # Reference to an array of merging issues
#         'merge_issues' => [
#           {
#           # Names of data items in the definition that could not be merged
#             'item_names'         => [ 'data_name_1', ..., 'data_name_n' ],
#           # Name of the data item that the definition defines
#             'defined_item_name'  => 'definition_item_name',
#           # Definition block code
#             'block_code'         => 'definition_block_code',
#           # Filename of the dictionary which contains the definition block
#             'filename'           => '/path/to/the/original/file.dic',
#           # Human-readable description of the merge issue
#             'message'            => 'item could not be merged',
#           # '1' if issue was found in the base definition,
#           # '0' if issues was found in the new definition
#             'is_base_definition' => 0,
#           },
#           ...
#         ]
#       }
##
sub merge_dic_pair_in_overlay_mode
{
    my ($base_dic, $new_dic) = @_;

    my @merge_issues;
    my $base_dic_items = get_ddl1_dic_items($base_dic);
    my $new_dic_items = get_ddl1_dic_items($new_dic);
    for my $tag (sort keys %{$new_dic_items}) {
        if (exists $base_dic_items->{$tag}) {
            my $merge_results = merge_dic_item_definitions(
                $base_dic_items->{$tag},
                $new_dic_items->{$tag}
            );
            $base_dic_items->{$tag} = $merge_results->{'definition'};
            push @merge_issues, @{$merge_results->{'merge_issues'}};
        } else {
            $base_dic_items->{$tag} = $new_dic_items->{$tag}
        }
    }

    my $base_dic_categories = get_ddl1_dic_categories($base_dic);
    my $new_dic_categories = get_ddl1_dic_items($new_dic);
    for my $name (sort keys %{$new_dic_categories}) {
        if (exists $base_dic_categories->{$name}) {
            my $merge_results = merge_dic_item_definitions(
                                  $base_dic_categories->{$name},
                                  $new_dic_categories->{$name}
                                );
            $base_dic_categories->{$name} = $merge_results->{'definition'};
            push @merge_issues, @{$merge_results->{'merge_issues'}};
        } else {
            $base_dic_categories->{$name} = $new_dic_categories->{$name}
        }
    }

    for my $issue (@merge_issues) {
        if ($issue->{'is_base_definition'}) {
            $issue->{'filename'} = get_ddl1_dic_filename($base_dic);
        } else {
            $issue->{'filename'} = get_ddl1_dic_filename($new_dic);
        }
    }

    my $merge_results = {
        'dictionary'   => $base_dic,
        'merge_issues' => \@merge_issues,
    };

    return $merge_results;
}

##
# Merges two DDL1 data item definitions into a single definition.
#
# The merging algorithm is implemented according to the official IUCr
# dictionary merging protocol [1].
#
# The protocol describes three merging modes: STRICT, REPLACE and OVERLAY.
# This subroutine implements only the OVERLAY mode. A short description of
# the mode as provided in the protocol:
# "New attributes are added to those already stored for the data name;
#  conflicting attributes replace those already stored."
#
# For a more detailed description of the merging protocol and modes,
# consult the original source.
#
# @source [1]
#       "International Tables for Crystallography Volume G:
#        Definition and exchange of crystallographic data",
#       2005, 87-89, doi: 10.1107/97809553602060000107
#
# @param $base_definition
#       Reference to a DDL1 data item definition block as returned by
#       the COD::CIF::Parser. Data item values provided in this definition
#       have a lower priority than those provided in the new definition.
# @param $new_definition
#       Reference to a DDL1 data item definition block as returned by
#       the COD::CIF::Parser. Data item values provided in this definition
#       have a higher priority than those provided in the base definition.
# @return
#       Reference to a data structure of the following form:
#       {
#       # Reference to a merged definition
#         'definition' => { ... },
#       # Reference to an array of merging issues
#         'merge_issues' => [
#           {
#           # Names of data items in the definition that could not be merged
#             'item_names'         => [ 'data_name_1', ..., 'data_name_n' ],
#           # Name of the data item that the definition defines
#             'defined_item_name'  => 'definition_item_name',
#           # Definition block code
#             'block_code'         => 'definition_block_code',
#           # Human-readable description of the merge issue
#             'message'            => 'item could not be merged',
#           # '1' if issue was found in the base definition,
#           # '0' if issues was found in the new definition
#             'is_base_definition' => 0,
#           },
#           ...
#         ]
#       }
##
sub merge_dic_item_definitions
{
    my ($base_definition, $new_definition) = @_;

    my $merged_definition = clone( $base_definition );

    $merged_definition = merge_scalar_items_in_overlay_mode(
                            $merged_definition,
                            $new_definition
                         );

    my $merge_results = merge_looped_items_in_overlay_mode(
                            $merged_definition,
                            $new_definition
                        );

    for my $issue (@{$merge_results->{'merge_issues'}}) {
        if ($issue->{'is_base_definition'}) {
            $issue->{'message'} = 'data items [' .
                ( join ', ', map { "'$_'" } @{$issue->{'item_names'}} ) .
                '] were left unchanged in the base definition of ' .
                "the '$issue->{'defined_item_name'}' data item due to issues " .
                'in the definition data block -- ' . $issue->{'message'};
        } else {
            $issue->{'message'} = 'data items [' .
                ( join ', ', map { "'$_'" } @{$issue->{'item_names'}} ) .
                '] were not merged into the base definition of ' .
                "the '$issue->{'defined_item_name'}' data item due to ".
                'issues in the definition data block -- ' . $issue->{'message'};
        }
    }

    return $merge_results;
}

##
# Merges scalar data items from the new definition into the base definition
# according to the rules of the OVERLAY mode.
#
# @param $base_definition
#       Reference to a DDL1 data item definition block as returned by
#       the COD::CIF::Parser. Data item values provided in this definition
#       have a lower priority than those provided in the new definition.
# @param $new_definition
#       Reference to a DDL1 data item definition block as returned by
#       the COD::CIF::Parser. Data item values provided in this definition
#       have a higher priority than those provided in the base definition.
# @return
#       Reference to the base definition block with the merged scalar items.
##
sub merge_scalar_items_in_overlay_mode
{
    my ($base_definition, $new_definition) = @_;

    ##
    # The list of scalar data item were manually compiled
    # from the 'ddl_core.dic' dictionary. Metadata of the
    # source dictionary:
    #
    # Dictionary name: ddl_core.dic
    # Dictionary version: 1.4.1
    # Last updated on: 2005-06-29
    # Retrieved on: 2020-02-19
    # Retrieved from: ftp://ftp.iucr.org/pub/ddl_core.dic
    ##
    my @scalar_item_names = qw(
        _category
        _definition
        _enumeration_default
        _enumeration_range
        _list
        _list_level
        _list_mandatory
        _type
        _type_construct
        _units
        _units_detail
    );

    for my $tag ( @scalar_item_names ) {
        next if !exists $new_definition->{'values'}{$tag};
        set_tag($base_definition, $tag, $new_definition->{'values'}{$tag}[0]);
    }

    return $base_definition;
}

##
# Merges potentially looped data items from the new definition into the
# base definition according to the rules of the OVERLAY mode.
#
# @param $base_definition
#       Reference to a DDL1 data item definition block as returned by
#       the COD::CIF::Parser. Data item values provided in this definition
#       have a lower priority than those provided in the new definition.
# @param $new_definition
#       Reference to a DDL1 data item definition block as returned by
#       the COD::CIF::Parser. Data item values provided in this definition
#       have a higher priority than those provided in the base definition.
# @return
#       Reference to a data structure of the following form:
#       {
#       # Reference to a definition with merged looped items
#         'definition' => { ... },
#       # Reference to an array of merging issues
#         'merge_issues' => [
#           {
#           # Names of data items in the definition that could not be merged
#             'item_names'         => [ 'data_name_1', ..., 'data_name_n' ],
#           # Name of the data item that the definition defines
#             'defined_item_name'  => 'definition_item_name',
#           # Definition block code
#             'block_code'         => 'definition_block_code',
#           # Human-readable description of the merge issue
#             'message'            => 'item could not be merged',
#           # '1' if issue was found in the base definition,
#           # '0' if issues was found in the new definition
#             'is_base_definition' => 0,
#           },
#           ...
#         ]
#       }
##
sub merge_looped_items_in_overlay_mode
{
    my ($base_definition, $new_definition) = @_;

    ##
    # The list of potentially looped data item were manually compiled
    # from the 'ddl_core.dic' dictionary. Metadata of the source dictionary:
    #
    # Dictionary name: ddl_core.dic
    # Dictionary version: 1.4.1
    # Last updated on: 2005-06-29
    # Retrieved on: 2020-02-19
    # Retrieved from: ftp://ftp.iucr.org/pub/ddl_core.dic
    ##
    my %category_key_to_items = (
        # NOTE: the '_name' property should have been used to identify
        # the definitions that are being merged so there is no need to
        # process it any further
        # '_name'               => '_name',
        '_enumeration'        => [ '_enumeration_detail' ],
        '_example'            => [ '_example_detail' ],
        '_list_link_child'    => [],
        '_list_link_parent'   => [],
        '_list_reference'     => [],
        '_list_uniqueness'    => [],
        '_related_item'       => [ '_related_function' ],
        '_type_conditions'    => [],
    );

    my @merge_issues;
    for my $key_tag (sort keys %category_key_to_items) {
        my $new_looped_items = classify_looped_items_by_mergeability(
                                  $new_definition,
                                  $key_tag,
                                  $category_key_to_items{$key_tag}
                               );

        for my $tag (keys %{$new_looped_items->{'unmergeable'}}) {
            push @merge_issues,
                 {
                     'item_names'         => [ $key_tag, @{$category_key_to_items{$key_tag}} ],
                     'defined_item_name'  => $new_definition->{'values'}{'_name'}[0],
                     'block_code'         => $new_definition->{'name'},
                     'message'            => $new_looped_items->{'unmergeable'}{$tag},
                     'is_base_definition' => 0,
                 }
        }
        next if %{$new_looped_items->{'unmergeable'}};
        next if !%{$new_looped_items->{'mergeable'}};

        my $base_looped_items = classify_looped_items_by_mergeability(
                                  $base_definition,
                                  $key_tag,
                                  $category_key_to_items{$key_tag}
                                );

        for my $tag (keys %{$base_looped_items->{'unmergeable'}}) {
            push @merge_issues,
                 {
                     'item_names'         => [ $key_tag, @{$category_key_to_items{$key_tag}} ],
                     'defined_item_name'  => $base_definition->{'values'}{'_name'}[0],
                     'block_code'         => $base_definition->{'name'},
                     'message'            => $base_looped_items->{'unmergeable'}{$tag},
                     'is_base_definition' => 1,
                 }
        }
        next if %{$base_looped_items->{'unmergeable'}};

        eval {
            $new_looped_items->{'mergeable'} =
                                            collapse_identical_loop_rows(
                                               $base_looped_items->{'mergeable'},
                                               $new_looped_items->{'mergeable'},
                                               $key_tag
                                           );
        };
        if ($@) {
            push @merge_issues,
                 {
                     'item_names'         => [ $key_tag, @{$category_key_to_items{$key_tag}} ],
                     'defined_item_name'  => $new_definition->{'values'}{'_name'}[0],
                     'block_code'         => $new_definition->{'name'},
                     'message'            => $@,
                     'is_base_definition' => 1,
                 };
            next;
        }

        my $merged_loop = merge_looped_values(
                             $base_looped_items->{'mergeable'},
                             $new_looped_items->{'mergeable'}
                          );

        # Set the loop key item to create a new loop if needed
        exclude_tag($base_definition, $key_tag);
        my $is_looped = (@{$merged_loop->{$key_tag}} > 1);
        if ($is_looped) {
            set_loop_tag(
                $base_definition,
                $key_tag,
                $key_tag,
                $merged_loop->{$key_tag}
            );
        } else {
            set_tag(
                $base_definition,
                $key_tag,
                $merged_loop->{$key_tag}[0]
            );
        }
        delete $merged_loop->{$key_tag};
        # Set the rest of the item in the loop
        for my $tag (sort keys %{$merged_loop}) {
            exclude_tag($base_definition, $tag);
            if ($is_looped) {
                set_loop_tag(
                    $base_definition,
                    $tag,
                    $key_tag,
                    $merged_loop->{$tag}
                );
            } else {
                set_tag(
                    $base_definition,
                    $tag,
                    $merged_loop->{$tag}[0]
                );
            }
        }
    }

    my $merge_results = {
        'definition'   => $base_definition,
        'merge_issues' => \@merge_issues,
    };

    return $merge_results;
}

##
# Identifies which of the data items from a looped category are mergeable
# and which are not.
#
# @param $definition_block
#       Reference to a DDL1 data item definition block as returned by
#       the COD::CIF::Parser.
# @param $key_tag
#       Name of the data item that acts as the looped list reference
#       of the checked category.
# @param $category_tags
#       Reference to an array of data items that belong to the
#       same category as the looped list reference item. Data
#       items are identified by their names.
# @return
#       Reference to a data structure of the following form:
#       {
#       # Mergeable data items are identified by their data names
#       # and returned together with the associated data values
#           'mergeable' => {
#               'mergeable_item_a' => {
#                   'values' => [
#                       'value_a_1',
#                       'value_a_2',
#                       ...,
#                       'value_a_n'
#                   ]
#                },
#               ...,
#               'mergeable_item_m' => {
#                   'values' => [
#                       'value_m_1',
#                       'value_m_2',
#                       ...,
#                       'value_m_n'
#                   ]
#                }
#           },
#       # Unmergeable data items are identified by their data names
#       # and returned together with a human-readable description
#       # of the reason they were deemed unmergeable
#           'unmergeable' => {
#               'unmergeable_item_a' => '...',
#               'unmergeable_item_b' => '...',
#               ...
#           }
#       }
##
sub classify_looped_items_by_mergeability
{
    my ($definition_block, $key_tag, $category_tags) = @_;

    my $analysed_items = {
        'mergeable'   => {},
        'unmergeable' => {},
    };

    if (!exists $definition_block->{'values'}{$key_tag}) {
        for my $loop_tag (@{$category_tags}) {
            next if !exists $definition_block->{'values'}{$loop_tag};
            $analysed_items->{'unmergeable'}{$loop_tag} =
                "data item '$loop_tag' appears in a data block that " .
                'does not contain the associated looped list reference ' .
                "data item '$key_tag'";
        }
        return $analysed_items;
    }

    my $key_loop_index = get_item_loop_index($definition_block, $key_tag);
    $key_loop_index = -1 if !defined $key_loop_index;

    my %unmergeable_items;
    my @mergeable_items = ( $key_tag );
    for my $loop_tag (@{$category_tags}) {
        next if !exists $definition_block->{'values'}{$loop_tag};
        my $item_loop_index = get_item_loop_index($definition_block, $loop_tag);
        $item_loop_index = -1 if !defined $item_loop_index;
        if ($key_loop_index != $item_loop_index) {
            $unmergeable_items{$loop_tag} =
                "data item '$loop_tag' and the associated looped list " .
                "reference data item '$key_tag' do not appear in the " .
                'same loop';
            next;
        }
        push @mergeable_items, $loop_tag;
    }

    $analysed_items->{'unmergeable'} = \%unmergeable_items;
    for my $mergeable_item (@mergeable_items) {
        push @{$analysed_items->{'mergeable'}{$mergeable_item}{'values'}},
             @{$definition_block->{'values'}{$mergeable_item}};
    }

    return $analysed_items;
}

##
# Removes data values sets that are already present in the base loop
# from the new loop. Dies in case an identical loop key with different
# associated values is located.
#
# @param $base_loop_items
#       Reference to a looped list data structure as returned by
#       the classify_looped_items_by_mergeability() subroutine:
#       {
#           'item_a_name' => {
#                       'values' => [
#                           'base_value_a_1',
#                           'base_value_a_2',
#                           ...
#                       ],
#           },
#           'item_c_name' => {
#                       'values' => [
#                           'base_value_c_1',
#                           'base_value_c_2',
#                           ...
#                       ],
#           },
#           ...
#       }
# @param $new_loop_items
#       Reference to a looped list data structure as returned by
#       the classify_looped_items_by_mergeability() subroutine:
#       {
#           'item_a_name' => {
#                       'values' => [
#                           'new_value_a_1',
#                           'new_value_a_2',
#                           'new_value_a_3',
#                           ...
#                       ],
#           },
#           'item_b_name' => {
#                       'values' => [
#                           'new_value_b_1',
#                           'new_value_b_2',
#                           'new_value_b_3',
#                           ...
#                       ],
#           },
#           ...
#       }
# @param $loop_key
#       Name of the data item that acts as the looped list reference.
# @return
#       Reference to the modified $new_loop_items data structure.
##
sub collapse_identical_loop_rows
{
    my ($base_loop_items, $new_loop_items, $loop_key) = @_;

    return $new_loop_items if !%{$base_loop_items};

    my $non_key_loop_items = [ keys %{$base_loop_items}, keys %{$new_loop_items} ];
    @{$non_key_loop_items} = sort { $a cmp $b }
                                uniq grep {$_ ne $loop_key}
                                    @{$non_key_loop_items};

    my @duplicate_value_indexes;
    my @conflict_value_indexes;
    for (my $i = 0; $i < @{$new_loop_items->{$loop_key}{'values'}}; $i++) {
        my $new_key_value = $new_loop_items->{$loop_key}{'values'}[$i];
        for (my $j = 0; $j < @{$base_loop_items->{$loop_key}{'values'}}; $j++) {
            my $base_key_value = $base_loop_items->{$loop_key}{'values'}[$j];
            next if ($new_key_value ne $base_key_value);
            my $loop_values_match = 1;
            for my $loop_item (@{$non_key_loop_items}) {
                my $new_loop_value =
                            exists $new_loop_items->{$loop_item} ?
                                   $new_loop_items->{$loop_item}{'values'}[$i] :
                                   undef;
                my $base_loop_value =
                            exists $base_loop_items->{$loop_item} ?
                                   $base_loop_items->{$loop_item}{'values'}[$j] :
                                   undef;
                $loop_values_match = are_identical_values(
                                        $new_loop_value,
                                        $base_loop_value
                                     );
                last if !$loop_values_match;
            }
            if ($loop_values_match) {
                push @duplicate_value_indexes, $i;
            } else {
                push @conflict_value_indexes, [$j, $i];
            }
        }
    }

    for my $conflict_index_pair (@conflict_value_indexes) {
        my $base_loop_index = $conflict_index_pair->[0];
        my $new_loop_index = $conflict_index_pair->[1];
        die "data item '$loop_key' value '" .
             $new_loop_items->{$loop_key}{'values'}[$new_loop_index] .
             '\' is associated with different sets of [' .
              ( join ', ', map {"'$_'"} ( @{$non_key_loop_items} ) ) .
             '] data item values in the base definition and in ' .
             'the new definition ([' .
             ( join ', ', map { exists $base_loop_items->{$_} ?
                        "'$base_loop_items->{$_}{'values'}[$base_loop_index]'" :
                        'undef' } @{$non_key_loop_items} ) .
             '] vs. [' .
              ( join ', ', map { exists $new_loop_items->{$_} ?
                        "'$new_loop_items->{$_}{'values'}[$new_loop_index]'" :
                        'undef' } @{$non_key_loop_items} ) .
             '])' . "\n";
    }

    if (@duplicate_value_indexes) {
        for my $item_name (keys %{$new_loop_items}) {
            my @loop_values = @{$new_loop_items->{$item_name}{'values'}};
            my %ref_index;
            @ref_index{ @duplicate_value_indexes } = ();
            @loop_values = @loop_values[
                                        grep { !exists $ref_index{$_} }
                                                        (0..$#loop_values)
                                        ];
            $new_loop_items->{$item_name}{'values'} = \@loop_values;
        }
    }

    return $new_loop_items;
}

##
# Evaluates if two data values can be considered duplicates.
#
# @param $value_1
#       First of the values to be compared. May be undefined.
# @param $value_2
#       Second of the values to be compared. May be undefined.
# @return
#       '1' if values can be considered duplicates,
#       '0' otherwise.
##
sub are_identical_values
{
    my ($value_1, $value_2) = @_;

    return 1 if (!defined $value_1 && !defined $value_2);
    return 0 if !defined $value_1 || !defined $value_2;

    return ($value_1 eq $value_2) ? 1 : 0;
}

##
# Merges two looped lists of different sizes into a single looped list.
# Missing data values are replaced by CIF unknown ('?') values.
#
# @param $base_loop_items
#       Reference to a data structure of mergeable data items as
#       returned by the classify_looped_items_by_mergeability()
#       subroutine:
#       {
#           'item_a_name' => {
#                       'values' => [
#                           'base_value_a_1',
#                           'base_value_a_2',
#                           ...
#                       ],
#           },
#           'item_c_name' => {
#                       'values' => [
#                           'base_value_c_1',
#                           'base_value_c_2',
#                           ...
#                       ],
#           },
#           ...
#       }
# @param $new_loop_items
#       Reference to a data structure that contains data names
#       and data values of items that should be merged:
#       {
#           'item_a_name' => {
#                       'values' => [
#                           'new_value_a_1',
#                           'new_value_a_2',
#                           'new_value_a_3',
#                           ...
#                       ],
#           },
#           'item_b_name' => {
#                       'values' => [
#                           'new_value_b_1',
#                           'new_value_b_2',
#                           'new_value_b_3',
#                           ...
#                       ],
#           },
#           ...
#       }
# @return \%merged_loops
#       Reference to a data structure that contains a merged looped list
#       of the following form:
#       {
#           'item_a_name' => [
#                         'old_value_a_1',
#                         'old_value_a_2',
#                         ...,
#                         'new_value_a_1',
#                         'new_value_a_2',
#                         'new_value_a_3',
#                         ...
#                       ],
#           'item_b_name' => [
#                         '?',
#                         '?',
#                         ...,
#                         'new_value_b_1',
#                         'new_value_b_2',
#                         'new_value_b_3',
#                         ...
#                       ],
#           'item_c_name' => [
#                         'old_value_c_1',
#                         'old_value_c_2',
#                         ...,
#                         '?',
#                         '?',
#                         '?',
#                         ...
#                       ],
#           ...,
#       }
##
sub merge_looped_values
{
    my ($base_loop_items, $new_loop_items) = @_;

    my %merged_loop_items;
    # In case only new data items were added
    if (!%{$base_loop_items}) {
        for my $tag (keys %{$new_loop_items}) {
            push @{$merged_loop_items{$tag}},
                 @{$new_loop_items->{$tag}{'values'}};
        }
        return \%merged_loop_items;
    }

    # In case data item values need merging
    my $base_loop_length = scalar @{$base_loop_items->{
                            (sort keys %{$base_loop_items})[0]
                           }{'values'}};
    my $new_loop_length = scalar @{$new_loop_items->{
                            (sort keys %{$new_loop_items})[0]
                          }{'values'}};
    for my $tag (keys %{$base_loop_items}) {
        push @{$merged_loop_items{$tag}},
             @{$base_loop_items->{$tag}{'values'}};
        if (exists $new_loop_items->{$tag}) {
            push @{$merged_loop_items{$tag}},
                 @{$new_loop_items->{$tag}{'values'}};
        } else {
            push @{$merged_loop_items{$tag}},
                 ( '?' x $new_loop_length );
        }
    }
    for my $tag (keys %{$new_loop_items}) {
        next if exists $merged_loop_items{$tag};
        if (exists $base_loop_items->{$tag} ) {
            push @{$merged_loop_items{$tag}},
                 @{$base_loop_items->{$tag}{'values'}};
        } else {
            push @{$merged_loop_items{$tag}},
                 ( '?' x $base_loop_length );
        }
        push @{$merged_loop_items{$tag}},
             @{$new_loop_items->{$tag}{'values'}};
    }

    return \%merged_loop_items;
}

##
# END: DDL1 dictionary merging subroutines
##

##
# Constructs a hash that maps data item names to the names of their
# alternate data items.
#
# @param $dics
#       Reference to an array of DDL1 dictionary data structures
#       as returned by the build_ddl1_dic() subroutine.
# @return
#       Reference to a hash of the following form:
#       {
#         'item_1' => [ 'alternate_item_1', ],
#         'item_2' => [ 'alternate_item_2_a', ..., 'alternate_item_2_z', ],
#         ...,
#         'item_n' => [ 'alternate_item_n', ],
#       }
##
sub get_item_to_alternate_items_mapping
{
    my ($dics) = @_;

    my %item_to_alternate_items;
    for my $dic (@{$dics}) {
        my $items = get_ddl1_dic_items($dic);
        for my $tag (sort keys %{$items}) {
            my $alternate_item_names = get_alternate_item_names($items->{$tag});
            next if !@{$alternate_item_names};
            $item_to_alternate_items{$tag} = $alternate_item_names;
        }
    }

    return \%item_to_alternate_items
}

##
# Extracts the data names of items that are marked as alternates of
# the given item.
#
# @param $data_item
#       Data item definition block as returned by the COD::CIF::Parser.
# @return
#       Reference to an array of data names.
##
sub get_alternate_item_names
{
    my ($dic_item) = @_;

    return [] if !exists $dic_item->{'values'}{'_related_item'};
    return [] if !exists $dic_item->{'values'}{'_related_function'};
    # check if items reside in the same loop (or are both unlooped)
    my $related_item_loop = get_item_loop_index($dic_item, '_related_item');
    $related_item_loop = -1 if !defined $related_item_loop;

    my $related_function_loop = get_item_loop_index($dic_item, '_related_function');
    $related_function_loop = -1 if !defined $related_function_loop;
    return [] if $related_item_loop != $related_function_loop;

    my @alternate_item_names;
    for (my $i = 0; $i < @{$dic_item->{'values'}{'_related_item'}}; $i++) {
        next if $dic_item->{'values'}{'_related_function'}[$i] ne 'alternate';
        push @alternate_item_names, $dic_item->{'values'}{'_related_item'}[$i];
    };

    return \@alternate_item_names;
}

# NOTE: the subroutine was copied from the COD::CIF::DDL::DDLm module.
##
# Groups validation issues with identical messages together and replaces
# each group with a single validation issue that contains a summarized
# version of the message.
#
# @param $issues
#       Array reference to a list of validation message data structures
#       of the following form:
#       {
#       # Code of the data block that contains the offending entry
#           'data_block_code' => 'offending_block_code',
#       # Code of the save frame that contains the offending entry.
#       # Might be undefined
#           'save_frame_code' => 'offending_frame_code',
#       # Code of the validation test that generated the issue
#           'test_type' => 'TEST_TYPE_CODE',
#       # Names of the data items examined by the the validation test
#           'data_items' => [ 'data_name_1', 'data_name_2', ... ],
#       # Human-readable description of the issue
#           'message' => 'issue description'
#       }
#
# @return $summarised_issues
#       Reference to an array of unique summarised issues.
##
sub summarise_validation_issues
{
    my ($issues) = @_;

    my %message_count;
    for my $issue (@{$issues}) {
        $message_count{$issue->{'message'}}{'count'}++;
        $message_count{$issue->{'message'}}{'representative_issue'} = $issue;
    }

    my @summarised_issues;
    for my $message ( sort keys %message_count ) {
        my $count = $message_count{$message}->{'count'};
        my $issue = $message_count{$message}->{'representative_issue'};
        if( $count > 1 ) {
            $issue->{'message'} = $message . " ($count times)";
        }
        push @summarised_issues, $issue;
    }

    return \@summarised_issues;
}

##
# Validates a CIF data frame against a DDL2 dictionary.
#
# @param $data_block
#       Reference to a data block or a save frame as returned by
#       the COD::CIF::Parser.
# @param $dic
#       Reference to a dictionary data structure as returned by
#       the build_ddl2_dic() subroutine.
# @param $options
#       Reference to a hash of options. Currently no options
#       are recognised.
# @return
#       Array reference to a list of validation messages.
##
sub ddl2_validate_data_block
{
    my ( $data_block, $dic, $options ) = @_;

    my @notes;
    for my $tag ( @{$data_block->{'tags'}} ) {
         my $lc_tag = lc $tag;
         my $dic_item = $dic->{$lc_tag};
         push @notes,
              @{ ddl2_validate_data_type( $data_block, $tag, $dic_item ) };
     }

    return \@notes;
}

##
# Returns an array of tags of data items that have superseded the data item.
#
# @param $dic_items
#       Reference to a hash of DDL1 data item definition blocks
#       as returned by the get_ddl1_dic_items() subroutine.
# @param $tag
#       Lowercased name of the data item.
# @return
#       Array of tags of data items that have superseded the data item.
##
sub get_replacement_tags
{
    my ( $dic_items, $tag ) = @_;

    return [] if !exists $dic_items->{$tag};
    my $dic_item = $dic_items->{$tag}{'values'};
    return [] if !exists $dic_item->{'_related_item'};

    my @replace_with;
    # check if data items are deprecated (replaced with other data items)
    for( my $i = 0; $i < @{$dic_item->{'_related_item'}}; $i++ ) {
        if( $dic_item->{'_related_function'}[$i] eq 'replace' ) {
            push @replace_with, $dic_item->{'_related_item'}[$i];
        }
    }

    return \@replace_with;
}

##
# Returns an array of tags of the data items that are required to be present
# in the loop containing the analysed data item.
#
# @param $dic_items
#       Reference to a hash of DDL1 data item definition blocks
#       as returned by the get_ddl1_dic_items() subroutine.
# @param $tag
#       Lowercased name of the data item to analyse.
# @return $list_reference_tags
#       A reference to an array of tags of data items that are required to
#       be present in the loop containing the analysed data items.
##
sub get_list_reference_tags
{
    my ( $dic_items, $tag ) = @_;

    return [] if !exists $dic_items->{$tag};
    my $dic_item = $dic_items->{$tag}{values};
    return [] if !exists $dic_item->{'_list_reference'};

    my @list_reference_tags;
    # _list_reference identifies data items that must collectively be
    # in a loop. They are referenced by the names of their data blocks
    for my $ref_dataname (@{$dic_item->{'_list_reference'}}) {
      for my $dic_tag ( sort keys %{$dic_items} ) {
          if ( '_' . $dic_items->{$dic_tag}{values}{'_dataname'} eq $ref_dataname ) {
              push @list_reference_tags, $dic_tag;
          }
      }
    }

    return \@list_reference_tags;
}

##
# Checks the existence of parent (foreign) keys as specified by a DDL1 dictionary.
#
# @param $data_block
#       Data block that should be validated as returned by the COD::CIF::Parser.
# @param $tag
#       The data name of the item that should be validated.
# @param $dic_item
#       Dictionary definition of the validated data item as returned by
#       build_ddl1_dic() subroutine.
# @return
#       Reference to an array of validation issue data structures of
#       the following form:
#       {
#           # Code of the validation test that generated the issue
#           'test_type' => 'TEST_TYPE_CODE',
#           # Names of the data items examined by the the validation test
#           'data_items' => [ 'data_name_1', 'data_name_2', ... ],
#           # Validation message that should be displayed to the user
#           'message'    => 'a detailed validation message'
#       }
##
sub check_list_link_parent($$$)
{
    my ( $block, $tag, $dic_item ) = @_;

    return [] if !exists $dic_item->{'values'}{'_list_link_parent'};
    my $parents = $dic_item->{'values'}{'_list_link_parent'};

    # TODO: not handled yet, unsure how to do that
    return [] if @{$parents} > 1;
    my $parent = $parents->[0];

    my @validation_issues;
    if ( !exists $block->{values}{$parent} ) {
        push @validation_issues,
             {
                'test_type'  => 'PRESENCE_OF_PARENT_DATA_ITEM',
                'data_items' => [ $tag, $parent ],
                'message'    =>
                    'missing parent data item -- the ' .
                    q{'} . ( canonicalise_tag($parent) ) . q{'} .
                    ' data item is required by the ' .
                    q{'} . ( canonicalise_tag($tag) ) . q{'} . ' data item',
             };
        return \@validation_issues;
    }

    my %parent_values = map { $_ => 1 } @{$block->{values}{$parent}};

    my @unmatched = uniq sort grep { !exists $parent_values{$_} }
                         @{$block->{values}{$tag}};

    for my $value (@unmatched) {
        # FIXME: these special CIF values should be handled properly
        # by taking their quotation into account
        next if ( $value eq '.' || $value eq '?' );
        push @validation_issues,
             {
                'test_type'  => 'PRESENCE_OF_PARENT_DATA_ITEM_VALUE',
                'data_items' => [ $tag, $parent ],
                'message'    =>
                    'data item ' . q{'} . ( canonicalise_tag($tag) ) . q{'} .
                    ' contains value ' . q{'} . $value . q{'} . ' that was ' .
                    'not found among the values of the parent data item ' .
                    q{'} . ( canonicalise_tag($parent) ) . q{'},
             };
    }

    return \@validation_issues;
}

##
# Checks enumeration values against a DDL1 dictionary.
#
# @param $data_block
#       Data block that should be validated as returned by the COD::CIF::Parser.
# @param $tag
#       The data name of the item that should be validated.
# @param $dic_item
#       Dictionary definition of the validated data item as returned by
#       build_ddl1_dic() subroutine.
# @param $options
#       Reference to a hash of options. The following options are recognised:
#       {
#       # Ignore the case while matching enumerators
#           'ignore_case'  => 0
#       # Treat data values as potentially consisting of a
#       # combination of several enumeration values
#           'treat_as_set' => 0
#       }
# @return
#       Reference to an array of validation issue data structures of
#       the following form:
#       {
#           # Code of the validation test that generated the issue
#           'test_type' => 'TEST_TYPE_CODE',
#           # Names of the data items examined by the the validation test
#           'data_items' => [ 'data_name_1', 'data_name_2', ... ],
#           # Validation message that should be displayed to the user
#           'message'    => 'a detailed validation message'
#       }
##
sub validate_enumeration_set
{
    my ($data_block, $tag, $dic_item, $options) = @_;

    return [] if !exists $dic_item->{'values'}{'_enumeration'};
    my $enum_set = $dic_item->{'values'}{'_enumeration'};

    my @values;
    for ( my $i = 0; $i < @{$data_block->{'values'}{$tag}}; $i++ ) {
        next if has_special_value($data_block, $tag, $i);
        push @values, $data_block->{'values'}{$tag}[$i];
    }

    my @issues;
    my $is_proper_enum = check_enumeration_set( \@values, $enum_set, $options );
    for ( my $i = 0; $i < @{ $is_proper_enum }; $i++ ) {
        next if !$is_proper_enum->[$i];
        push @issues,
             {
               'test_type'  => 'ENUMERATION_SET',
               'data_items' => [ $tag ],
               'message'    =>
                    'data item ' . q{'} . ( canonicalise_tag($tag) ) . q{'} .
                    ' value ' . q{'} . $values[$i] . q{'} . ' must be one ' .
                    'of the enumeration values [' .
                        ( join ', ', map {"'$_'"} @{$enum_set} ) .
                    ']'
             };
    };

    return \@issues;
}

##
# Checks values with standard uncertainties against a DDL1 dictionary.
#
# @param $data_block
#       Data block that should be validated as returned by the COD::CIF::Parser.
# @param $tag
#       The data name of the item that should be validated.
# @param $dic_item
#       Dictionary definition of the validated data item as returned by
#       build_ddl1_dic() subroutine.
# @return
#       Reference to an array of validation issue data structures of
#       the following form:
#       {
#           # Code of the validation test that generated the issue
#           'test_type' => 'TEST_TYPE_CODE',
#           # Names of the data items examined by the the validation test
#           'data_items' => [ 'data_name_1', 'data_name_2', ... ],
#           # Validation message that should be displayed to the user
#           'message'    => 'a detailed validation message'
#       }
##
sub validate_su
{
    my ( $data_block, $tag, $dic_item ) = @_;

    return [] if is_su_permitted($dic_item);

    my @validation_issues;
    for (my $i = 0; $i < @{$data_block->{'values'}{$tag}}; $i++) {
        next if  has_special_value($data_block, $tag, $i);
        next if !has_numeric_value($data_block, $tag, $i);

        my $value = $data_block->{'values'}{$tag}[$i];
        if ( $value =~ /([(][0-9]+[)])$/ ) {
            push @validation_issues,
                 {
                    'test_type'  => 'SU_ELIGIBILITY',
                    'data_items' => [ $tag ],
                    'message'    =>
                        'data item ' .
                        q{'} . ( canonicalise_tag($tag) ) . q{'} . ' value ' .
                        q{'} . $value . q{'} . ' is not permitted ' .
                        'to contain the appended standard uncertainty value ' .
                        "'$1'",
                }
        }
    }

    return \@validation_issues;
}

##
# Evaluates if the DDL1 dictionary definition permits data item values
# to contain standard uncertainty values.
#
# @param $dic_item
#       Dictionary definition of the data item as returned by build_ddl1_dic()
#       subroutine.
# @return
#       '1' if the s.u. value is permitted,
#       '0' otherwise.
##
sub is_su_permitted
{
    my ( $dic_item ) = @_;

    return 1 if !exists $dic_item->{'values'}{'_type'};
    return 1 if $dic_item->{'values'}{'_type'}[0] ne 'numb';

    my $is_su_permitted = any { $_ eq 'esd' || $_ eq 'su' }
                            @{$dic_item->{'values'}{'_type_conditions'}};

    return $is_su_permitted;
}

##
# Checks if values are within the range specified by a DDL1 dictionary.
#
# In case the value has an associated standard uncertainty (s.u.) value
# the range is extended from [x; y] to [x-3s; y+3s] where 's' is the s.u.
# value. Standard uncertainty values are considered in range comparison
# even if the data item is not formally eligible to have an associated
# s.u. value at all.
#
# @param $data_block
#       Data block that should be validated as returned by the COD::CIF::Parser.
# @param $tag
#       The data name of the item that should be validated.
# @param $dic_item
#       Dictionary definition of the validated data item as returned by
#       build_ddl1_dic() subroutine.
# @param $options
#       Reference to a hash of options. The following options are recognised:
#       {
#         # Multiplier that should be applied to the standard
#         # uncertainty (s.u.) when determining if a numeric
#         # value resides in the specified range. For example,
#         # a multiplier of 3.5 means that the value is treated
#         # as valid if it falls in the interval of
#         # [lower bound - 3.5 * s.u.; upper bound + 3.5 * s.u.]
#           'range_su_multiplier' => 3,
#       }
# @return
#       Reference to an array of validation issue data structures of
#       the following form:
#       {
#           # Code of the validation test that generated the issue
#           'test_type' => 'TEST_TYPE_CODE',
#           # Names of the data items examined by the the validation test
#           'data_items' => [ 'data_name_1', 'data_name_2', ... ],
#           # Validation message that should be displayed to the user
#           'message'    => 'a detailed validation message'
#       }
##
sub validate_range
{
    my ( $data_block, $tag, $dic_item, $options ) = @_;

    return [] if !exists $dic_item->{'values'}{'_enumeration_range'};

    my $range = parse_range($dic_item->{'values'}{'_enumeration_range'}[0]);
    my $range_type = $dic_item->{'values'}{'_type'}[0];
    my $range_su_multiplier = $options->{'range_su_multiplier'};

    my @validation_issues;
    for (my $i = 0; $i < @{$data_block->{'values'}{$tag}}; $i++) {
        next if has_special_value($data_block, $tag, $i);
        next if !has_numeric_value($data_block, $tag, $i) &&
                $range_type eq 'numb';

        my $value = $data_block->{'values'}{$tag}[$i];
        if ( $range_type eq 'char' && length $value > 1 ) {
            push @validation_issues,
                 {
                   'test_type'  => 'ENUM_RANGE.CHAR_STRING_LENGTH',
                   'data_items' => [ $tag ],
                   'message'    =>
                        'data item ' . q{'} . ( canonicalise_tag($tag) ) . q{'} .
                        ' value ' . q{'} . $value . q{'} . ' violates range ' .
                        'constraints -- the values should consist of a ' .
                        'single character from the range ' .
                        range_to_string( $range, { 'type' => $range_type } )
                 };
            next;
        }

        my $su = $data_block->{'precisions'}{$tag}[$i];
        if ( $range_type eq 'numb' ) {
            $value =~ s/[(][0-9]+[)]$//;
        }

        if( is_in_range( $value,
                { 'type'  => $range_type,
                  'range' => $range,
                  'sigma' => $su,
                  'multiplier' => $range_su_multiplier, } ) <= 0 ) {
            push @validation_issues,
                 {
                   'test_type' => 'ENUM_RANGE.IN_RANGE',
                   'data_items' => [ $tag ],
                   'message'    =>
                        'data item ' . q{'} . ( canonicalise_tag($tag) ) . q{'} .
                        ' value ' . q{'} . $data_block->{'values'}{$tag}[$i] . q{'} .
                        ' should be in range ' .
                        range_to_string( $range, { 'type' => $range_type } )
                 };
        }
    }

    return \@validation_issues;
}

##
# Checks if values satisfy the DDL1 data type constraints.
#
# @param $data_block
#       Data block that should be validated as returned by the COD::CIF::Parser.
# @param $tag
#       The data name of the item that should be validated.
# @param $dic_item
#       Dictionary definition of the validated data item as returned by
#       build_ddl1_dic() subroutine.
# @param $options
#       Reference to a hash of options. The following options are recognised:
#       {
#       # Treat numbers expressed using the double precision notation
#       # (i.e. 0.42D+7) as proper numbers
#           'allow_double_precision_notation'  => 0
#       }
# @return
#       Reference to an array of validation issue data structures of
#       the following form:
#       {
#           # Code of the validation test that generated the issue
#           'test_type' => 'TEST_TYPE_CODE',
#           # Names of the data items examined by the the validation test
#           'data_items' => [ 'data_name_1', 'data_name_2', ... ],
#           # Validation message that should be displayed to the user
#           'message'    => 'a detailed validation message'
#       }
##
sub validate_data_type
{
    my ( $data_block, $tag, $dic_item, $options ) = @_;

    my $data_type = get_data_type( $dic_item );
    return [] if !defined $data_type;
    return [] if $data_type ne 'numb';

    my $allow_d_notation = $options->{'allow_double_precision_notation'};

    my @validation_issues;
    for ( my $i = 0; $i < @{$data_block->{'values'}{$tag}}; $i++ ) {
        next if has_special_value($data_block, $tag, $i);
        next if has_numeric_value($data_block, $tag, $i);
        my $value = $data_block->{'values'}{$tag}[$i];

        my $message =
            'data item ' . q{'} . ( canonicalise_tag($tag) ) . q{'} .
            ' value ' . q{'} . $value . q{'} . ' violates type constraints -- ';

        my $is_quoted_number = 0;
        if ( $allow_d_notation ) {
            $is_quoted_number = is_ddl1_number( $value );
            if ( $is_quoted_number ) {
                next if has_uqstring_value( $data_block, $tag, $i );
            }
        } else {
            $is_quoted_number = is_cif_1_number( $value );
        }

        my $test_type;
        if ( $is_quoted_number ) {
            $test_type = 'TYPE_CONSTRAINT.QUOTED_NUMERIC_VALUES';
            $message .=
                 'numeric values should be written without the use ' .
                 'of quotes or multiline value designators'
        } else {
             $test_type = 'TYPE_CONSTRAINT.PROPER_NUMERIC_VALUES';
             $message .=
                 'the value should be a numerically interpretable string, ' .
                 "e.g. '42', '42.00', '4200E-2'"
        };

        push @validation_issues,
             {
               'test_type' =>  $test_type,
               'data_items' => [ $tag ],
               'message'    => $message
             };
    }

    return \@validation_issues;
}

##
# Evaluates if the given value is a numeric one according to the CIF_1.1 syntax.
#
# @param $value
#       Value to be evaluated.
# @return
#       '1' if the value is numeric,
#       '0' otherwise.
##
sub is_cif_1_number
{
    my ($value) = @_;
    my $u_int   = '[0-9]+';
    my $int     = "[+-]?${u_int}";
    my $exp     = "[eE][+-]?${u_int}";
    my $u_float = "(?:${u_int}${exp})|(?:[0-9]*[.]${u_int}|${u_int}+[.])(?:${exp})?";
    my $float   = "[+-]?(?:${u_float})";

    return ( $value =~ m/^(?:${int}|${float})$/ ) ? 1 : 0;
}

##
# Evaluates if the given value is a numeric one according to the DDL1 core
# dictionary.
#
# @param $value
#       Value to be evaluated.
# @return
#       '1' if the value is numeric,
#       '0' otherwise.
##
sub is_ddl1_number
{
    my ($value) = @_;
    my $u_int   = '[0-9]+';
    my $int     = "[+-]?${u_int}";
    my $exp     = "[eEdD][+-]?${u_int}";
    my $u_float = "(?:${u_int}${exp})|(?:[0-9]*[.]${u_int}|${u_int}+[.])(?:${exp})?";
    my $float   = "[+-]?(?:${u_float})";

    return ( $value =~ m/^(?:${int}|${float})$/ ) ? 1 : 0;
}

##
# Checks if values satisfy the DDL2 data type constraints.
#
# @param $data_frame
#       Data frame that should be validated as returned by the COD::CIF::Parser.
# @param $tag
#       The data name of the item that should be validated.
# @param $dic_item
#       Dictionary definition of the validated data item as returned by
#       build_ddl2_dic() subroutine.
# @return
#       Array reference to a list of validation messages.
##
sub ddl2_validate_data_type
{
    my ( $data_frame, $tag, $dic_item ) = @_;

    # FIXME: the DDL2 data type validation is much more complex than
    # assumed in the current implementation. For example, the basic
    # data type are described in the DDL2 dictionary using regular
    # expressions, but these data types can be extended or even overridden
    # in any other DDL2 dic
    return [] if !$dic_item->{'values'}{'_item_type.code'};
    return [] if  $dic_item->{'values'}{'_item_type.code'}[0] ne 'float' &&
                  $dic_item->{'values'}{'_item_type.code'}[0] ne 'int';

    my @validation_messages;
    for ( my $i = 0; $i < @{$data_frame->{'values'}{$tag}}; $i++ ) {
        next if has_special_value($data_frame, $tag, $i);
        next if has_numeric_value($data_frame, $tag, $i);
        push @validation_messages,
            'data item ' . q{'} . ( canonicalise_tag($tag) ) . q{'} .
            " value '$data_frame->{'values'}{$tag}[$i]' is of type " .
            q{'} . $data_frame->{'types'}{$tag}[$i] . q{'} .
            ' while it should be numeric, i.e. \'FLOAT\' or \'INT\'';
    }

    return \@validation_messages;
}

##
# Checks if data names are defined in at least one of the given dictionaries.
#
# @param $data_block
#       Data block that should be validated as returned by the COD::CIF::Parser.
# @param $data_names
#       Reference to a hash of known data names as returned
#       by the get_all_data_names() subroutine.
# @param $options
#       Reference to a hash of options. The following options are recognised:
#       {
#       # Report local data names as unrecognised data names.
#       # By default, the DDL1 definition of a local data name
#       # is used that covers all data names with the '_[local]'
#       # prefix
#           'report_local_tags'         => 0,
#       # Extend the local data name definition to include the
#       # local category names that apply to DDL2 and DDLm
#       # dictionaries (i.e. _category.[local]_item)
#           'allow_category_local_tags' => 0
#       }
# @param $report_local_tags
#       Boolean denoting if the local data item names should be reported as
#       unrecognised data names.
# @return
#       Array reference to a list of validation messages.
##
sub report_unrecognised_data_names
{
    my ( $data_block, $data_names, $options ) = @_;

    my $report_local_tags         = $options->{'report_local_tags'};
    my $allow_category_local_tags = $options->{'allow_category_local_tags'};

    my @validation_messages;

    my @tags = sort @{$data_block->{'tags'}};
    if ( !$report_local_tags ) {
        if ( $allow_category_local_tags ) {
            @tags = grep { !is_local_data_name($_) } @tags;
        } else {
            @tags = grep { !is_general_local_data_name($_) } @tags;
        }
    }

    @tags = grep { !exists $data_names->{lc $_} } @tags;

    @validation_messages = map {
              'definition of the ' . q{'} . ( canonicalise_tag($_) ) . q{'} .
              ' data item was not found in the provided dictionaries';
          } @tags;

    return \@validation_messages;
}

##
# Checks various data item constraints that apply to the entire loop
# rather than individual data item values.
#
# @param $data_block
#       Data block that should be validated as returned by the COD::CIF::Parser.
# @param $data_items
#       Reference to a hash of DDL1 data item definition blocks
#       as returned by the get_ddl1_dic_items() subroutine.
# @param $options
#       Reference to a hash of options. The following options are recognised:
#       {
#       # Reference to a hash that maps subcategory reference data items
#       # to reference items of the parent category as returned by
#       # the get_subcategory_key_to_category_key_mapping() subroutine
#           'sub_key_to_main_key' => {
#               'sub_1_key_item_name' => 'main_1_key_item_name',
#               'sub_2_key_item_name' => 'main_1_key_item_name',
#               ...,
#               'sub_n_key_item_name' => 'main_m_key_item_name',
#           }
#       }
# @return
#       Reference to an array of validation issue data structures of
#       the following form:
#       {
#           # Code of the validation test that generated the issue
#           'test_type' => 'TEST_TYPE_CODE',
#           # Names of the data items examined by the the validation test
#           'data_items' => [ 'data_name_1', 'data_name_2', ... ],
#           # Validation message that should be displayed to the user
#           'message'    => 'a detailed validation message'
#       }
##
sub validate_block_loops
{
    my ($data_block, $dic_items, $options) = @_;

    my $sub_key_to_main_key = defined $options->{'sub_key_to_main_key'} ?
                                      $options->{'sub_key_to_main_key'} : {};

    my $list_references = get_all_list_references($dic_items);

    my @validation_issues;
    for my $loop_tags ( @{$data_block->{'loops'}} ) {
        push @validation_issues,
             @{ validate_loop_reference_items(
                    $loop_tags,
                    $dic_items,
                    {
                        'sub_key_to_main_key' => $sub_key_to_main_key
                    }
                ) };

        my $covered_sets = select_covered_reference_sets($list_references, $loop_tags);
        for my $reference_tags ( @{$covered_sets} ) {
            next if !@{$reference_tags};
            $reference_tags = [ map { canonical_tag_name($_) } @{$reference_tags} ];
            if ( @{$reference_tags} == 1 ) {
                push @validation_issues,
                        @{ check_simple_key_uniqueness(
                           $data_block,
                           $reference_tags->[0],
                           get_data_type( $dic_items->{$reference_tags->[0]} )
                        ) }
            } else {
                my %ref_types;
                for my $data_name ( @{$reference_tags} ) {
                    $ref_types{$data_name} =
                            get_data_type( $dic_items->{$data_name} );
                }

                push @validation_issues,
                        @{ check_composite_key_uniqueness(
                           $data_block,
                           $reference_tags,
                           \%ref_types
                        ) }
            }
        }
    }

    for my $group (@{$list_references}) {
        my @tags = sort map { canonical_tag_name( $_ ) }
                            @{$group->{'key_data_items'}},
                            @{$group->{'sub_data_items'}};
        my %loops;
        for my $tag (@tags) {
            next if !$data_block->{'inloop'}{$tag};
            $loops{$data_block->{'inloop'}{$tag}} = 1;
        }
        next if keys %loops <= 1;
        my $message =
            'data items [' .
                ( join ', ', map { q{'} . ( canonicalise_tag($_) ) . q{'} } @tags ) .
            '] must all appear in the same loop';
        push @validation_issues,
             {
                'test_type'  => 'LOOP.INTEGRITY',
                'data_items' => \@tags,
                'message'    => $message
             }
    }

    return \@validation_issues;
}

##
# Checks the uniqueness constraint of a simple loop key that consists
# of a single data item.
#
# @param $data_block
#       Data block in which the data item resides as returned
#       by the COD::CIF::Parser.
# @param $data_name
#       Data name of the data item which acts as the unique loop key.
# @param $key_type
#       Data type of the key as defined in the DDL1 dictionary.
# @return
#       Reference to an array of validation issue data structures of
#       the following form:
#       {
#           # Code of the validation test that generated the issue
#           'test_type' => 'TEST_TYPE_CODE',
#           # Names of the data items examined by the the validation test
#           'data_items' => [ 'data_name_1', 'data_name_2', ... ],
#           # Validation message that should be displayed to the user
#           'message'    => 'a detailed validation message'
#       }
##
sub check_simple_key_uniqueness
{
    my ($data_block, $data_name, $key_type) = @_;

    my $unique_key_violations =
            get_simple_unique_key_violations($data_block, $data_name, $key_type);

    my @messages;
    for my $key ( sort keys %{$unique_key_violations} ) {
        push @messages,
             'data item ' . q{'} . ( canonicalise_tag($data_name) ) . q{'} .
             ' acts as a loop key, but the associated data values are not ' .
             "unique -- value '$key' appears " .
                ( scalar @{$unique_key_violations->{$key}} ) . ' times as [' .
                ( join ', ', map { "'$_'" } @{$unique_key_violations->{$key}} ) .
             ']';
    }

    my @validation_issues;
    for my $message ( @messages ) {
        push @validation_issues,
             {
                'test_type'  => 'SIMPLE_KEY_UNIQUENESS',
                'data_items' => [ $data_name ],
                'message'    => $message
             }
    }

    return \@validation_issues;
}

##
# Identifies values that violate a simple unique key constraint in
# the given data block.
#
# @param $data_block
#       Data block in which the data items reside as returned
#       by the COD::CIF::Parser.
# @param $data_name
#       Data name of the data item which acts as the unique loop key.
# @param $key_type
#       Data type of the key data item as defined in the DDL1 dictionary.
# @return $unique_key_violations
#       Reference to a data structure that details the violations
#       of the unique key constraint. The data structure takes the
#       following form:
#       {
#       # canonicalised values serve as hash keys and point to arrays
#       # that contain the duplicate values in their original form, i.e.:
#           '10'   => [ '10', '1E+1', '1000E-2', ... ],
#           'text' => [ 'text', 'text', 'text' ],
#            ...,
#       }
##
sub get_simple_unique_key_violations
{
    my ($data_block, $data_name, $key_type) = @_;

    my %grouped_values;
    for ( my $i = 0; $i < @{$data_block->{'values'}{$data_name}}; $i++ ) {
        # TODO: special values are silently skipped, but maybe they should
        # still be reported somehow since having special value in a key
        # might not be desirable...
        next if has_special_value($data_block, $data_name, $i);
        my $value = $data_block->{'values'}{$data_name}[$i];
        my $canon_value = canonicalise_value( $value, $key_type );
        push @{$grouped_values{$canon_value}}, $value;
    };

    my %unique_key_violations;
    for my $key ( keys %grouped_values ) {
        next if @{$grouped_values{$key}} < 2;
        $unique_key_violations{$key} = $grouped_values{$key};
    }

    return \%unique_key_violations;
}

##
# Checks the uniqueness constraint of a composite loop key that consists
# of multiple data items.
#
# @param $data_block
#       Data block in which the data items reside as returned
#       by the COD::CIF::Parser.
# @param $data_names
#       Reference to an array of data item names that act as
#       the composite unique loop key.
# @param $data_types
#       Reference to a hash containing the data types of
#       the key data items as defined in a DDL1 dictionary.
# @return
#       Reference to an array of validation issue data structures of
#       the following form:
#       {
#           # Code of the validation test that generated the issue
#           'test_type' => 'TEST_TYPE_CODE',
#           # Names of the data items examined by the the validation test
#           'data_items' => [ 'data_name_1', 'data_name_2', ... ],
#           # Validation message that should be displayed to the user
#           'message'    => 'a detailed validation message'
#       }
##
sub check_composite_key_uniqueness
{
    my ($data_block, $data_names, $data_types) = @_;

    if ( !@{$data_names} ) {
        return [];
    }

    my $violations = get_composite_unique_key_violations(
                        $data_block,
                        $data_names,
                        $data_types
                     );

    my @messages;
    for my $violation ( @{$violations} ) {
        my @duplicates;
        for my $values ( @{$violation->{'duplicate_values'}} ) {
            push @duplicates,
                 '[' . ( join ', ', map { "'$_'" } @{$values} ) . ']';
        }

        push @messages,
             'data items [' .
                ( join ', ',
                    map { q{'} . ( canonicalise_tag($_) ) . q{'} }
                        @{$data_names} ) .
             '] act as a composite loop key, but the associated data values ' .
             'are not collectively unique -- values [' .
                ( join ', ', map { "'$_'" } @{$violation->{'canonical_values'}} ) .
             '] appear ' .
             ( scalar @{$violation->{'duplicate_values'}} ) . ' times as ' .
             ( join ', ', @duplicates );
    }

    my @validation_issues;
    for my $message ( @messages ) {
        push @validation_issues,
             {
                'test_type'  => 'COMPOSITE_KEY_UNIQUENESS',
                'data_items' => $data_names,
                'message'    => $message
             }
    }

    return \@validation_issues;
}

##
# Identifies values that violate a composite unique key constraint in
# the given data block.
#
# @param $data_block
#       Data block in which the data items reside as returned
#       by the COD::CIF::Parser.
# @param $data_names
#       Reference to an array of data item names that act as
#       the composite unique loop key.
# @param $data_types
#       Reference to a hash containing the data types of
#       the key data items as defined in a DDL1 dictionary.
# @return $unique_key_violations
#       Reference to an array of data structures that detail
#       the violations of the composite unique key constraint.
#       Each data structure takes the following form:
#       {
#       # Values in the canonical form
#           'canonical_values' => [ 'text_1', '10', 'text_2' ],
#       # Duplicate values in their original form
#           'duplicate_values' => [
#                                   [ 'text_1', '10',     'text_2' ],
#                                   [ 'text_1', '1E+1',   'text_2' ],
#                                   ...,
#                                   [ 'text_1', '1000E-1', 'text_2' ]
#                                 ]
#       }
##
sub get_composite_unique_key_violations
{
    my ($data_block, $data_names, $data_types) = @_;

    my $join_char = "\x{001E}";
    my %grouped_values;
    my $loop_size = @{$data_block->{'values'}{$data_names->[0]}};
    for ( my $i = 0; $i < $loop_size; $i++ ) {
        my $composite_key = '';
        my @composite_key_values;
        my $has_special_value = 0;
        for my $data_name ( @{$data_names } ) {
            # TODO: composite keys containing special values are silently
            # skipped, but maybe they should still be reported somehow since
            # having special value in a key might render it unusable
            if ( has_special_value($data_block, $data_name, $i) ) {
                $has_special_value = 1;
                last;
            };

            my $value = $data_block->{'values'}{$data_name}[$i];
            my $data_type = $data_types->{lc $data_name};
            push @composite_key_values, $value;
            $composite_key .= canonicalise_value( $value, $data_type ) .
                              "$join_char";
        }
        if (!$has_special_value) {
            push @{$grouped_values{$composite_key}}, \@composite_key_values;
        }
    }

    my @unique_key_violations;
    for my $key (sort keys %grouped_values) {
        next if @{$grouped_values{$key}} < 2;
        my %violation;
        $violation{'canonical_values'} = [ split /$join_char/, $key ];
        $violation{'duplicate_values'} = $grouped_values{$key};
        push @unique_key_violations, \%violation;
    }

    return \@unique_key_violations;
}

##
# Groups data items based on their list references declared in the DDL1
# dictionary.
#
# @param $data_names
#       Reference to an array of data item names that should be grouped.
# @param $dic_items
#       Reference to a hash of DDL1 data item definition blocks
#       as returned by the get_ddl1_dic_items() subroutine.
# @return
#       Reference to an array of data structures of the following form:
#       {
#       # names of the data items comprising the list reference
#           'key_data_items' => [ '_key_data_name_1', '_key_data_name_2' ],
#       # names of the data items that share the same list reference
#           'sub_data_items' => [ '_item_1', _item_2', '_item_3' ]
#       },
##
sub group_items_by_list_references
{
    my ( $data_names, $dic_items ) = @_;

    my %grouped_items;
    my $join_char = "\x{001E}";
    for my $tag ( map { lc } @{$data_names} ) {
        next if !exists $dic_items->{$tag};
        my $key_data_names = get_list_reference_tags($dic_items, $tag);
        next if !@{$key_data_names};

        my $key = join $join_char, map { lc } @{$key_data_names};
        if ( !defined $grouped_items{$key} ) {
            $grouped_items{$key}{'key_data_items'} = $key_data_names
        }
        push @{$grouped_items{$key}{'sub_data_items'}}, lc $tag;
    }
    my @item_groups = map { $grouped_items{$_} } sort keys %grouped_items;

    return \@item_groups;
}

##
# Selects those reference sets that can be constructed from the given data
# items.
#
# @param $list_references
#       Reference to an array of list reference groups as returned by
#       the group_items_by_list_references() subroutine.
# @param $data_items
#       Reference to an array of data items names that can be used to
#       construct the set.
# @return $covered_list_references
#       Reference to an array of list reference sets.
##
sub select_covered_reference_sets
{
    my ( $list_references, $data_items ) = @_;

    my @covered_list_references;
    for my $group ( @{$list_references} ) {
        my $key_data_items = $group->{'key_data_items'};
        next if !@{$key_data_items};

        my $is_eligible_ref_set = 1;
        for my $key_data_item ( @{$key_data_items} ) {
            $is_eligible_ref_set &=
                    any { lc $key_data_item eq lc $_ } @{$data_items};
        }
        if ( $is_eligible_ref_set ) {
            push @covered_list_references, $key_data_items;
        }
    }

    return \@covered_list_references;
}

##
# Gets all list reference sets that are described in the provided DDL1
# data item definitions.
#
# @param $dic_items
#       Reference to a hash of DDL1 data item definition blocks
#       as returned by the get_ddl1_dic_items() subroutine.
# @return $list_ref_groups
#       Reference to an array of list reference groups as returned by
#       the group_items_by_list_references() subroutine.
##
sub get_all_list_references
{
    my ( $dic_items ) = @_;

    my $list_ref_groups =
             group_items_by_list_references( [ keys %{$dic_items} ], $dic_items );

    return $list_ref_groups;
}

##
# Checks if a loop contains reference data items that together act as a
# primary loop key as specified by the provided DDL1 data item definitions.
# Keys of main categories are allowed to replace subcategory keys [1].
#
# @source [1]
#       2.5.5.7. Definition example 7: joinable lists,
#       "International Tables for Crystallography Volume G:
#        Definition and exchange of crystallographic data",
#       2005, 56, doi: 10.1107/97809553602060000107
#
# @param $loop_tags
#       Reference to an array of data names residing in a loop.
# @param $dic_items
#       Reference to a hash of DDL1 data item definition blocks
#       as returned by the get_ddl1_dic_items() subroutine.
# @param $options
#       Reference to a hash of options. The following options are recognised:
#       {
#       # Reference to a hash that maps subcategory reference data items
#       # to reference items of the parent category as returned by
#       # the get_subcategory_key_to_category_key_mapping() subroutine
#           'sub_key_to_main_key' => {
#               'sub_1_key_item_name' => 'main_1_key_item_name',
#               'sub_2_key_item_name' => 'main_1_key_item_name',
#               ...,
#               'sub_n_key_item_name' => 'main_m_key_item_name',
#           }
#       }
# @return
#       Reference to an array of validation issue data structures of
#       the following form:
#       {
#           # Code of the validation test that generated the issue
#           'test_type' => 'TEST_TYPE_CODE',
#           # Names of the data items examined by the the validation test
#           'data_items' => [ 'data_name_1', 'data_name_2', ... ],
#           # Validation message that should be displayed to the user
#           'message'    => 'a detailed validation message'
#       }
##
sub validate_loop_reference_items
{
    my ( $loop_tags, $dic_items, $options ) = @_;

    my $sub_key_to_main_key = defined $options->{'sub_key_to_main_key'} ?
                                      $options->{'sub_key_to_main_key'} : {};

    my $item_ref_groups = group_items_by_list_references( $loop_tags, $dic_items );

    my @reported_key;
    my @validation_issues;
    for my $group ( @{$item_ref_groups} ) {
        for my $key_tag ( @{$group->{'key_data_items'}} ) {
            next if any { $_ eq $key_tag } @reported_key;
            next if any { lc $_ eq $key_tag } @{$loop_tags};
            if ( exists $sub_key_to_main_key->{$key_tag} ) {
                my $main_key = $sub_key_to_main_key->{$key_tag};
                next if any { lc $_ eq $main_key } @{$loop_tags};
            }

            push @reported_key, $key_tag;
            my $message =
                'missing looped list reference data item -- the ' .
                q{'} . ( canonicalise_tag($key_tag) ) . q{'} .
                ' data item must be provided in the loop containing the [' .
                    ( join ', ',
                        map { q{'} . ( canonicalise_tag($_) ) . q{'} }
                            @{$group->{'sub_data_items'}} ) .
                '] data items';

            push @validation_issues,
                 {
                    'test_type' => 'KEY_ITEM_PRESENCE',
                    'data_items' => [ $key_tag ],
                    'message'    => $message
                 }
        }
    }

    return \@validation_issues;
}

##
# Checks if data items in a looped list all belong to the same category
# as specified by the defining DDL1 dictionaries.
#
# @param $loop_tags
#       Reference to an array of data names residing in a loop.
# @param $item_to_category
#       Reference to a hash that maps each data item to
#       the category that the it belongs to as returned
#       by the get_item_to_category_mapping() subroutine.
# @return
#       Reference to an array of validation issue data structures of
#       the following form:
#       {
#           # Code of the validation test that generated the issue
#           'test_type' => 'TEST_TYPE_CODE',
#           # Names of the data items examined by the the validation test
#           'data_items' => [ 'data_name_1', 'data_name_2', ... ],
#           # Validation message that should be displayed to the user
#           'message'    => 'a detailed validation message'
#       }
##
sub check_loop_category_homogeneity
{
    my ( $loop_tags, $item_to_category ) = @_;

    my %category_items;
    for my $tag ( @{$loop_tags} ) {
        next if !exists $item_to_category->{$tag};
        push @{$category_items{$item_to_category->{$tag}}}, $tag;
    }

    my @validation_issues;
    my @categories = sort keys %category_items;
    if (@categories > 1) {
        push @validation_issues,
             {
                'test_type'  => 'LOOP.CATEGORY_HOMOGENEITY',
                'data_items' => [ @{$loop_tags} ],
                'message'    =>
                    'data items in a looped list must all belong ' .
                    'to the same category -- ' .
                    ( join ', ',
                        map {
                            'data items [' .
                            ( join ', ',
                                map { q{'} . ( canonicalise_tag($_) ) . q{'} }
                                    @{$category_items{$_}} ) .
                            "] belong to the '$_' category"
                        } @categories
                    ),
             }
    }

    return \@validation_issues;
}

##
# Checks if mandatory data items are present in a looped list as specified
# by the defining DDL1 dictionaries.
#
# @param $loop_tags
#       Reference to an array of data names residing in a loop.
# @param $auxiliary_search_structure
#       Reference to an auxiliary search data structure of a DDL1 dictionary
#       as returned by the build_auxiliary_dic_search_structure() subroutine.
# @return
#       Reference to an array of validation issue data structures of
#       the following form:
#       {
#           # Code of the validation test that generated the issue
#           'test_type' => 'TEST_TYPE_CODE',
#           # Names of the data items examined by the the validation test
#           'data_items' => [ 'data_name_1', 'data_name_2', ... ],
#           # Validation message that should be displayed to the user
#           'message'    => 'a detailed validation message'
#       }
##
sub check_loop_mandatory_item_presence
{
    my ($loop_tags, $auxiliary_search_structure) = @_;

    my $item_to_category = $auxiliary_search_structure->{'item_to_category'};
    my $mandatory_items  = $auxiliary_search_structure->{'category_to_mandatory_items'};
    my $subkey_to_key    = $auxiliary_search_structure->{'sub_key_to_main_key'};
    my $item_to_alternate_items = $auxiliary_search_structure->{'item_to_alternate_items'};

    my %key_to_subkeys;
    for my $subkey (keys %{$subkey_to_key}) {
        push @{$key_to_subkeys{$subkey_to_key->{$subkey}}}, $subkey;
    };

    my %category_to_items;
    for my $tag ( @{$loop_tags} ) {
        next if !exists $item_to_category->{lc $tag};
        push @{$category_to_items{$item_to_category->{lc $tag}}}, $tag;
    }

    my @validation_issues;
    for my $category_name (sort keys %category_to_items) {
        next if !exists $mandatory_items->{$category_name};
        my $category_loop_tags = $category_to_items{$category_name};
        for my $mandatory_item (@{$mandatory_items->{$category_name}}) {
            $mandatory_item = canonical_tag_name($mandatory_item);
            next if any { $_ eq $mandatory_item } @{$category_loop_tags};

            my $subkey_alternative_found = 0;
            for my $subkey_alternative (@{$key_to_subkeys{$mandatory_item}}) {
                if ( any { $_ eq $subkey_alternative } @{$category_loop_tags} ) {
                    $subkey_alternative_found = 1;
                    last;
                }
            }
            next if $subkey_alternative_found;

            my $alternate_item_found = 0;
            for my $alt_item (@{$item_to_alternate_items->{$mandatory_item}}) {
                if ( any { $_ eq $alt_item } @{$loop_tags} ) {
                    $alternate_item_found = 1;
                    last;
                }
            }
            next if $alternate_item_found;

            push @validation_issues,
                 {
                   'test_type'  => 'LOOP.MANDATORY_ITEM_PRESENCE',
                   'data_items' => [ @{$category_loop_tags} ],
                   'message'    =>
                        'missing mandatory looped list data item -- the ' .
                        q{'} . ( canonicalise_tag($mandatory_item) ) . q{'} .
                        ' data item must be provided in the loop containing ' .
                        'the [' .
                            ( join ', ',
                                map { q{'} . ( canonicalise_tag($_) ) . q{'} }
                                    @{$category_loop_tags} ) .
                        '] data items',
                 }
        }
    }

    return \@validation_issues;
}

##
# Checks if a data items have a collectively unique value as specified
# by a DDL1 dictionary.
#
# @param $data_block
#       Data block that should be validated as returned by the COD::CIF::Parser.
# @param $tag
#       Data name of the item that potentially identifies the
#       collectively unique data items.
# @param $dic_items
#       Reference to a hash of DDL1 data item definition blocks
#       as returned by the get_ddl1_dic_items() subroutine.
# @return
#       Reference to an array of validation issue data structures of
#       the following form:
#       {
#           # Code of the validation test that generated the issue
#           'test_type' => 'TEST_TYPE_CODE',
#           # Names of the data items examined by the the validation test
#           'data_items' => [ 'data_name_1', 'data_name_2', ... ],
#           # Validation message that should be displayed to the user
#           'message'    => 'a detailed validation message'
#       }
##
sub validate_list_unique_key
{
    my ( $data_block, $tag, $dic_items ) = @_;

    return [] if !defined $dic_items->{$tag};
    my $dic_item = $dic_items->{$tag};

    return [] if !defined $data_block->{'inloop'}{$tag};
    my $loop_index = $data_block->{'inloop'}{$tag};

    return [] if !exists $dic_item->{'values'}{'_list_uniqueness'};
    my $unique_key_items = [ map { lc } @{$dic_item->{'values'}{'_list_uniqueness'}} ];

    my %loop_tags = map { lc $_ => 1 } @{$data_block->{'loops'}[$loop_index]};
    my @key_loop_tags = grep { exists $loop_tags{$_} } @{$unique_key_items};
    return [] if !@key_loop_tags;

    my @validation_issues;
    @key_loop_tags = map { canonical_tag_name($_) } @key_loop_tags;
    if ( @key_loop_tags == 1 ) {
        my $key_type = get_data_type( $dic_items->{$key_loop_tags[0]} );
        my $violations = get_simple_unique_key_violations(
                                $data_block,
                                $key_loop_tags[0],
                                $key_type
                         );

        my @messages;
        for my $key ( sort keys %{$violations} ) {
            push @validation_issues,
                 {
                    'test_type'  => 'LOOP.INDIVIDUAL_UNIQUE_VALUES',
                    'data_items' => [ $key_loop_tags[0] ],
                    'message'    =>
                        'data item ' . q{'} . ( canonicalise_tag($tag) ) . q{'} .
                        ' requires data item ' .
                        q{'} . ( canonicalise_tag($key_loop_tags[0]) ) . q{'} .
                        ' to have unique values, but the associated values ' .
                        "are not unique -- value '$key' appears " .
                        ( scalar @{$violations->{$key}} ) . ' times as [' .
                        ( join ', ', map { "'$_'" } @{$violations->{$key}} ) .
                        ']',
                }
        }
    } else {
        my %key_item_types;
        for my $data_name ( @key_loop_tags ) {
            $key_item_types{$data_name} = get_data_type( $dic_items->{$data_name} );
        }
        my $violations = get_composite_unique_key_violations(
                            $data_block,
                            \@key_loop_tags,
                            \%key_item_types
                         );

        my @messages;
        for my $violation ( @{$violations} ) {
            my @duplicates;
            for my $values ( @{$violation->{'duplicate_values'}} ) {
                push @duplicates,
                     '[' . ( join ', ', map { "'$_'" } @{$values} ) . ']';
            }

            push @validation_issues,
                 {
                    'test_type'  => 'LOOP.COLLECTIVELY_UNIQUE_VALUES',
                    'data_items' => [ @key_loop_tags ],
                    'message'    =>
                         'data item ' . q{'} . ( canonicalise_tag($tag) ) . q{'} .
                         ' requires data items [' .
                            ( join ', ',
                                map { q{'} . ( canonicalise_tag($_) ) . q{'} }
                                    @key_loop_tags ) .
                         '] to have collectively unique values, but ' .
                         'the associated values are not collectively ' .
                         'unique -- values [' .
                            ( join ', ', map { "'$_'" }
                                @{$violation->{'canonical_values'}} ) .
                        '] appear ' .
                            ( scalar @{$violation->{'duplicate_values'}} ) .
                            ' times as ' . ( join ', ', @duplicates ),
                }
        }
    }

    return \@validation_issues;
}

##
# Checks if a data item reside in a correct loop context as specified
# by a DDL1 dictionary.
#
# @param $data_block
#       Data block that should be validated as returned by the COD::CIF::Parser.
# @param $tag
#       The data name of the item that should be validated.
# @param $dic_item
#       Dictionary definition of the validated data item as returned by
#       build_ddl1_dic() subroutine.
# @return
#       Reference to an array of validation issue data structures of
#       the following form:
#       {
#           # Code of the validation test that generated the issue
#           'test_type' => 'TEST_TYPE_CODE',
#           # Names of the data items examined by the the validation test
#           'data_items' => [ 'data_name_1', 'data_name_2', ... ],
#           # Validation message that should be displayed to the user
#           'message'    => 'a detailed validation message'
#       }
##
sub validate_list_mandatory
{
    my ( $data_block, $tag, $dic_item ) = @_;

    my $must_be_looped = get_list_constraint_type( $dic_item );
    return [] if !defined $must_be_looped;

    my @validation_issues;
    if ( !exists $data_block->{'inloop'}{$tag} ) {
        if ( $must_be_looped eq 'yes' ) {
            push @validation_issues,
                 {
                    'test_type'  => 'LOOP_CONTEXT.MUST_APPEAR_IN_LOOP',
                    'data_items' => [ $tag ],
                    'message'    =>
                        'data item ' . q{'} . ( canonicalise_tag($tag) ) . q{'} .
                        ' must appear in a loop',
                 }
        }
    } elsif ( $must_be_looped eq 'no' ) {
        push @validation_issues,
             {
                'test_type'  => 'LOOP_CONTEXT.MUST_NOT_APPEAR_IN_LOOP',
                'data_items' => [ $tag ],
                'message'    =>
                    'data item ' . q{'} . ( canonicalise_tag($tag) ) . q{'} .
                    ' must not appear in a loop',
             }
    }

    return \@validation_issues;
}

##
# Checks if a data item is deprecated as specified by a DDL1 dictionary.
# Cases when both the replaced and the replacing data item reside in the
# same data block are also reported.
#
# @param $data_block
#       Data block that should be validated as returned by the COD::CIF::Parser.
# @param $tag
#       The data name of the item that should be validated.
# @param $dic_items
#       Reference to a hash of DDL1 data item definition blocks
#       as returned by the get_ddl1_dic_items() subroutine.
# @return
#       Reference to an array of validation issue data structures of
#       the following form:
#       {
#           # Code of the validation test that generated the issue
#           'test_type' => 'TEST_TYPE_CODE',
#           # Names of the data items examined by the the validation test
#           'data_items' => [ 'data_name_1', 'data_name_2', ... ],
#           # Validation message that should be displayed to the user
#           'message'    => 'a detailed validation message'
#       }
##
sub report_deprecated
{
    my ($data_block, $tag, $dic_items) = @_;

    my $replacement_tags = get_replacement_tags($dic_items, lc $tag);
    return [] if !@{$replacement_tags};

    my @validation_issues;

    push @validation_issues,
         {
           'test_type'  => 'ITEM_REPLACEMENT.PRESENCE_OF_REPLACED',
           'data_items' => [ $tag ],
           'message'    =>
                'data item ' . q{'} . ( canonicalise_tag($tag) ) . q{'} .
                ' has been replaced by the [' .
                    join(', ', map { q{'} . ( canonicalise_tag($_) ) . q{'} }
                                                        @{$replacement_tags}) .
                '] data items'
         };

    my @existing_replacement_tags =
        grep { exists $data_block->{values}{$_} } @{$replacement_tags};
    if( @existing_replacement_tags ) {
        my $message =
            'data item ' . q{'} . ( canonicalise_tag($tag) ) . q{'} .
            ' appears in the same data block as its replacement data items [' .
                join( ', ', map { q{'} . ( canonicalise_tag($_) ) . q{'} }
                                                        @{$replacement_tags} ) .
            ']';
        push @validation_issues,
             {
                'test_type'  => 'ITEM_REPLACEMENT.SIMULTANEOUS_PRESENCE',
                'data_items' => [ $tag ],
                'message'    => $message
             }
    }

    return \@validation_issues;
}

##
# Determines the DDL generation of the provided dictionary using ad hoc criteria.
#
# @param $data
#       Reference to parsed CIF dictionary file as returned by the
#       COD::CIF::Parser.
# @return
#       A string that represents the DDL generation or an undefined
#       value if the generation could not be determined. The following
#       string may be returned:
#           '1' for DDL1
#           '2' for DDL2
#           'm' for DDLm
##
sub determine_ddl_generation
{
    my ( $data ) = @_;

    if ( any { $_->{'name'} eq 'on_this_dictionary' } @{$data} ) {
        return '1';
    }

    my $block = $data->[0];
    if ( exists $block->{'values'}{'_dictionary.datablock_id'}) {
        return '2';
    }

    if ( exists $block->{'values'}{'_dictionary.ddl_conformance'} &&
         $block->{'values'}{'_dictionary.ddl_conformance'}[0] =~ /^3[.]/ ) {
        return 'm';
    }

    return;
}

##
# Evaluates if the data item contains an unquoted string value as specified by
# the CIF working specification.
#
# @param $data_block
#       Data block that contains the data item as returned by the COD::CIF::Parser.
# @param $data_name
#       Name of the data item.
# @param $index
#       The index of the data item value to be evaluated.
# @return
#       Boolean value denoting if the data item contains an unquoted string
#       value.
##
sub has_uqstring_value
{
    my ( $data_block, $data_name, $index ) = @_;

    my $type = defined $data_block->{'types'}{$data_name}[$index] ?
               $data_block->{'types'}{$data_name}[$index] : 'UQSTRING' ;

    return $type eq 'UQSTRING';
};

##
# Extracts defined data names from the given dictionaries.
#
# @param $dics
#       Reference to a data structure that stores DDL1, DDL2 and DDLm
#       dictionaries:
#       {
#           '1' => {
#           # DDL1 dictionaries as returned by the build_ddl1_dic() subroutine
#               'ddl1_dic_filename_1' => { ... },
#               'ddl2_dic_filename_2' => { ... },
#               ...,
#           },
#           '2' => {
#           # DDL2 dictionaries as returned by the build_ddl2_dic() subroutine
#               'ddl2_dic_filename_1' => { ... },
#               ...,
#           },
#           'm' => {
#           # DDLm dictionaries as returned by
#           # the COD::CIF::DDL::DDLm::build_ddlm_dic() subroutine
#               'ddlm_dic_filename_1' => { ... },
#               ...,
#           }
#       }
# @return
#       Reference to a hash where known data names serve as keys
#       and all values are set to '1'.
##
sub get_all_data_names
{
    my ( $dics ) = @_;

    my %data_names;
    for my $dic ( @{$dics->{'1'}{'dictionaries'}} ) {
        for my $data_name ( keys %{get_ddl1_dic_items($dic)} ) {
            $data_names{$data_name} = 1;
        }
    }

    for my $dic ( values %{$dics->{'2'}{'dictionaries'}} ) {
        for my $data_name ( keys %{$dic} ) {
            $data_names{$data_name} = 1;
        }
    }

    for my $dic ( values %{$dics->{'m'}{'dictionaries'}} ) {
        for my $data_name ( keys %{$dic->{'Item'}} ) {
            $data_names{$data_name} = 1;
        }
    }

    return \%data_names;
}<|MERGE_RESOLUTION|>--- conflicted
+++ resolved
@@ -64,11 +64,8 @@
                                set_tag );
 use COD::CIF::Tags::CanonicalNames qw( canonical_tag_name
                                        canonicalize_all_names );
-<<<<<<< HEAD
-=======
 use COD::CIF::DDL::Validate qw( canonicalise_tag
                                 check_enumeration_set );
->>>>>>> 6b3824d5
 use COD::CIF::Unicode2CIF qw( unicode2cif );
 use COD::SOptions qw( getOptions
                       get_value
