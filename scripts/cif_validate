--- conflicted
+++ resolved
@@ -47,14 +47,11 @@
 use COD::CIF::Tags::CanonicalNames qw( canonical_tag_name
                                        canonicalize_all_names );
 use COD::CIF::DDL::Validate qw( check_enumeration_set );
-<<<<<<< HEAD
 use COD::CIF::DDL::DDLm qw( build_search_struct
                             get_imported_files
                             merge_imported_files
                             ddlm_validate_data_block );
-=======
 use COD::CIF::Unicode2CIF qw( unicode2cif );
->>>>>>> 7ea723ae
 use COD::SOptions qw( getOptions get_value get_int );
 use COD::SUsage qw( usage options );
 use COD::ErrorHandler qw( process_warnings
@@ -300,52 +297,6 @@
             next;
         }
 
-<<<<<<< HEAD
-        my $item_count = 0;
-        if ( $ddl_generation eq '1' ) {
-            $validation_dics{$ddl_generation}{'dictionaries'}{$dic} =
-                            get_ddl1_dic( $data, $ddl1_enum_defaults );
-            $item_count = scalar(
-                    keys %{
-                        $validation_dics{$ddl_generation}{'dictionaries'}{$dic}
-                    } );
-        } elsif ( $ddl_generation eq '2' ) {
-            $validation_dics{$ddl_generation}{'dictionaries'}{$dic} =
-                            get_ddl2_dic( $data->[0] );
-            $item_count = scalar(
-                    keys %{
-                        $validation_dics{$ddl_generation}{'dictionaries'}{$dic}
-                    } );
-        } elsif ( $ddl_generation eq 'm' ) {
-            my $dic_block = $data->[0];
-            my ($filename, $dirs, $suffix) = fileparse( $dic );
-            my $imported_data = get_imported_files(
-                            $dic_block, {
-                               'file_path'          => [ './', $dirs ],
-                               'parser_options'     => $options,
-                               'die_on_error_level' => $die_on_error_level,
-                               'importing_file'     => $dic,
-                             } );
-
-            $dic_block = merge_imported_files( $dic_block,
-                                               $imported_data,
-                                               $die_on_error_level );
-
-            $validation_dics{$ddl_generation}{'dictionaries'}{$dic} =
-                                            build_search_struct( $dic_block );
-            $item_count = scalar(
-                    keys %{
-                        $validation_dics{$ddl_generation}{'dictionaries'}{$dic}->{'Item'}
-                    } );
-=======
-        if ( $ddl_generation eq 'm' ) {
-            warn 'file was recognised as a DDLm-conformant dictionary, ' .
-                 'however, only DDL1 and DDL2 compliant dictionaries are ' .
-                 'supported in the current version of the program -- file ' .
-                 'will be skipped' . "\n";
-            next;
-        }
-
         my $item_count = 0;
         if ( $ddl_generation eq '1' ) {
             my $ddl1_dic = build_ddl1_dic(
@@ -361,16 +312,37 @@
             my $ddl2_dic = build_ddl2_dic( $data->[0] );
             $item_count = scalar( keys %{$ddl2_dic} );
             $validation_dics{$ddl_generation}{'dictionaries'}{$dic} = $ddl2_dic;
->>>>>>> 7ea723ae
+            $item_count = scalar(
+                    keys %{
+                        $validation_dics{$ddl_generation}{'dictionaries'}{$dic}
+                    } );
+        } elsif ( $ddl_generation eq 'm' ) {
+            my $dic_block = $data->[0];
+            my ($filename, $dirs, $suffix) = fileparse( $dic );
+            my $imported_data = get_imported_files(
+                            $dic_block, {
+                               'file_path'          => [ './', $dirs ],
+                               'parser_options'     => $options,
+                               'die_on_error_level' => $die_on_error_level,
+                               'importing_file'     => $dic,
+                             } );
+
+            $dic_block = merge_imported_files( $dic_block,
+                                               $imported_data,
+                                               $die_on_error_level );
+
+            $validation_dics{$ddl_generation}{'dictionaries'}{$dic} =
+                                            build_search_struct( $dic_block );
+            $item_count = scalar(
+                    keys %{
+                        $validation_dics{$ddl_generation}{'dictionaries'}{$dic}->{'Item'}
+                    } );
         }
 
         if ( $item_count == 0 ) {
             warn "no data item definitions found\n";
         }
-<<<<<<< HEAD
-
-=======
->>>>>>> 7ea723ae
+
         $tag_count += $item_count;
     }
 
@@ -3961,21 +3933,13 @@
 #       dictionaries:
 #       {
 #           '1' => {
-<<<<<<< HEAD
-#           # DDL1 dictionaries as returned by the get_ddl1_dict() subroutine
-=======
 #           # DDL1 dictionaries as returned by the build_ddl1_dic() subroutine
->>>>>>> 7ea723ae
 #               'ddl1_dic_filename_1' => { ... },
 #               'ddl2_dic_filename_2' => { ... },
 #               ...,
 #           },
 #           '2' => {
-<<<<<<< HEAD
-#           # DDL2 dictionaries as returned by the get_ddl2_dict() subroutine
-=======
-#           # DDL2 dictionaries as returned by the build_ddl2_dic() subroutine
->>>>>>> 7ea723ae
+#           # DDL2 dictionaries as returned by the get_ddl2_dic() subroutine
 #               'ddl2_dic_filename_1' => { ... },
 #               ...,
 #           },
