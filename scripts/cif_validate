--- conflicted
+++ resolved
@@ -86,11 +86,8 @@
 my $report_local_tags = 0;
 my $report_deprecated = 0;
 my $allow_double_precision_notation = 0;
-<<<<<<< HEAD
+my $range_su_multiplier = 3;
 my $report_missing_su = 0;
-=======
-my $range_su_multiplier = 3;
->>>>>>> 95b2c9ce
 my $max_message_count = -1;
 my $debug = 0;
 
@@ -448,15 +445,11 @@
 @ARGV = ('-') unless @ARGV;
 
 my $validation_options = {
-    'report_deprecated' => $report_deprecated,
-    'ignore_case'       => $ignore_case,
-    'enum_as_set_tags'  => $enum_as_set_tags,
-<<<<<<< HEAD
-=======
+    'report_deprecated'   => $report_deprecated,
+    'ignore_case'         => $ignore_case,
+    'enum_as_set_tags'    => $enum_as_set_tags,
     'range_su_multiplier' => $range_su_multiplier,
-    'allow_double_precision_notation' => $allow_double_precision_notation,
->>>>>>> 95b2c9ce
-    'max_issue_count'   => $max_message_count,
+    'max_issue_count'     => $max_message_count,
     # DDL1 specific options
     'allow_double_precision_notation' => $allow_double_precision_notation,
     # DDLm specific options
@@ -879,20 +872,6 @@
 #           'report_deprecated' => 0,
 #         # Ignore the case while matching enumerators
 #           'ignore_case' => 0,
-<<<<<<< HEAD
-#       # Array reference to a list of data items that should be
-#       # treated as potentially having values consisting of a
-#       # combination of several enumeration values. Data items
-#       # are identified by data names
-#           'enum_as_set_tags' => ['_atom_site_refinement_flags'],
-#       # Treat numbers expressed using the double precision notation
-#       # (i.e. 0.42D+7) as proper numbers
-#           'allow_double_precision_notation'  => 0
-#       # Maximum number of validation issues that are reported for
-#       # each unique combination of validation criteria and validated
-#       # data items. Negative values remove the limit altogether
-#           'max_issue_count' => 5
-=======
 #         # Array reference to a list of data items that should be
 #         # treated as potentially having values consisting of a
 #         # combination of several enumeration values. Data items
@@ -913,7 +892,6 @@
 #         # each unique combination of validation criteria and validated
 #         # data items. Negative values remove the limit altogether.
 #           'max_issue_count' => 5,
->>>>>>> 95b2c9ce
 #       }
 # @return
 #       Array reference to a list of validation messages.
