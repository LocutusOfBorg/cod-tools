--- conflicted
+++ resolved
@@ -55,11 +55,8 @@
 my $verbose = 0;
 my $report_local_tags = 0;
 my $report_deprecated = 0;
-<<<<<<< HEAD
+my $allow_double_precision_notation = 0;
 my $report_missing_su = 0;
-=======
-my $allow_double_precision_notation = 0;
->>>>>>> 4f24803f
 my $debug = 0;
 
 my $die_on_errors   = 1;
@@ -114,7 +111,6 @@
 #*   --no-report-local-tags, --ignore-local-tags
 #*                     Do not report the presence of local data items (default).
 #*
-<<<<<<< HEAD
 #*   --report-missing-su
 #*                     Report measurand data items that are not accompanied by
 #*                     the mandatory standard uncertainty values.
@@ -134,7 +130,7 @@
 #*                     previously grouped validation errors in more detail
 #*                     (default).
 #*                     Applies only to DDLm dictionaries.
-=======
+#*
 #*   --allow-double-precision-notation
 #*                     Treat numbers expressed using the double precision
 #*                     notation (i.e. 0.42D+7) as proper numbers in a way
@@ -146,7 +142,6 @@
 #*                     way compatible with the CIF_1.1 syntax, but does not
 #*                     cover the full extent of the DDL1 numbers variations
 #*                     (default). 
->>>>>>> 4f24803f
 #*
 #*   --use-perl-parser
 #*                     Use Perl parser to parse CIF files.
@@ -330,13 +325,11 @@
     'report_deprecated' => $report_deprecated,
     'ignore_case'       => $ignore_case,
     'enum_as_set_tags'  => $enum_as_set_tags,
-<<<<<<< HEAD
+    # DDL1 specific options
+    'allow_double_precision_notation' => $allow_double_precision_notation,
     # DDLm specific options
     'report_missing_su' => $report_missing_su,
     'verbose'           => $verbose
-=======
-    'allow_double_precision_notation' => $allow_double_precision_notation,
->>>>>>> 4f24803f
 };
 
 my $err_level = 'NOTE';
