--- conflicted
+++ resolved
@@ -204,16 +204,12 @@
         return 0;
     }
 
-<<<<<<< HEAD
     note( {
         'program'  => $0,
         'filename' => $dict_file_path,
-        'message'  => 'new dictionary file was successfuly downloaded'
+        'message'  => 'new dictionary file was successfully downloaded'
     } );
-=======
-    note( $0, $dict_file_path, undef, 'new dictionary file was successfully ' .
-          'downloaded', undef );
->>>>>>> 7ea723ae
+
     return 1;
 }
 
