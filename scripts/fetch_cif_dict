#! /bin/sh
#!perl -w # --*- Perl -*--
eval 'exec perl -x $0 ${1+"$@"}'
    if 0;
#------------------------------------------------------------------------------
#$Author$
#$Date$
#$Revision$
#$URL$
#$Id$
#------------------------------------------------------------------------------
#*
#* Fetches cif_core.dic from the IUCr FTP site if non-expired local copy
#* does not exist.
#*
#* USAGE:
#*    $0 --options
#**

use strict;
use warnings;
use Net::FTP;
use File::Compare qw( compare );
use File::Copy qw( move );
use COD::SOptions qw( getOptions );
use COD::SUsage qw( usage options );
use COD::UserMessage qw( note warning error sprint_message );
use COD::ToolsVersion;

my $version = '1.0';
my $cache_duration = 432000; # 60 * 60 * 24 * 5 = 432000 -> for 5 days
my $from_mail = undef;       # e-mail of user using script
my $force_overwrite = 0;     # force overwrite of local file or cache clearance
my $verbose = 0;
my $dict_file_uri = 'ftp://ftp.iucr.org/pub/cif_core.dic';

#* OPTIONS:
#*   --cache-duration 432000
#*                     Time in seconds, for which the file will remain
#*                     untouched unless forced to do otherwise 
#*                     (see --force-overwrite) (default 432000).
#*   --mail-address fetcher@mail.com
#*                     The e-mail address that will be used passed to the FTP
#*                     server as an identifier of the client using the service.
#*                     It is not mandatory and there is no default, but we
#*                     insist you to declare it.
#*   --force-overwrite
#*                     Disregard local file modification time and cache duration
#*                     values while fetching the requested file.
#*   --no-force-overwrite
#*                     Respect local file modification time and cache duration
#*                     values while fetching the requested file (default).
#*   --silent, --quiet
#*                     Suppress additional messages about the progress of the
#*                     script. Only fatal errors will be printed.
#*   --verbose, --no-quiet
#*                     Print additional messages about the progress of the
#*                     script.
#*   --help, --usage
#*                     Output a short usage message (this message) and exit.
#*   --version
#*                     Output version information and exit.
#**
@ARGV = getOptions(
    '--cache-duration'   => \$cache_duration,
    '--mail-address'     => \$from_mail,

    '--force-overwrite'    => sub { $force_overwrite = 1 },
    '--no-force-overwrite' => sub { $force_overwrite = 0 },

    '--silent'       => sub { $verbose = 0 },
    '--quiet'        => sub { $verbose = 0 },
    '--verbose'      => sub { $verbose = 1 },
    '--no-quiet'     => sub { $verbose = 1 },
    '--options'      => sub { options; exit },
    '--help,--usage' => sub { usage; exit },
    '--version'      => sub { print 'cod-tools version ',
                              $COD::ToolsVersion::Version, "\n";
                              exit }
);

fetch_dictionary($dict_file_uri, $cache_duration, $from_mail, $force_overwrite);

# This subroutine is used before fetching new dictionary from FTP.
# It creates local directory and returns path to it.
# Parameters:
#     NONE
# Example:
#     prepare_local();
sub prepare_local
{
    my $my_cod_dir = '';
    if( defined $ENV{HOME} ) {
        $my_cod_dir = $ENV{HOME} . '/';
    }
    $my_cod_dir .= '.cod/';

    if( ! -d $my_cod_dir ) {
        if( ! mkdir $my_cod_dir, 0775 ) {
            error( {
                'program'  => $0,
                'filename' => $my_cod_dir,
                'message'  =>
                    'unable to create COD directory -- ' . lcfirst($!)
            } );
            return 0;
        }
        note( {
            'program'  => $0,
            'filename' => $my_cod_dir,
            'message'  => 
                'created directory to store Crystallography Open Database ' .
                '(COD) persistent files'
        } );
    }

    return $my_cod_dir;
}

# Subroutine used to create a copy of local dictionary file appending
# date to file name.
# Parameters:
#     1) string -- path to local dictionary file
# Example:
#     create_copy_of_local_file( '/home/user/.cod/cif_core.dic' );
sub create_copy_of_local_file
{
    my ($local_dict_file) = @_;

    my @local_time = localtime(time);
    my $moved_dist_file = $local_dict_file . '_';
    $moved_dist_file .= ($local_time[5]+1900) . '-';
    $moved_dist_file .= ($local_time[4] < 10) ? '0' . $local_time[4] : $local_time[4];
    $moved_dist_file .= '-' . $local_time[3];

    if( -e $moved_dist_file ) {
        warning( {
            'program' => $0,
            'message' =>
                'back-up of your current dictionary file already exists as ' .
                "'$moved_dist_file' -- operation stopped"
        } );
        return 0;
    }

    if( ! move $local_dict_file, $moved_dist_file ) {
        error( {
            'program' => $0,
            'message' =>
                "unable to create copy '$moved_dist_file' of your dictionary " .
                "file '$local_dict_file' -- " . lcfirst($!)
        } );
        return 0;
    }

    note( {
        'program' => $0,
        'message' =>
            'created a copy of your dictionary file ' .
            "'$local_dict_file' as '$moved_dist_file'"
    } );
    return 1;
}

# Subroutine to replace fetched dictionary file by new one.
# This subroutine uses 'File::Compare' to check, if files are equal.
# There is no need, to replace old file by new if they are equal.
# If files are not equal and old file exists - create_copy_of_local_file is
# called.
# Parameters:
#     1) string -- path to local dictionary file;
#     2) string -- path to temporary folder where downloaded file resides.
# Example:
#     move_fetched_file_if_diff( '/home/user/.cod/cif_core.dic',
#                                '/tmp/fetch_cif_dict_17531_cif_core.dic' )
sub move_fetched_file_if_diff
{
    my ($dict_file_path, $new_file_path) = @_;

    if( -e $dict_file_path ) {
        if( compare($dict_file_path, $new_file_path) == 0 ) {
            note( {
                'program' => $0, 
                'message' =>
                    'new file does not differ from its previous version -- ' .
                    'only its mtime will be changed for further processes'
            } );
            utime undef, undef, $dict_file_path;
            unlink $new_file_path;
            return 0;
        }

        return unless create_copy_of_local_file( $dict_file_path );
    }

    if( ! move $new_file_path, $dict_file_path ) {
        error( {
            'program' => $0,
            'message' =>
                'unable to create new dictionary file ' .
                "'$dict_file_path' moving '$new_file_path' -- " . lcfirst($!)
        } );
        unlink $new_file_path;
        return 0;
    }

    note( {
        'program'  => $0,
        'filename' => $dict_file_path,
        'message'  => 'new dictionary file was successfuly downloaded'
    } );
    return 1;
}

# Subroutine to fetch dictionary.
# Parameters:
#     1) string -- full FTP address of dictionary to be fecthed;
#     2) int -- time in seconds to cache file (will be checked against 
#         mtime of local file);
#     3) string -- e-mail of user using script (will be used to 
#         authenticate against FTP server);
#     4) int -- this flag forces download if set to higher than 0 (zero) 
#         value;
# Example:
#     fetch_dictionary( 'ftp://ftp.iucr.org/pub/cif_core.dic', 432000,
#                       'name@example.com', 0 );
sub fetch_dictionary
{
    my ($dict_file_uri, $cache_duration, $user_mail, $force_download) = @_;

    $dict_file_uri =~ m/^([a-z]+):\/\/([^\/]+)(\/.*\/)([^\/]+)$/s;
    my %ftp = ( 'protocol' => $1,
                'host' => $2,
                'path' => $3,
                'file' => $4
        );

    my $local_path  = prepare_local();
    my $local_dict_path = $local_path  . $ftp{file};

    return unless $local_path ;

    my $temporary_store = '/tmp';
    if( defined $ENV{TMP}
        && -d $ENV{TMP} ) {
        $ENV{TMP} =~ m/^(.*)\/?$/;
        $temporary_store = $1;
    }
    $0 =~ m/\/?([^\/]+)$/;
    $temporary_store .= '/' . $1 . '_' . $$ . '_' . $ftp{file};

    # if dictionary does not exist in local cache, or has expired
    if( $force_download == 0
        && -e $local_dict_path
        && (stat($local_dict_path))[9] < (time() + $cache_duration) ) {
        warning( {
            'program'  => $0,
            'filename' => $ftp{file},
            'message'  =>
                'dictionary file already exists in local folder as ' .
                "'$local_dict_path' -- operation canceled"
        } );
        return 0;
    }

    # download file
    my $ftp_agent = Net::FTP->new($ftp{host}, Debug => 0, Passive => 1) or die
                  sprint_message( {
                      'program'   => $0,
                      'err_level' => 'ERROR',
                      'message'   => "unable to connect to ftp '$ftp{host}'" .
                                      ' -- ' . lcfirst($@)
                  } );
    $ftp_agent->login('anonymous', $user_mail) or die
                  sprint_message( {
                      'program'   => $0,
                      'err_level' => 'ERROR',
                      'message'   => 'unable to authenticate' .
                                      ' -- ' . lcfirst($ftp_agent->message)
                  } );
    $ftp_agent->cwd($ftp{path}) or die
                  sprint_message( {
                      'program'   => $0,
                      'err_level' => 'ERROR',
                      'message'   => 'unable to change working directory to ' .
                                     "'$ftp{path}'" . ' -- ' .
                                     lcfirst($ftp_agent->message)
                  } );
    $ftp_agent->get($ftp{file}, $temporary_store) or die
                  sprint_message( {
                      'program'   => $0,
                      'err_level' => 'ERROR',
                      'message'   => "unable to fetch file '$ftp{file}' -- " .
                                      lcfirst($ftp_agent->message)
                  } );
    note( { 
        'program'  => $0,
        'filename' => $dict_file_uri,
        'message'  =>
<<<<<<< HEAD
            'succesfully downloaded the dictionary and stored it as ' .
=======
            'successfully downloaded the dictionary and stored it as ' .
>>>>>>> a525aafd
            "'$temporary_store' for further processing"
    } );
    $ftp_agent->quit;

    # attempt to replace file
    return move_fetched_file_if_diff( $local_dict_path, $temporary_store );
}<|MERGE_RESOLUTION|>--- conflicted
+++ resolved
@@ -297,11 +297,7 @@
         'program'  => $0,
         'filename' => $dict_file_uri,
         'message'  =>
-<<<<<<< HEAD
-            'succesfully downloaded the dictionary and stored it as ' .
-=======
             'successfully downloaded the dictionary and stored it as ' .
->>>>>>> a525aafd
             "'$temporary_store' for further processing"
     } );
     $ftp_agent->quit;
