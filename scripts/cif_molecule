--- conflicted
+++ resolved
@@ -1300,13 +1300,8 @@
                                              { append_symop_to_label =>
                                                $expand_to_p1 } );
 
-<<<<<<< HEAD
     if( $sym_atoms &&
-        ( @{$sym_atoms} == 0 ||
-=======
-    if( $sym_atoms && 
         ( !@{$sym_atoms} ||
->>>>>>> 9fecc2bd
           $sym_atoms->[0]{multiplicity_ratio} == 1 )) {
         return @$sym_atoms;
     } else {
