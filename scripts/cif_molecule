#! /bin/sh
#!perl -w # --*- Perl -*--
eval 'exec perl -x $0 ${1+"$@"}'
    if 0;
#------------------------------------------------------------------------------
#$Author$
#$Date$
#$Revision$
#$URL$
#------------------------------------------------------------------------------
#*
#* Restore molecules from a CIF file.
#*
#* USAGE:
#*    $0 --options input1.cif input*.cif
#**

# Note: this script assumes that atoms have unique labels in the input
# CIF file; most often these are labels given by the _atom_site_label
# tag. If the assumption of uniqueness does not hold, the script
# attempts by default to create unique labels itself, appending numeric
# prefixes to the duplicate labels.
#
# The uniqueness of the labels is assumed in checks for atoms at
# special positions, and most importantly in the code removing
# duplicate molecules.
#
# Although there is an option to switch off this diversification of
# labels, the algorithms employed in this script will most probably
# break and give incorrect results (e.g. some atoms, namely ones with
# duplicate labels, will be missing from the output). Thus, use option
# '--dont-uniquify-atoms' with caution.
#
# Atom identification.
# Atoms will be identified within this program using three components:
#
# a) the original label, as found in the input CIF (the "site_label",
# taken from the _atom_site_label data item). This label must be
# unique; it it is not, it will be uniquified by adding a serial
# number upon reading in;
#
# b) a rotation operator (unity operator if no rotation is applied);
# upon any rotation or when atoms are read in, their fractional
# coordinates are truncated modulo 1, i.e. moved to the first octant
# [0..1)x[0..1)x[0..1).
#
# c) a translation vector from the first octant to the actual atom
# position; translation names will use IUCr convention shift +5 (555
# is 0,0,0 translation). For larger translations, ":" character
# separator will be used, e.g. 10:5:-11.
#
# These three components, concatenated with underscores ("_"), will be
# used as unique atom names (the "name" key in the $atom_info hash).

use strict;
use File::Basename qw( basename );
use Clone qw( clone );
use COD::Algebra qw( gcd );
use COD::Algebra::Vector qw( distance vector_sub );
use COD::AtomBricks qw( build_bricks get_atom_index get_search_span );
use COD::AtomNeighbours qw(
    get_max_covalent_radius
    get_max_vdw_radius
    make_neighbour_list
);
use COD::AtomProperties;
use COD::CIF::Data qw( get_cell get_symmetry_operators );
use COD::CIF::Data::AtomList qw( atom_array_from_cif
                                 atom_groups
                                 atoms_are_alternative
                                 datablock_from_atom_array
                                 generate_cod_molecule_data_block
                                 dump_atoms_as_cif );
use COD::CIF::Data::SymmetryGenerator qw( apply_shifts
                                          atoms_coincide
                                          chemical_formula_sum
                                          symop_apply
                                          symops_apply_modulo1
                                          test_bond
                                          test_bump
                                          translate_atom
                                          translation
                                          trim_polymer );
use COD::CIF::Parser qw( parse_cif );
use COD::CIF::Tags::CanonicalNames qw( canonicalize_all_names );
use COD::CIF::Tags::Manage qw( contains_data_item
                               exclude_tag
                               rename_tags
                               set_loop_tag
                               set_tag );
use COD::CIF::Tags::Merge qw( merge_datablocks );
use COD::CIF::Tags::Print qw( print_cif );
use COD::ErrorHandler qw( process_errors process_warnings
                          process_parser_messages report_message );
use COD::MorganFingerprints qw( make_morgan_fingerprint );
use COD::Spacegroups::Builder;
use COD::Spacegroups::SimpleBuilder;
<<<<<<< HEAD
use COD::Spacegroups::Lookup qw( make_symop_hash make_symop_key );
use COD::Spacegroups::Lookup::COD;
use COD::Spacegroups::Symop::Algebra qw( symop_mul symop_invert
                                         symop_is_unity symop_vector_mul
                                         symop_modulo_1 );
=======
use COD::Spacegroups::Symop::Algebra qw( symop_mul
                                         symop_invert
                                         symop_is_unity
                                         symop_vector_mul );
>>>>>>> 4a2862f3
use COD::Spacegroups::Symop::Parse qw( symop_from_string
                                       string_from_symop
                                       symop_string_canonical_form
                                       modulo_1 );
use COD::SOptions qw( getOptions );
use COD::SUsage qw( usage options );
use COD::ToolsVersion qw( get_version_string );
## use COD::Algebra::GaussJordan qw( gj_elimination_non_zero_elements );
use COD::Algebra::GaussJordanBigRat qw( gj_elimination_non_zero_elements );

no warnings 'recursion';

##
# Determines the space group IT number.
#
# @param $symops
#       Reference to an array of symmetry operations as returned
#       by the COD::CIF::Data::get_symmetry_operators() subroutine.
# @param $symop_lookup_hash
#       Reference to a space group lookup hash as returned by
#       the COD::Spacegroups::Lookup::make_symop_hash() subroutine.
# @param $data_block
#       Reference to a data block as returned by COD::CIF::Parser.
# @return
#       Space group IT number or undef if it could not be determined.
##
sub get_space_group_number
{
    my ($symops, $symop_lookup_hash, $data_block) = @_;

    my $symop_sg_number;
    if (defined $symop_lookup_hash->{make_symop_key($symops)}) {
        $symop_sg_number = $symop_lookup_hash->{make_symop_key($symops)}
                                                                    {'number'};
    }

    my @sg_number_tags = qw(
                             _space_group.IT_number
                             _space_group_IT_number
                             _symmetry.Int_Tables_number
                             _symmetry_Int_Tables_number
                         );
    my $given_sg_number;
    for my $sg_number_tag (@sg_number_tags) {
        next if !contains_data_item( $data_block, $sg_number_tag );
        $given_sg_number = $data_block->{'values'}{$sg_number_tag}[0];
        # Space group number inferred from symops has the highest precedence. 
        if (defined $symop_sg_number && $symop_sg_number ne $given_sg_number) {
            warn 'WARNING, space group number inferred from the symmetry ' .
                 'operation list does not match the value of the ' .
                 "'$sg_number_tag' data item ('$symop_sg_number' vs. " .
                 "'$given_sg_number') -- the inferred value will be used" .
                "\n";
            return $symop_sg_number;
        }
        return $given_sg_number
    }
    return $symop_sg_number if defined $symop_sg_number;

    return;
}

my $Id = '$Id$';

my $debug;
my $symdebug;
my $verbose = 0;
my $total_nbumps = 0;

my $sort_molecules = 1; # A flag indicating whether molecules should
                        # be sorted in the output (descending by atom
                        # number)

my $dump_atoms = 0;
my $format = "%8.6f";
my $continue_on_errors = 0;
my $covalent_sensitivity = 0.35;
my $audit = 1;
my $uniquify_atoms = 1;
my $exclude_zero_occupancies = 1; # Do not use atoms with zero occupancies
my $exclude_dummy_atoms = 1;      # Do not use atoms with the 'dum' calc flag

my $force_unit_occupancies = 0; # Forcibly set occupancies to 1.0.

# A fraction of covalent bond radii used to determine when atoms are
# too close and are considered a bump:

my $bump_distance_factor = 0.75;

# A fraction of vdW radii used to determine when atoms are too close
# and are considered as overlapping; used, for instance, to determine
# whether an atom group that is disordered around special position is
# mapped onto itself by a symmetry operator:

my $vdw_distance_factor = 1.2;


my $ignore_bumps = 0; # detect and warn about close atom "bumps"
                      # but do not stop processing.

# A span, in +/- unit cells, in which polymeric molecules (repeating
# units) will be constructed:

my $max_polymer_span = 4;

# A maximum allowed count of polymer example atoms: more than this
# amount of symmetry (translational) equivalent atoms, for each AU
# atom, will not be written to the output file:

my $max_polymer_atoms = 100;

my $cif_header_file; # Comments from the beginning of this file will be
                     # prepended to the output.

my $use_parser = "c"; # Used CIF parser

my $use_morgan_fingerprints = 0; # Use Morgan fingerprints to identify
                                 # duplicated moieties

my $use_atom_classes = 1; # Use COD AtomClassifier to sort atoms for
                          # generation of Morgan fingerprints

# Used for atom classification via AtomClassifier:
my $flat_planarity = 0.10;
my $classification_level = 3;
my $max_ring_size = 7; # maximum size of detected rings

my $use_one_output_datablock = 0; # Put all molecules, and all
                                  # disorder groups, into a single
                                  # data block in the output.

my $merge_disorder_groups = 0; # Put all alternative conformations
                               # into one data block.

my $preserve_stoichiometry = 0; # If true (1), apply symmetry
                                # operators from cosets of a point
                                # group in each molecule to all other
                                # molecules, to preserve molecular
                                # stoichiometry (charge balance,
                                # etc.).

my $largest_molecule_only = 0; # Output only the largest (having the
                               # greatest number of atoms) molecule.

my $output_geom_bond = 0; # Compute and output the _geom_bond_... data
                          # items (bond lengths, valencies, etc.)

my $expand_to_p1 = 0; # Do we want a full P1 unit cell that can be used
                      # to re-create the whole crystal using only the
                      # lattice translations?

# Random seed to be used for rand() function:

my $random_seed;

# If true, generates symmetry equivalent sites for disorder groups
# with negative indices.
my $use_special_position_disorder = 1;

my $special_position_operator_set = 0;

# The simpler and slower space group builder algorithm
# (COD::Spacegroup::SimpleBuilder) is mostly intended for debugging.
# Ideally, it should give results identical to the space group builder
# algorithm optimised for speed (COD::Spacegroup::SimpleBuilder). It
# is also expected that the optimised algorithm outperforms the simple one.
my $space_group_builder_type = 'optimised';
# 'optimised' => 'use COD::Spacegroups::Builder'
# 'simple'    => 'use COD::Spacegroups::SimpleBuilder'

my $die_on_errors   = 1;
my $die_on_warnings = 0;
my $die_on_notes    = 0;

my $machine_epsilon = get_machine_epsilon();

my %SYMOP_LOOKUP_HASH = make_symop_hash( [
                            \@COD::Spacegroups::Lookup::COD::table,
                            \@COD::Spacegroups::Lookup::COD::extra_settings
                        ] );

#* OPTIONS:
#*   --use-optimised-spacegroup-builder
#*                     Use the space group builder algorithm optimised
#*                     for speed  as implemented in the
#*                     COD::Spacegroups::Builder module (default).
#*   --use-simple-spacegroup-builder
#*                     Use the simpler and slower space group builder
#*                     algorithm as implemented in the
#*                     COD::Spacegroups::SimpleBuilder module.
#*
#*   -1, --one-datablock-output
#*                     Output all moieties to a single output data block.
#*
#*                     However, if the --split-disorder-groups option is
#*                     enabled all generated alternative conformations will
#*                     be put into separate data blocks starting with the
#*                     most likely one (disorder group occupancy wise) and
#*                     ending with the least likely one. In order to retrieve
#*                     only the most likely one, the --largest-molecule-only
#*                     option should be used in combination with the
#*                     --one-datablock-output option.
#*
#*   -1-, --multiple-datablocks-output
#*                     Separate each molecule and each example of an alternative
#*                     conformation into a separate data block (default).
#*
#*   -c, --covalent-sensitivity
#*                     Set a new covalent sensitivity value (default: 0.35).
#*
#*   -g, --geom-bond-output
#*                     Output _geom_bond_... data items (bond lengths,
#*                     valencies, etc.).
#*
#*   -g-, --no-geom-bond-output
#*                     Do not output _geom_bond_... information (default).
#*
#*   -h, --add-cif-header input_header.txt
#*                     Comments from the beginning of this file will be
#*                     prepended to the output.
#*
#*   -i, --ignore-bumps
#*                     Detect and warn about close atom "bumps" but do not
#*                     stop processing.
#*
#*   --dont-ignore-bumps, --no-ignore-bumps
#*                     Stop processing immediately if bumps are
#*                     detected (default).
#*
#*   -s, --sort-molecules
#*                     Sort molecules in descending order by their atom count
#*                     and overall occupancy before outputting them. Atom count
#*                     takes precedence over overall occupancy (default).
#*
#*   --dont-sort-molecules, --no-sort-molecules
#*                     Do not sort molecules, print them out in the order they
#*                     are detected.
#*
#*   --expand-to-P1, --P1-expand, --p1-expand
#*                     Expand all atoms to the P1 unit cell, so that the
#*                     translation operators can be used to restore the whole
#*                     crystal.
#*
#*   --dont-expand-to-P1, --no-expand-to-P1
#*   --dont-P1-expand, --no-p1-expand
#*                     Do not expand to P1, output only the minimal molecule
#*                     list (default).
#*
#*   --uniquify-atoms
#*                     Makes unique the labels of atoms (default).
#*
#*   --no-uniquify-atoms, --dont-uniquify-atoms
#*                     Do not makes unique labels for atoms,
#*                     exclude duplicates.
#*
#*   --use-morgan-fingerprints
#*                     Use Morgan fingerprints to identify and skip
#*                     duplicated moieties.
#*
#*   --no-use-morgan-fingerprints, --dont-use-morgan-fingerprints
#*                     Use atom labels to identify and skip duplicated
#*                     moieties. This method is default, however under
#*                     certain circumstances it leaves duplicate moieties,
#*                     as asymmetric unit can initially contain more than
#*                     one copy of a single moiety (default).
#*
#*   --use-atom-classes
#*                     Use COD atom classes, generated by AtomClassifier
#*                     module from 'atomclasses' repository, for the
#*                     generation of Morgan fingerprints. Requires the
#*                     external AtomClassifier module (default).
#*
#*   --no-use-atom-classes, --dont-use-atom-classes
#*                     Use atom chemical types for generation of Morgan
#*                     fingerprints instead of COD atom classes.
#*
#*   --bump-distance-factor 0.75
#*                     A fraction of covalent bond radii sum used to
#*                     determine when atoms are too close and are
#*                     considered a bump (default: 0.75).
#*
#*   --vdw-distance-factor 1.2
#*                     A factor for the vdW radii sum used to
#*                     determine when atoms are too close and are
#*                     considered a vdW clash (default: 1.2).
#*
#*   --continue-on-errors
#*                     Do not stop if errors such as unrecognised atoms are
#*                     encountered; the output may be incorrect and missing
#*                     some atoms if this option is used!
#*
#*   --dont-continue-on-errors, --no-continue-on-errors
#*                     Stop immediately when an error is encountered.
#*
#*   --exclude-zero-occupancies
#*                     Do not use atoms with 0 occupancies in calculations
#*                     (default).
#*
#*   --dont-exclude-zero-occupancies, --no-exclude-zero-occupancies
#*                     Use atoms with 0 occupancies in calculations.
#*
#*   --exclude-dummy-atoms
#*                     Do not use dummy atoms (marked by the 'dum' calc flag)
#*                     in calculations (default).
#*
#*   --dont-exclude-dummy-atoms, --no-exclude-dummy-atoms
#*                     Use dummy atoms (marked by the 'dum' calc flag)
#*                     in calculations. Dummy atoms can be used to mark
#*                     interesting positions within the unit cell
#*                     (e.g. geometric centers of coordinated atom rings),
#*                     but they are not considered as part of the molecule.
#*                     As a result, the occupancies of all output dummy atoms
#*                     are set to '.'. It should also be noted that dummy atoms
#*                     with non-numeric coordinates will still be excluded.
#*
#*   --preserve-stoichiometry
#*                     Apply necessary symmetry operators to preserve molecular
#*                     stoichiometry (charges, etc.).
#*
#*   --dont-preserve-stoichiometry, --no-preserve-stoichiometry
#*                     Do not apply any more symmetry operators than needed to
#*                     reconstruct covalently connected networks; may
#*                     break stoichiometry of salts and complexes (default).
#*
#*   --force-unit-occupancies
#*                     Set occupancies of all output atoms to 1.0. Unit
#*                     occupancies are only set when outputting the atoms
#*                     and do not affect the flow of the algorithm
#*                     (disorder group processing, molecule sorting, etc.).
#*                     Dummy atoms are excluded from the effects of this option
#*                     and are always output with the '.' occupancy.
#*
#*                     Some programs, notably Jumbo converter's cif2cml,
#*                     assume unresolved disorder and do not recognize
#*                     aromatic rings if occupancies are not unities.
#*                     Obviously, this flag has only sense in combination
#*                     with --split-disorder-groups.
#*
#*   --dont-force-unit-occupancies, --do-not-force-unit-occupancies,
#*   --no-force-unit-occupancies
#*                     Leave occupancies as they are (default).
#*
#*   --dump-atoms
#*                     Dump atoms (including symmetry-equivalent) in CIF
#*                     format for inspection with some graphics program.
#*
#*   --dont-dump-atoms, --no-dump-atoms
#*                     Do not dump atoms (default).
#*
#*   --max-polymer-span 4
#*                     A span, in +/- unit cells, in which polymeric
#*                     molecules (repeating units) will be constructed.
#*
#*   --max-polymer-atoms 100
#*                     A maximum allowed count of polymer example atoms:
#*                     more than this amount of symmetry (translational)
#*                     equivalent atoms, for each AU atom, will not be
#*                     written to the output:
#*
#*                     Using --max-polymer-span=0 --max-polymer-atoms=1
#*                     essentially switches off the polymer detection.
#*
#*   --split-disorder-groups, --dont-merge-disorder-groups
#*                     Put examples of disorder group conformations into
#*                     separate data blocks (default).
#*
#*   --merge-disorder-groups, --dont-split-disorder-groups
#*                     Put all disorder groups into one data block.
#*
#*   --use-special-disorder-symmetry
#*                     Generate symmetry equivalents for disorder groups
#*                     with negative indices (default).
#*
#*   --random-seed 123456
#*                     Use the provided seed to initialise the random
#*                     number generator. Use "" (empty string) as a seed
#*                     to revert back to the default seed.
#*
#*   --special-disorder-operator-set 0
#*   --special-disorder-operator-set random
#*                     Indicates which operator set to apply to atom groups
#*                     that are disordered around a special position. Can be
#*                     an integer (0, 1, 2, ...) or as special value "random",
#*                     in which case a random operator is selected for each
#*                     special position image.
#*
#*   --no-use-special-disorder-symmetry,
#*   --dont-use-special-disorder-symmetry,
#*   --do-not-use-special-disorder-symmetry,
#*                     Do not generate symmetry equivalents for disorder
#*                     groups with negative indices.
#*
#*   --largest, --largest-molecule-only
#*                     Output only the largest molecule. The largest molecule
#*                     is selected based on two criteria in the given order:
#*                     atom count and overall occupancy of the molecule.
#*                     When the combination of the --one-datablock-output and
#*                     --split-disorder-groups options is in effect the
#*                     molecule with the most likely disorder conformation
#*                     (occupancy wise) is returned.
#*
#*                     NOTE: if there is more than one disorder assembly
#*                     and the --split-disorder-groups option is in effect,
#*                     the conformation with the highest atom count might not
#*                     be generated at all. In this case, a molecule that best
#*                     fits the previously defined criteria out of the generated
#*                     conformation subset will be returned.
#*
#*   --all, --all-molecules
#*                     Output all molecules (default).
#*
#*   --use-perl-parser
#*   --use-c-parser
#*                     Specify parser to parse CIF files. C parser is default.
#*
#*   --symdebug
#*                     Print debug output for symmetry reconstruction.
#*   --no-symdebug
#*                     Do not print any symmetry debug output (default).
#*   --debug
#*                     Print some human-readable debug output.
#*   --no-debug
#*                     Suppress any debug output (default).
#*
#*   --format "%8.6f"
#*                     Use the specified format for output coordinate printout.
#*
#*   --audit
#*                     Print audit information to the generated CIF file (default).
#*   --no-audit
#*                     Do not print audit information to the generated CIF file.
#*
#*   --verbose
#*                     Print warning messages in long format.
#*   --no-verbose
#*                     Print warning messages in concise format (default).
#*
#*   --help, --usage
#*                     Output a short usage message (this message) and exit.
#*   --version
#*                     Output version information and exit.
#**
@ARGV = getOptions(
    '--use-simple-spacegroup-builder' =>
        sub { $space_group_builder_type = 'simple' },

    '--use-optimised-spacegroup-builder' =>
        sub { $space_group_builder_type = 'optimised' },

    "-1,--one-datablock-output" => sub { $use_one_output_datablock = 1; },
    "-1-,--multiple-datablocks-output" =>
        sub { $use_one_output_datablock = 0; },

    "--expand-to-P1,--P1-expand,--p1-expand" => sub { $expand_to_p1 = 1 },
    "--no-expand-to-P1,--no-P1-expand,--no-p1-expand" =>
        sub { $expand_to_p1 = 0 },
    "--dont-expand-to-P1,--dont-P1-expand,--dont-p1-expand" =>
        sub { $expand_to_p1 = 0 },
    "--do-not-expand-to-P1,--do-not-P1-expand,--do-not-p1-expand" =>
        sub { $expand_to_p1 = 0 },

    "--uniquify-atoms"      => sub { $uniquify_atoms = 1; },
    "--no-uniquify-atoms"   => sub { $uniquify_atoms = 0; },
    "--dont-uniquify-atoms" => sub { $uniquify_atoms = 0; },

    "--use-morgan-fingerprints" =>
        sub { $use_morgan_fingerprints = 1 },
    "--no-use-morgan-fingerprints" =>
        sub { $use_morgan_fingerprints = 0 },
    "--dont-use-morgan-fingerprints" =>
        sub { $use_morgan_fingerprints = 0 },

    "--use-atom-classes" => sub { $use_atom_classes = 1 },
    "--no-use-atom-classes" => sub { $use_atom_classes = 0 },
    "--dont-use-atom-classes" => sub { $use_atom_classes = 0 },

    "-c,--covalent-sensitivity" => \$covalent_sensitivity,

    "-g,--geom-bond-output"     => sub { $output_geom_bond = 1 },
    "-g-,--no-geom-bond-output" => sub { $output_geom_bond = 0 },

    "-h,--add-cif-header" => \$cif_header_file,

    "-i,--ignore-bumps"   => sub{ $ignore_bumps = 1 },
    "--no-ignore-bumps"   => sub{ $ignore_bumps = 0 },
    "--dont-ignore-bumps" => sub{ $ignore_bumps = 0 },

    "-s,--sort-molecules"   => sub{ $sort_molecules = 1 },
    "--no-sort-molecules"   => sub{ $sort_molecules = 0 },
    "--dont-sort-molecules" => sub{ $sort_molecules = 0 },

    "--exclude-zero-occupancies"    => sub { $exclude_zero_occupancies = 1; },
    "--no-exclude-zero-occupancies" => sub { $exclude_zero_occupancies = 0; },
    "--dont-exclude-zero-occupancies" => sub { $exclude_zero_occupancies = 0; },

    "--exclude-dummy-atoms"    => sub { $exclude_dummy_atoms = 1; },
    "--no-exclude-dummy-atoms" => sub { $exclude_dummy_atoms = 0; },
    "--dont-exclude-dummy-atoms" => sub { $exclude_dummy_atoms = 0; },

    "--preserve-stoichiometry" => sub { $preserve_stoichiometry = 1 },
    "--dont-preserve-stoichiometry, --no-preserve-stoichiometry" =>
        sub { $preserve_stoichiometry = 0 },

    "--bump-distance-factor" => \$bump_distance_factor,

    "--vdw-distance-factor" => \$vdw_distance_factor,

    "--max-polymer-span" => \$max_polymer_span,
    "--max-polymer-atoms" => \$max_polymer_atoms ,

    "--symdebug"    => sub { $symdebug = 1 },
    "--no-symdebug" => sub { $symdebug = 0 },

    "--debug"    => sub { $debug = 1 },
    "--no-debug" => sub { $debug = 0 },

    "--format" => \$format,

    "--force-unit-occupancies" => sub { $force_unit_occupancies = 1 },
    "--no-force-unit-occupancies" => sub { $force_unit_occupancies = 0 },
    "--dont-force-unit-occupancies" => sub { $force_unit_occupancies = 0 },
    "--do-not-force-unit-occupancies" => sub { $force_unit_occupancies = 0 },

    "--dump-atoms"      => sub{ $dump_atoms = 1 },
    "--dont-dump-atoms" => sub{ $dump_atoms = 0 },
    "--no-dump-atoms"   => sub{ $dump_atoms = 0 },

    "--split-disorder-groups,--dont-merge-disorder-groups," .
    "--do-not-merge-disorder-groups,--no-merge-disorder-groups"
        => sub { $merge_disorder_groups = 0 },
    "--merge-disorder-groups,--dont-split-disorder-groups" .
    "--do-not-split-disorder-groups,--no-split-disorder-groups"
        => sub { $merge_disorder_groups = 1 },

    "--random-seed" => \$random_seed,
    "--special-disorder-operator-set" => \$special_position_operator_set,

    "--use-special-disorder-symmetry"
        => sub { $use_special_position_disorder = 1 },
    "--no-use-special-disorder-symmetry," .
    "--dont-use-special-disorder-symmetry," .
    "--do-not-use-special-disorder-symmetry"
        => sub { $use_special_position_disorder = 0 },

    "--largest,--largest-molecule-only"
        => sub { $largest_molecule_only = 1 },
    "--all,--all-molecules"
        => sub { $largest_molecule_only = 0 },

    "--always-continue"                 => sub { $die_on_errors   = 0;
                                                 $die_on_warnings = 0;
                                                 $die_on_notes    = 0 },
    "-c-,--always-die"                  => sub { $die_on_errors   = 1;
                                                 $die_on_warnings = 1;
                                                 $die_on_notes    = 1 },

    "--continue-on-errors"          => sub { $die_on_errors = 0 },
    "--dont-continue-on-errors"     => sub { $die_on_errors = 1 },
    "--die-on-errors"               => sub { $die_on_errors = 1 },
    "--no-continue-on-errors"       => sub { $die_on_errors = 1 },

    "--continue-on-warnings" => sub { $die_on_warnings = 0 },
    "--die-on-warnings"      => sub { $die_on_warnings = 1 },

    "--continue-on-notes"    => sub { $die_on_notes = 0 },
    "--die-on-notes"         => sub { $die_on_notes = 1 },

    "--use-perl-parser"       => sub{ $use_parser = "perl" },
    "--use-c-parser"          => sub{ $use_parser = "c" },

    "--audit"                   => sub { $audit = 1; },
    "--no-audit"                => sub { $audit = 0; },

    "--verbose"                 => sub { $verbose = 1; },
    "--no-verbose"              => sub { $verbose = 0; },

    '--options'      => sub { options; exit },
    '--help,--usage' => sub { usage; exit },
    '--version'      => sub { print get_version_string(), "\n"; exit },

# The following options are left only for compatibility with historic
# version of the script:

# The '--remove-duplicate-molecules' is no longer necessary since the
# new algorithm (after changing order of molecule generation and
# disorder group representative generation) never produces duplicate
# molecules:

    "--remove-duplicate-molecules"      => sub { },
    "--no-remove-duplicate-molecules"   => sub { },
    "--dont-remove-duplicate-molecules" => sub { },
);

my $die_on_error_level = {
    ERROR   => $die_on_errors,
    WARNING => $die_on_warnings,
    NOTE    => $die_on_notes
};

# Initialise the Perl random number generator:

if( defined $random_seed && $random_seed ne "" ) {
    srand($random_seed);
}

# Covalent radii taken from Kitaigorodskij 1955, "Organicheskaja
# kristallochimija", p. 11.

#==============================================================================#
my %atom_radii = (
    "C" => [
        # bond order name, bond order, covalent radius in ångströms:
        [ "single",         1.0, 0.77 ],
        [ "one-and-a-half", 1.5, 0.70 ],
        [ "double",         2.0, 0.67 ],
        [ "triple",         3.0, 0.60 ],
    ],
    "Si" => [
        [ "single", 1.0, 1.17 ],
        [ "double", 2.0, 1.07 ],
        [ "triple", 3.0, 1.00 ],
    ],
    "Ge" => [
        [ "single", 1.0, 1.17 ],
        [ "double", 2.0, 1.07 ],
        [ "triple", 3.0, 1.00 ],
    ],
    "Sn" => [
        [ "single", 1.0, 1.22 ],
        [ "double", 2.0, 1.20 ],
    ],
    "O" => [
        [ "single", 1.0, 0.66 ],
        [ "double", 2.0, 0.55 ],
    ],
    "S" => [
        [ "single", 1.0, 1.04 ],
        [ "double", 2.0, 0.94 ],
    ],
    "Se" => [
        [ "single", 1.0, 1.17 ],
        [ "double", 2.0, 1.07 ],
    ],
    "Te" => [
        [ "single", 1.0, 1.37 ],
        [ "double", 2.0, 1.27 ],
    ],
    "B" => [
        [ "single", 1.0, 0.88 ],
        [ "double", 2.0, 0.76 ],
        [ "triple", 3.0, 0.68 ],
    ],
    "N" => [
        [ "single", 1.0, 0.70 ],
        [ "double", 2.0, 0.60 ],
        [ "triple", 3.0, 0.55 ],
    ],
    "P" => [
        [ "single", 1.0, 1.10 ],
        [ "double", 2.0, 1.00 ],
        [ "triple", 3.0, 0.93 ],
    ],
    "As" => [
        [ "single", 1.0, 1.21 ],
        [ "double", 2.0, 1.11 ],
    ],
    "Sb" => [
        [ "single", 1.0, 1.41 ],
        [ "double", 2.0, 1.31 ],
    ],
    "H" => [
        [ "single", 1.0, 0.30 ],
    ],
    "F" => [
        [ "single", 1.0, 0.64 ],
    ],
    "Cl" => [
        [ "single", 1.0, 1.00 ],
    ],
    "Br" => [
        [ "single", 1.0, 1.14 ],
    ],
    "I" => [
        [ "single", 1.0, 1.33 ],
    ],
    "Hg" => [
        [ "single", 1.0, 1.50 ],
    ],
);

#==============================================================================#
# Forward subroutine definitions:

sub symgen_atom( $$ );
sub symgen_all_atoms( $$$ );
sub find_molecules( $$$$$$ );
sub find_molecule( $$$$$$$$$ );

binmode STDOUT, ':encoding(UTF-8)';
binmode STDERR, ':encoding(UTF-8)';

my $cif_header;
eval {
    if( $cif_header_file ) {
        open( my $header, '<',"$cif_header_file" ) or die "ERROR, "
          . "could not open header file for input -- ". lcfirst($!) . "\n";

        $cif_header = "";
        while( <$header> ) {
            last unless /^#/;
            $cif_header .= $_;
        };

        close( $header ) or die "ERROR, "
           . "error while closing header file after reading -- "
           . lcfirst($!) . "\n";

        # The header must not contain CIF 2.0 magic code. For CIF 2.0
        # files the magic code is printed explicitly before the header.
        $cif_header =~ s/^#\\#CIF_2\.0[ \t]*\n//;
    }
};
if ($@) {
    process_errors( {
      'message'       => $@,
      'program'       => $0,
      'filename'      => $cif_header_file,
    }, $die_on_errors )
};

@ARGV = ("-") unless @ARGV;

# Choose an appropriate space group builder class as specified in the
# options:
sub make_spacegroup_builder
{
    my ($builder_type) = @_;

    return COD::Spacegroups::Builder->new
        if $builder_type eq 'optimised';
    return COD::Spacegroups::SimpleBuilder->new
        if $builder_type eq 'simple';
    die "unknown spacegroup builder type '$builder_type'" . "\n";
}

for my $filename (@ARGV) {

    my $options = { 'parser' => $use_parser, 'no_print' => 1 };
    my ( $data, $err_count, $messages ) = parse_cif( $filename, $options );
    process_parser_messages( $messages, $die_on_error_level );

    # Is this line necessary?
    # next if ( $err_count > 0 );

    if( !ref $data ||
        !@$data || !defined $data->[0] || !defined $data->[0]{name} ) {
        report_message( {
                'filename'  => $filename,
                'program'   => $0,
                'err_level' => 'WARNING',
                'message'   => 'file seems to be empty'
            }, $die_on_warnings );
        next;
    }

    canonicalize_all_names( $data );

    if( $cif_header ) {
        # Ensure that for CIF v2.0 the magic code comes
        # before the CIF comment header:
        if( grep { exists $_->{cifversion} &&
                          $_->{cifversion}{major} == 2 } @$data ) {
            print "#\\#CIF_2.0\n";
        }
        print $cif_header;
    }

    for my $dataset (@$data) {

        my $dataname = 'data_' . $dataset->{name};

        local $SIG{__WARN__} =  sub { process_warnings( {
                                       'message'       => @_,
                                       'program'       => $0,
                                       'filename'      => $filename,
                                       'add_pos'       => $dataname
                                     }, {
                                       WARNING => $die_on_warnings,
                                       NOTE    => $die_on_notes,
                                     } ) };

        my $values = $dataset->{values};
        my $sym_data;
        eval {
            # Extracts symmetry operators.
            # Raises warnings upon unrecognised symmetry information.
            # Raises die if unable to find symmetry information.
            $sym_data = get_symmetry_operators( $dataset );

            my $unity_operator_found = 0;
            for my $symop (@$sym_data) {
                if( symop_is_unity( symop_from_string( $symop ) ) ) {
                    $unity_operator_found = 1;
                    last;
                }
            }
            if( !$unity_operator_found ) {
                warn "WARNING, unity symmetry operation ('x,y,z') is not "
                   . "found in the symmetry operation list -- results may "
                   . "be incorrect\n";
            } elsif ( !symop_is_unity( symop_from_string( $sym_data->[0] ) ) ) {
                # TODO: the symmetry operation position is currently only
                # determined from the string position in a CIF loop.
                # Technically, the appropriate looped list key data item
                # (i.e. _space_group_symop_id) should also be examined
                warn "WARNING, unity symmetry operation ('x,y,z') is not "
                   . "the first symmetry operation in the symmetry operation "
                   . "list -- results may be incorrect\n";
            }
        };
        if ( $@ ) {
            process_errors( {
              'message'       => $@,
              'program'       => $0,
              'filename'      => $filename,
              'add_pos'       => $dataname
            }, $die_on_errors )
        }
        next if !defined $sym_data || !@{$sym_data};

        my $original_sg_number = get_space_group_number(
                                    $sym_data,
                                    \%SYMOP_LOOKUP_HASH,
                                    $dataset
                                 );

        my $unique_molecules;
        eval {
            $unique_molecules = get_molecules( $covalent_sensitivity,
                                               $sym_data,
                                               $dataset,
                                               \%COD::AtomProperties::atoms,
                                               $uniquify_atoms );
        };

        if ( $@ ) {
            process_errors( {
              'message'       => $@,
              'program'       => $0,
              'filename'      => $filename,
              'add_pos'       => $dataname
            }, $die_on_errors )
        }
        next if !defined $unique_molecules || !@{$unique_molecules};

        eval {
            if( $preserve_stoichiometry && $expand_to_p1 ) {
                warn "NOTE, option '--expand-to-P1' implies " .
                    "'--preserve-stoichiometry'" . "\n";
            }
            if( $preserve_stoichiometry && ! $expand_to_p1 ) {
                my $molecular_symmetry =
                    make_spacegroup_builder( $space_group_builder_type );

                print STDERR "Start building molecule symmetry groups:\n"
                    if $symdebug;

                foreach my $molecule (@$unique_molecules) {
                # Build molecule point group here...
                    my $sg =
                        make_spacegroup_builder( $space_group_builder_type );
                    print STDERR "\nProcessing molecule "
                        . "'$molecule->{chemical_formula_sum}':\n"
                        if( $symdebug );
                    my %original_atoms = ();
                    for my $atom (@{$molecule->{atoms}}) {
                        my $atom_label = $atom->{site_label};
                        if( exists $atom->{site_symops} ) {
                            $sg->insert_symops( $atom->{site_symops} );
                            do {
                                for (@{$atom->{site_symops}}) {
                                    print STDERR "<<<< inserting symop: ", string_from_symop($_),"\n";
                                }
                            } if $symdebug;
                        }
                        if( !exists $original_atoms{$atom_label} ) {
                            $original_atoms{$atom_label} = $atom;
                        } else {
                            my $symop1 = $original_atoms{$atom_label}{symop};
                            my $inverted_symop1 = symop_invert( $symop1 );
                            $sg->insert_symop( symop_mul( $atom->{symop},
                                                          $inverted_symop1 ));
                            do {
                                print( STDERR "<<<< inserting symop (inversion): ",
                                       string_from_symop(
                                           symop_mul(
                                               $atom->{symop},
                                               $inverted_symop1
                                           )
                                       ), "\n" );
                            } if $symdebug;
                        }
                    }
                    $molecule->{symmetry} = $sg;
                    $molecular_symmetry->insert_symops( $sg->all_symops_ref() );
                    if( $symdebug ) {
                        print STDERR "\nMolecule symmetry for molecule "
                            . "'$molecule->{chemical_formula_sum}':\n";
                        $sg->print( \*STDERR );
                        print STDERR "\nMolecule cluster symmetry after insertion:\n";
                        $molecular_symmetry->print( \*STDERR );
                    }
                }
                if( $symdebug ) {
                    print STDERR "\nMolecule cluster symmetry:\n";
                    $molecular_symmetry->print( \*STDERR );
                    print STDERR "\nFinished building molecule symmetry groups:\n";
                }

                my @stoichiometric_molecules;
                foreach my $molecule (@$unique_molecules) {
                    use COD::Spacegroups::Cosets qw( find_left_cosets
                                                     canonical_string_from_symop );

                    if( $symdebug ) {
                        print STDERR "\nMolecule cluster symmetry:\n";
                        $molecular_symmetry->print( \*STDERR );
                        print STDERR "\nMolecule symmetry for molecule "
                            . "'$molecule->{chemical_formula_sum}':\n";
                        $molecule->{symmetry}->print( \*STDERR );
                    }

                    my @cosets = find_left_cosets(
                        $molecular_symmetry->all_symops_ref(),
                        $molecule->{symmetry}->all_symops_ref()
                    );
                    if( $symdebug ) {
                        print STDERR "Cosets for '$molecule->{chemical_formula_sum}':\n";
                        ## serialiseRef( \@cosets, "", \*STDERR );
                        my $indent = "   ";
                        my $n = 1;
                        for my $coset (@cosets) {
                            print STDERR $indent, "Coset ", $n++, ": \n";
                            for my $symop (@$coset) {
                                print( STDERR $indent x 2,
                                       string_from_symop( $symop ), "\n" );
                            }
                        }
                    }
                    push( @stoichiometric_molecules, $molecule );
                    for my $coset (@cosets[1..$#cosets]) {
                        ## use COD::Serialise qw( serialiseRef ); serialiseRef( [@cosets[1..$#cosets]] );
                        my $symop = $coset->[0];
                        my $symop_key = canonical_string_from_symop( $symop );
                        my %additional_molecule = (
                            atoms =>
                                symop_apply_to_atoms( $molecule->{atoms},
                                                      $symop ),
                            chemical_formula_sum =>
                                $molecule->{chemical_formula_sum},
                            is_polymer => $molecule->{is_polymer},
                            polymer_dimension => $molecule->{polymer_dimension},
                            polymer_basis => $molecule->{polymer_basis},
                        );
                        push( @stoichiometric_molecules,
                              \%additional_molecule );
                        ## use COD::Serialise; serialiseRef( \%additional_molecule );
                    }
                }

                # Find molecular Z value:
                my %molecules;
                for my $molecule (@stoichiometric_molecules) {
                    my $molecule_key;
                    if( $use_morgan_fingerprints ) {
                        my $neighbours =
                            make_neighbour_list(
                                $molecule->{atoms},
                                $covalent_sensitivity,
                                $bump_distance_factor,
                                \%COD::AtomProperties::atoms,
                                1 );
                        $molecule_key =
                            make_morgan_fingerprint(
                                $neighbours,
                                $use_atom_classes,
                                $classification_level,
                                $max_ring_size,
                                $flat_planarity );
                    } else {
                        $molecule_key =
                            join( "\0", sort map {$_->{site_label}}
                                  @{$molecule->{atoms}} );
                    }
                    push( @{$molecules{$molecule_key}}, $molecule );
                }
                my $Z = gcd( map { int(@$_) } values %molecules );

                ## print STDERR ">>> Z = $Z\n";

                # Simplify molecular formula:

                if( $Z > 1 ) {
                    @stoichiometric_molecules = ();
                    for my $molecule_key (keys %molecules) {
                        my $N = int(@{$molecules{$molecule_key}});
                        for my $i (0 .. $N/$Z - 1) {
                            push( @stoichiometric_molecules,
                                  $molecules{$molecule_key}[$i] );
                        }
                    }
                }

                $unique_molecules = \@stoichiometric_molecules;
            }

            # Trim polymers
            for my $moiety (@$unique_molecules) {
                next if !$moiety->{is_polymer};
                $moiety->{atoms} = trim_polymer( $moiety->{atoms},
                                                 $max_polymer_span );
                ##print STDERR ">>>> trimmed: \$moiety_key = " .
                ##join( "\0", sort map {$_->{site_label}} @{$moiety->{atoms}} ) . "\n";
            }

            my $Z = 1;
            if( $use_one_output_datablock ) {
                my @all_atoms = map { @{$_->{atoms}} } @$unique_molecules;
                if( @all_atoms > 0 ) {
                    # Find molecular Z value, once more:
                    my %moieties;
                    for my $moiety (@$unique_molecules) {
                        my $moiety_key;
                        if( $use_morgan_fingerprints ) {
                            my $neighbours =
                                make_neighbour_list(
                                    $moiety->{atoms},
                                    $covalent_sensitivity,
                                    $bump_distance_factor,
                                    \%COD::AtomProperties::atoms,
                                    1 );
                            $moiety_key =
                                make_morgan_fingerprint(
                                    $neighbours,
                                    $use_atom_classes,
                                    $classification_level,
                                    $max_ring_size,
                                    $flat_planarity );
                        } else {
                            $moiety_key =
                                join( "\0", sort map {$_->{site_label}}
                                      @{$moiety->{atoms}} );
                            ##print STDERR ">>>> \$moiety_key = $moiety_key\n";
                        }
                        push( @{$moieties{$moiety_key}}, $moiety );
                    }

                    $Z = gcd( map { int(@$_) } values %moieties );
                }
            }

            # Merge all molecules to one if requested.
            if( $use_one_output_datablock ) {
                my @all_atoms = map { @{$_->{atoms}} } @$unique_molecules;
                if( @all_atoms > 0 ) {
                    my @all_bases;
                    for my $moiety (@$unique_molecules) {
                        next if !$moiety->{polymer_dimension};
                        push @all_bases,
                            basis_string_to_matrix( $moiety->{polymer_basis} );
                    }
                    # Once @all_bases matrix is full, deref components and
                    # calculate cumulative rank and basis.
                    my $m = [map { @{$_} } @all_bases];
                    my ( $rank, $basis ) = get_rank_and_basis( $m );
                    $unique_molecules = [{
                        atoms =>
                            \@all_atoms,
                        chemical_formula_sum =>
                            chemical_formula_sum( \@all_atoms, $Z ),
                        is_polymer => ((grep { $_->{is_polymer} == 1 }
                                               @$unique_molecules) > 0),
                        polymer_dimension => $rank,
                        polymer_basis => $basis
                    }];
                }
            }

            ## use COD::Serialise qw( serialiseRef ); serialiseRef( $unique_molecules );
            # Split init atoms into assemblies and groups, if requested.
            if( !$merge_disorder_groups ) {
                my @split_molecules;
                my $n = 1;
                for my $molecule (@$unique_molecules) {
                    ## print ">>> molecule No. ", $n++, "\n";
                    my $atom_list = $molecule->{atoms};
                    my $disorder_groups = atom_groups($atom_list);
                    ## print ">>> ngroups = ", int(@$disorder_groups), "\n";
                    ## use COD::Serialise qw( serialiseRef ); serialiseRef( $disorder_groups );
                    for my $disorder_representative (@$disorder_groups) {
                        push( @split_molecules,
                              {
                                  atoms =>
                                      $disorder_representative,
                                  chemical_formula_sum =>
                                      chemical_formula_sum
                                      ( $disorder_representative, $Z ),
                                  is_polymer => $molecule->{is_polymer},
                                  polymer_dimension =>
                                      $molecule->{polymer_dimension},
                                  polymer_basis => $molecule->{polymer_basis},
                              }
                        );
                    }
                }
                $unique_molecules = \@split_molecules;
            }

            # There is no need to sort the molecules if the single data block
            # output is required since:
            # a) there is only one molecule (no disorder);
            # b) there are several disorder configurations, but the
            #    best one (occupancy wise) is already at the beginning
            #    of the array
            if( !$use_one_output_datablock &&
                ( $sort_molecules || $largest_molecule_only ) ) {
                my @molecule_sum_occupancy;
                for (my $i = 0; $i < @{$unique_molecules}; $i++ ) {
                    $molecule_sum_occupancy[$i] = 0;
                    my $atoms = $unique_molecules->[$i]{'atoms'};
                    next if ( !defined $atoms->[0]{'atom_site_occupancy'} );
                    for my $atom (@{$atoms}) {
                        my $occupancy = (
                                      $atom->{'atom_site_occupancy'} eq '.' ||
                                      $atom->{'atom_site_occupancy'} eq '?' )
                                      ? 0 : $atom->{'atom_site_occupancy'};
                        $occupancy =~ s/[(][0-9]+[)]$//; # remove precision
                        $molecule_sum_occupancy[$i] += $occupancy;
                    }
                };

                my @sorted_indexes = sort {
                    @{$unique_molecules->[$b]{atoms}} <=>
                    @{$unique_molecules->[$a]{atoms} ||
                    $molecule_sum_occupancy[$b] <=>
                    $molecule_sum_occupancy[$a] }
                } 0..$#$unique_molecules;
                @{$unique_molecules} = @{$unique_molecules}[@sorted_indexes];
            }

            my $molecule_id = 0;
            my $dataset_name = $dataset->{name};
            foreach my $molecule (@$unique_molecules) {
                my $id;
                unless( ($use_one_output_datablock &&
                         $merge_disorder_groups) ||
                         $largest_molecule_only ) {
                    $id = $molecule_id;
                } else {
                    $id = undef;
                }

                if( $output_geom_bond ) {
                    $molecule->{bonds} = atom_bonds( $molecule->{atoms},
                                                     \%COD::AtomProperties::atoms,
                                                     $covalent_sensitivity );
                }

                print_molecule( $id, $audit, $molecule, $Id,
                                $dataset, $dataset_name, $filename,
                                $sym_data, $Z, $original_sg_number );

                last if $largest_molecule_only;

                $molecule_id++;
            }
        };

        if ( $@ ) {
            process_errors( {
              'message'       => $@,
              'program'       => $0,
              'filename'      => $filename,
              'add_pos'       => $dataname
            }, $die_on_errors )
        }
    }
}

#==============================================================================#
# Check whether an atom belongs to a group which is disordered around
# a special position. The $atom is a reference to a hash returned by
# atom_array_from_cif() subroutine.

sub is_disordered_around_special_position($)
{
    my ($atom) = @_;

    # "A minus prefix (e.g. "-1") is used to indicate sites disordered
    # about a special position"
    # (https://www.iucr.org/__data/iucr/cifdic_html/1/cif_core.dic/Iatom_site_disorder_group.html,
    # 2019-10-22):
    if( $atom &&  exists $atom->{group} &&
        $atom->{group} =~ /^-/ ) {
        return 1
    } else {
        return 0;
    }
}

#==============================================================================#
# Calculate distance between two atoms. The atoms are represented as
# references to a hash returned by atom_array_from_cif()
# subroutine. These hashes MUST contain 'coordinates_ortho' field
# (with Cartesian atom coordinates.

sub atom_distance($$)
{
    my ($atom1, $atom2) = @_;

    return
        distance(
            $atom1->{coordinates_ortho},
            $atom2->{coordinates_ortho},
        );
}

#==============================================================================#
# Test if two atoms are too close (i.e. if the "bump").

sub atoms_bump($$$$)
{
    my ($atom1, $atom2, $atom_properties, $distance_factor) = @_;

    my $distance = atom_distance( $atom1, $atom2 );

    do {
        local $, = " ";
        local $\ = "\n";
        print STDERR ">>>> checking bump: ",
        $atom1->{chemical_type}, $atom2->{chemical_type},
        $atom1->{site_label}, $atom2->{site_label}, $distance,
        $distance_factor;
    } if 0;

    return
        test_bump(
            $atom_properties,
            $atom1->{chemical_type},
            $atom2->{chemical_type},
            $atom1->{site_label},
            $atom2->{site_label},
            $distance,
            $distance_factor,
            "vdw_radius"
        );
}

#==============================================================================#
# Find all atoms sets that are disordered around a special position;
# determine symmetry (sub)group of each such special position and left
# cosets of each such symmetry group. Store references to space group
# operators, coset operator lists and unique operators needed to by
# applied to disordered atoms into each atom's record (hash).

sub determine_disordered_set_symmetry($$$$)
{
    my ( $atom_list, $symmetry_operators, $atom_properties,
         $distance_factor ) = @_;

    my %special_disorder_groups;

    for my $atom (@$atom_list) {
        if( is_disordered_around_special_position( $atom ) ) {
            my $disorder_group_key = $atom->{group};
            push( @{$special_disorder_groups{$disorder_group_key}},
                  $atom );
        }
    }

    for my $group_key (sort keys %special_disorder_groups) {
        my @group_atoms = @{$special_disorder_groups{$group_key}};
        my $unity_symop =
            [ [ 1, 0, 0, 0 ],
              [ 0, 1, 0, 0 ],
              [ 0, 0, 1, 0 ],
              [ 0, 0, 0, 1 ] ];
        my $group_symmetric_atoms =
            apply_shifts(
                symgen_all_atoms( \@group_atoms, [ $unity_symop ],
                                  { print_errors => 0 } )
            );

        my $max_vdw_radius = get_max_vdw_radius( $atom_properties );

        my $bricks = build_bricks( $group_symmetric_atoms,
                                   $max_vdw_radius * 2.5 );

        do {
            local $\ = "\n";
            local $, = " ";
            print STDERR int(@$group_symmetric_atoms);
            print STDERR "\$group_symmetric_atoms";
            for my $atom (@$group_symmetric_atoms) {
                print( STDERR substr($atom->{site_label}, 0, 1),
                       @{$atom->{coordinates_ortho}} );
            }
        } if 0;

        my @symgroup_generators;
        for my $symop (@$symmetry_operators) {
            do {
                local $\ = "\n";
                print STDERR int(@group_atoms);
                print STDERR "Group label ", $group_key;
            } if 0;
            for my $atom (@group_atoms) {
                my $symm_atom = symop_apply( $atom, $symop, {modulo_1 => 1} );

                do {
                    local $, = " ";
                    local $\ = "\n";
                    print STDERR substr($symm_atom->{site_label}, 0, 1),
                        @{$symm_atom->{coordinates_ortho}};
                } if 0;

                # Performed an optimised search of the neighbouring
                # atoms in "bricks":
                my $coordinates = $symm_atom->{coordinates_ortho};

                my ($i_init, $j_init, $k_init) =
                    get_atom_index( $bricks, @$coordinates );

                my ( $min_i, $max_i, $min_j, $max_j, $min_k, $max_k );

                eval {
                    ( $min_i, $max_i, $min_j, $max_j, $min_k, $max_k ) =
                        get_search_span( $bricks, $i_init, $j_init, $k_init );
                };
                if( $@ ) {
                    use COD::Serialise qw( serialiseRef );
                    serialiseRef( $coordinates );
                    serialiseRef( [ $i_init, $j_init, $k_init ] );
                    serialiseRef( $bricks );
                    die( $@ );
                }

                for my $i ($min_i .. $max_i) {
                for my $j ($min_j .. $max_j) {
                for my $k ($min_k .. $max_k) {
                    for my $other_atom ( @{$bricks->{atoms}[$i][$j][$k]} ) {
                        do {
                            print STDERR ">>> testing: ",
                                $symm_atom->{name}, " ",
                                $other_atom->{name}, " ",
                                "distance = ",
                                atom_distance($symm_atom, $other_atom ),
                                "\n";
                        } if 0;
                        if( atoms_bump( $symm_atom, $other_atom,
                                        $atom_properties, $distance_factor ) ) {
                            push( @symgroup_generators, $symop );
                            do {
                                print( STDERR ">>> bump: ",
                                       $symm_atom->{'site_label'}, " ",
                                       $other_atom->{'site_label'},
                                       "\n" );
                                print( STDERR ">>> pushing symop ",
                                       string_from_symop($symop), "\n" );
                            } if 0;
                        }
                    }
                }}}
            }
        }

        # Now the @symgroup_generators will contain, if any, those
        # symmetry operators that mapped the currently processed
        # disordered group onto itself. Let's build a subgroup
        # generated by those operators, it will the symmetry of the
        # site around which the atom group is disordered.
        if( @symgroup_generators ) {
            use COD::Spacegroups::Cosets qw( find_left_cosets );

            my $sg_builder =
                make_spacegroup_builder( $space_group_builder_type );

            $sg_builder->insert_symops( \@symgroup_generators );

            my $subgroup_operators = $sg_builder->all_symops_ref();

            do {
                local $" = "; ";
                local $\ = "\n";
                my @disorder_symops =
                    map { string_from_symop($_) } @$subgroup_operators;
                print STDERR ">>>> disorder symops: @disorder_symops";
            } if 0;

            my @cosets = find_left_cosets( $symmetry_operators,
                                           $subgroup_operators );

            my @permissible_operators;
            for my $coset (@cosets) {
                do {
                    local $" = "; ";
                    local $\ = "\n";
                    my @coset_symop_strings = map {string_from_symop($_)} @$coset;
                    print( STDERR ">>> coset ", ": ",
                           "@coset_symop_strings" );
                } if 0;
                for my $i (0..$#$coset) {
                    push( @{$permissible_operators[$i]}, $coset->[$i] );
                }
            }

            do {
                local $" = "; ";
                local $\ = "\n";
                for my $operators (@permissible_operators) {
                    my @operator_strings = map {string_from_symop($_)} @$operators;
                    print( STDERR ">>> operator set ", ": ",
                           "@operator_strings" );
                }
            } if 0;

            # Distribute the found operators into disorder group
            # atoms. Only those symmetry operators listed here should
            # be applied to the atoms that contain them:
            if( @permissible_operators ) {
                for my $atom (@group_atoms) {
                    die "permissible operators already defined!"
                        if exists $atom->{permissible_operators};
                    $atom->{permissible_operators} = \@permissible_operators;
                    $atom->{disorder_site_symmetry} = $subgroup_operators;
                }
            }
        } else {
            warn "WARNING, disorder group '$group_key' is not mapped " .
                "to itself by any non-unity symmetry operator\n";
        }
    }
}


#==============================================================================#
# This is the main function where other functions such as find_molecules are
# called.
# Accepts
#     covalent_sensitivity - a threshold for covalent sensitivity
#     filename             - CIF file name
#     sym_data             - symmetric data from the CIF file
#     atom_site_tag        - atom site label or atom site type symbol from the
#                            CIF file
#     values               - a hash where a data from the CIF file is stored
#
# Returns
#     unique_molecules     - an array of hashes
#                     %molecule = (
#                         atoms=>[\%atom_info1, \%atom_info2], #covalent bond
#                         chemical_formula_sum=>"C6 H6",
#                                 );

sub get_molecules
{
    my $covalent_sensitivity = shift;
    my $sym_data             = shift;
    my $dataset              = shift;
    my $atom_properties      = shift;
    my $uniquify_atoms       = shift;

    my $values = $dataset->{values};

    # Parse symmetry operators:
    my @sym_operators = map { symop_from_string($_) } @{$sym_data};

    # Create a list of symmetry operators:
    my $symop_list = { symops => [ map { symop_from_string($_) } @$sym_data ],
                       symop_ids => {} };
    for (my $i = 0; $i < @{$sym_data}; $i++)
    {
        $symop_list->{symop_ids}
                     {symop_string_canonical_form($sym_data->[$i])} = $i;
    }

    my $cif_atom_list_options = {
        uniquify_atom_names => 1,
        uniquify_atoms => $uniquify_atoms,
        exclude_dummy_atoms => $exclude_dummy_atoms,
        exclude_dummy_coordinates => 1,
        exclude_unknown_coordinates => 1,
        symop_list => $symop_list,
        modulo_1 => 1,
        atom_properties => $atom_properties,
        continue_on_errors => !$die_on_errors
    };

    # Extract atoms fract coordinates
    my $atom_list = atom_array_from_cif( $dataset, $cif_atom_list_options );
    return [] unless defined $atom_list;

    # atoms with zero occupancies are not initially filtered in the
    # 'atom_array_from_cif' subroutine due to some dummy atoms
    # potentially containing zero or equivalent ('.', '?') occupancies
    if ( $exclude_zero_occupancies ) {
        my @filtered_atom_list;
        for my $atom ( @$atom_list ) {
            my $has_zero_occupancy = 0;
            if ( exists $atom->{'atom_site_occupancy'} ) {
                if ( $atom->{'atom_site_occupancy'} eq '?' ||
                     $atom->{'atom_site_occupancy'} eq '.' ) {
                    $has_zero_occupancy = 1;
                } else {
                    my $occupancy = $atom->{'atom_site_occupancy'};
                    $occupancy =~ s/[(][0-9]+[)]$//; # remove precision
                    if ( $occupancy == 0.0 ) {
                        $has_zero_occupancy = 1;
                    }
                }
            }

            next if ( $has_zero_occupancy &&
                      ( !exists $atom->{'calc_flag'} ||
                        $atom->{'calc_flag'} ne 'dum' ) );

            push @filtered_atom_list, $atom;
        }
        $atom_list = \@filtered_atom_list;
    }

    if( !@$atom_list ) {
        warn "WARNING, no atoms suitable for processing were found -- "
           . "maybe all occupancies were unknown, zero, or "
           . "all atom types were unrecognised\n";
            return [];
    }

    my $max_covalent_radius = get_max_covalent_radius( $atom_properties );

    my @unique_molecules;
    my %seen_molecules;

    # If there are atom sets that are disordered around a special
    # position, determine their symmetry subgroups in the space group
    # and their symmetry subgroup cosets:

    determine_disordered_set_symmetry( $atom_list, \@sym_operators,
                                       $atom_properties,
                                       $vdw_distance_factor );

    # Apply necessary symmetry operators to all atoms. For atom sets
    # that are disordered around a special position, only symmetry
    # operators from atom set symmetry group cosets are applied, one
    # symop from each coset:
    my %initial_atom_names = map { $_->{name} => 1 } @$atom_list;

    my $unit_cell_atoms = symgen_all_atoms( $atom_list, \@sym_operators,
                                            {
                                                print_errors => 1,
                                                initial_atom_names =>
                                                    \%initial_atom_names
                                            } );

    my $symmetric_atoms = apply_shifts( $unit_cell_atoms );

    my @initial_atoms;
    if( $expand_to_p1 ) {
        @initial_atoms = @$unit_cell_atoms;
    } else {
        do {
            local $" = ", ";
            local $\ = "\n";
            my @atom_names = sort keys %initial_atom_names;
            print STDERR ">>> atom names: @atom_names";
        } if 0;
        foreach my $symmetric_atom ( @$symmetric_atoms ) {
            do {
                local $\ = "\n";
                print STDERR ">>> checking atom: $symmetric_atom->{name}";
            } if 0;
            push( @initial_atoms, $symmetric_atom )
                if exists $initial_atom_names{$symmetric_atom->{name}};
        }
    }

    if( $dump_atoms ) {
        dump_atoms_as_cif( 1, \@initial_atoms,
                           [ get_cell( $values ) ] );
    } else {

        my $bricks = build_bricks( $symmetric_atoms,
                                   $max_covalent_radius * 2 +
                                   $covalent_sensitivity );

        # Finds molecules
        my @current_ordered_molecules = find_molecules( $covalent_sensitivity,
                                                        $atom_properties,
                                                        $symmetric_atoms,
                                                        \@initial_atoms,
                                                        $bricks,
                                                        \%seen_molecules );

        push( @unique_molecules, @current_ordered_molecules );
    }

    # Calculates chemical formula sum
    foreach my $molecule (@unique_molecules) {
        $molecule->{chemical_formula_sum} =
            chemical_formula_sum( $molecule->{atoms} );
    }

    return \@unique_molecules;
}

#===============================================================#
# Applies symmetry operator to all atoms in a given list.
#
# The symop_apply_to_atoms subroutine accepts a reference to an array
# of hash references:
#
# $atom_list = [
#                 {
#                    site_label=>"C1",
#                    name=>"C1_2",
#                    chemical_type=>"C",
#                    coordinates_fract=>[1.0, 1.0, 1.0],
#                    unity_matrix_applied=>1
#                 }, # $atom_info hash
#                 $atom2_info,
#                 $atom3_info,
#                 $atom4_info
#              ]
#
# and a reference to an array - symmetry operator:
#
# my $symop = [
#     [ r11 r12 r13 t1 ]
#     [ r21 r22 r23 t1 ]
#     [ r31 r32 r33 t1 ]
#     [   0   0   0  1 ]
# ],
#
# Returns an list of the above-mentioned atom_info hashes.

sub symop_apply_to_atoms
{
    my($atom_list, $symop) = @_;

    my @sym_atoms = ();
    for my $atom (@$atom_list) {
        push( @sym_atoms,
            symop_apply( $atom, $symop,
                         { append_symop_to_label => $expand_to_p1 } ) );
    }

    return \@sym_atoms;
}

#===============================================================#
# Generate symmetry equivalents of an atom, exclude duplicates
# on special positions

sub symgen_atom($$)
{
    my ( $atom, $sym_operators ) = @_;

    my( $sym_atoms ) = symops_apply_modulo1( $atom, $sym_operators,
                                             { append_symop_to_label =>
                                               $expand_to_p1,
                                               use_special_position_disorder =>
                                               $use_special_position_disorder } );

    if( $sym_atoms &&
        ( !@{$sym_atoms} ||
          $sym_atoms->[0]{multiplicity_ratio} == 1 )) {
        return @$sym_atoms;
    } else {
        my @unique_atoms;
        my %to_be_deleted;
        for my $i (0..$#$sym_atoms-1) {
            for my $j ($i+1..$#$sym_atoms) {
                if( atoms_coincide( $sym_atoms->[$i],
                                    $sym_atoms->[$j],
                                    $sym_atoms->[$i]{f2o} )) {
                    $to_be_deleted{$sym_atoms->[$j]{name}} = 1;
                }
            }
        }
        for my $atom (@$sym_atoms) {
            if( !defined $to_be_deleted{$atom->{name}} ) {
                push( @unique_atoms, $atom );
            }
        }
        return @unique_atoms;
    }
}

#===============================================================#
# Generate symmetry equivalents of all atoms from a list, exclude
# duplicates on special positions. Check the multiplicity values
# provided in the original file.

sub symgen_all_atoms($$$)
{
    my ( $atoms, $sym_operators, $options ) = @_;

    my $print_errors = 1
        if $options && $options->{print_errors};

    my $initial_atom_names = $options->{initial_atom_names}
        if exists $options->{initial_atom_names};

    my @sym_atoms = ();

    my %disorder_group_operators;

    for my $atom (@{$atoms}) {
        my $atom_symops;
        if( exists $atom->{permissible_operators} ) {
            my $operator_set_index;
            if( $special_position_operator_set eq "random" ) {
                my $disorder_group = $atom->{group};
                if( exists $disorder_group_operators{$disorder_group} ) {
                    $atom_symops =
                        $disorder_group_operators{$disorder_group}
                } else {
                    # Pre-multiply the symmetry operator with a randomly
                    # selected operator that maps a disordered group into
                    # itself:
                    my @randomised_symops;
                    my $site_symops = $atom->{disorder_site_symmetry};
                    my $nsymops = int(@$site_symops);

                    for my $permissible_symop (
                        @{$atom->{permissible_operators}[0]}
                        ) {
                        my $symop_index = int(rand($nsymops));
                        my $site_symop = $site_symops->[$symop_index];
                        do {
                            use Data::Dumper;
                            print STDERR Dumper( $site_symop, $permissible_symop );
                        } if 0;
                        push( @randomised_symops,
                              symop_mul( $permissible_symop, $site_symop )
                            );
                    }
                    $disorder_group_operators{$disorder_group} =
                        \@randomised_symops;
                    $atom_symops = \@randomised_symops;
                }
            } else {
                $operator_set_index =
                    $special_position_operator_set %
                    int(@{$atom->{permissible_operators}});
                $atom_symops =
                    $atom->{permissible_operators}[$operator_set_index];
            }

        } else {
            $atom_symops = $sym_operators;
        }
        die unless defined $atom_symops;
        # If symgen_all_atoms() is called by the code that needs all
        # symmetry equivalents in the cell to reconstruct molecules,
        # it passes a hash of all initial atoms names as an optional
        # parameter. Molecules are reconstructed by the caller of
        # this function starting from atoms that have their names
        # listed in the $initial_atom_names = {} hash. Normally, they
        # are just _atom_site_label values from the CIF since, when a
        # unity operator is applied, the atom name is not changed by
        # symgen_atom(). However, if an atom belongs to a group that is
        # disordered around a special position, and if we choose to
        # apply some of the disorder site operators to this atom, the
        # unity operator will never be used for such atom. In this
        # case, its name in the initial atom list must be replaced so
        # that the molecule reconstruction code finds them:
        if( $initial_atom_names &&
            !symop_is_unity( $atom_symops->[0] ) ) {
            my $symop_string = canonical_string_from_symop( $atom_symops->[0] );
            # FIXME: the code that generates the $symop_id value MUST
            # be exactly the same as in symop_register_applied_symop()
            # of the SymmetryGenerator.pm, line 206 onwards
            # (rev. 7270). The code should be refactored so that the
            # symop_id generation happens just in one place (restore
            # SPOT) (S.G.).
            my $symop_id =
                $atom->{symop_list}{symop_ids}{$symop_string} + 1;

            my $old_atom_name = $atom->{site_label};
            my $new_atom_name = $atom->{site_label} . '_' . $symop_id . '_555';
            delete $initial_atom_names->{$old_atom_name};
            $initial_atom_names->{$new_atom_name} = 1;
        }
        push( @sym_atoms, symgen_atom( $atom, $atom_symops ) );
    }

    my $nr_multiplicity_ratios_found = 0;

    for my $atom (@{$atoms}) {
        my $multiplicity = $atom->{multiplicity};
        my $multiplicity_ratio = $atom->{multiplicity_ratio};

        if( exists $atom->{_atom_site_symmetry_multiplicity} &&
            $atom->{_atom_site_symmetry_multiplicity} ne '?' &&
            $atom->{_atom_site_symmetry_multiplicity} ne '.' &&
            $atom->{_atom_site_symmetry_multiplicity} !=
            $multiplicity ) {
            if( $atom->{_atom_site_symmetry_multiplicity} ==
                $multiplicity_ratio ) {
                $nr_multiplicity_ratios_found++;
            } else {
                if( $print_errors ) {
                    warn 'WARNING, the given multiplicity value of atom ' .
                         "'$atom->{name}' differs from the calculated value " .
                         "('$atom->{_atom_site_symmetry_multiplicity}' vs. " .
                         "'$multiplicity') -- the calculated value will be " .
                         'used' . "\n";
                }
            }
        }
    }

    if( $nr_multiplicity_ratios_found > 0 &&
        $print_errors ) {
        warn "WARNING, multiplicity ratios are given instead of "
           . "multiplicities for $nr_multiplicity_ratios_found atoms -- "
           . "taking calculated values\n";
    }

    return \@sym_atoms;
}

#===============================================================#
# Prints molecule to the CIF file.

# Accepts a hash
# %molecule = (
#               atoms=>[\%atom_info1, \%atom_info2, ...],
#               bonds=>[{atom1=>\%atom_info1, atom2=>\%atom_info2}], #covalent bond
#               chemical_formula_sum=>"\\'C6 H6\\'",
#             );
# ...
#
# @param $sym_data
#       Reference to an array of symmetry operations as returned
#       by the COD::CIF::Data::get_symmetry_operators() subroutine.
#       Currently not used.
# @param $Z
#       Molecular Z number.
# @param $original_sg_number
#       Space group IT number derived from the input crystal structure
#       (see the get_space_group_number() subroutine). May be undefined.
##

sub print_molecule
{
    my( $molecule_id, $audit, $molecule, $Id, $dataset, $dataset_name,
        $filename, $sym_data, $Z, $original_sg_number ) = @_;

    my $new_dataset = clone( $dataset );

    $new_dataset->{name} = $dataset_name;
    if( defined $molecule_id ) {
        $new_dataset->{name} .= '_molecule_' . $molecule_id;
    }

    my @data2copy = qw(
    _publ_author_name
    _publ_section_title
    _journal_issue
    _journal_name_full
    _journal_page_first
    _journal_page_last
    _journal_volume
    _journal_year

    _cell_length_a
    _cell_length_b
    _cell_length_c
    _cell_angle_alpha
    _cell_angle_beta
    _cell_angle_gamma

    _cell_measurement_pressure
    _cell_measurement.pressure
    _cell_measurement.pressure_esd
    _cell_measurement_pressure_gPa
    _cell_measurement_radiation
    _cell_measurement.radiation
    _cell_measurement.temp
    _cell_measurement_temperature
    _cell_measurement_temperature_C
    _cell_measurement.temp_esd
    _cell_measurement_wavelength
    _cell_measurement.wavelength
    _cell_measurement_wavelength_nm
    _cell_measurement_wavelength_pm

    _diffrn_ambient_environment
    _diffrn.ambient_environment
    _diffrn_ambient_pressure
    _diffrn.ambient_pressure
    _diffrn.ambient_pressure_esd
    _diffrn_ambient_pressure_gPa
    _diffrn_ambient_pressure_gt
    _diffrn.ambient_pressure_gt
    _diffrn_ambient_pressure_lt
    _diffrn.ambient_pressure_lt
    _diffrn.ambient_temp
    _diffrn.ambient_temp_details
    _diffrn_ambient_temperature
    _diffrn_ambient_temperature_C
    _diffrn_ambient_temperature_gt
    _diffrn_ambient_temperature_lt
    _diffrn.ambient_temp_esd
    _diffrn.ambient_temp_gt
    _diffrn.ambient_temp_lt

    _diffrn_radiation_collimation
    _diffrn_radiation.collimation
    _diffrn_radiation_detector
    _diffrn_radiation_detector_dtime
    _diffrn_radiation.diffrn_id
    _diffrn_radiation.div_x_source
    _diffrn_radiation.div_x_y_source
    _diffrn_radiation.div_y_source
    _diffrn_radiation_filter_edge
    _diffrn_radiation.filter_edge
    _diffrn_radiation_filter_edge_nm
    _diffrn_radiation_filter_edge_pm
    _diffrn_radiation_inhomogeneity
    _diffrn_radiation.inhomogeneity
    _diffrn_radiation_monochromator
    _diffrn_radiation.monochromator
    _diffrn_radiation_polarisn_norm
    _diffrn_radiation.polarisn_norm
    _diffrn_radiation_polarisn_ratio
    _diffrn_radiation.polarisn_ratio
    _diffrn_radiation.polarizn_source_norm
    _diffrn_radiation.polarizn_source_ratio
    _diffrn_radiation_probe
    _diffrn_radiation.probe
    _diffrn_radiation_source
    _diffrn_radiation_type
    _diffrn_radiation.type
    _diffrn_radiation_wavelength
    _diffrn_radiation_wavelength_id
    _diffrn_radiation_wavelength.id
    _diffrn_radiation.wavelength_id
    _diffrn_radiation_wavelength_nm
    _diffrn_radiation_wavelength_pm
    _diffrn_radiation_wavelength.wavelength
    _diffrn_radiation_wavelength_wt
    _diffrn_radiation_wavelength.wt
    _diffrn_radiation_xray_symbol
    _diffrn_radiation.xray_symbol

    _diffrn_reflns_theta_full
    _diffrn_reflns_resolution_full
    _diffrn_reflns_theta_max
    _diffrn_reflns_resolution_max
    _reflns_d_resolution_high
    _reflns.d_resolution_high
    _reflns_d_resolution_high_nm
    _reflns_d_resolution_high_pm
    _reflns_d_resolution_low
    _reflns.d_resolution_low
    _reflns_d_resolution_low_nm
    _reflns_d_resolution_low_pm
    _diffrn_reflns_limit_h_max
    _diffrn_reflns.limit_h_max
    _diffrn_reflns_limit_h_min
    _diffrn_reflns.limit_h_min
    _diffrn_reflns_limit_k_max
    _diffrn_reflns.limit_k_max
    _diffrn_reflns_limit_k_min
    _diffrn_reflns.limit_k_min
    _diffrn_reflns_limit_l_max
    _diffrn_reflns.limit_l_max
    _diffrn_reflns_limit_l_min
    _diffrn_reflns.limit_l_min

    _cod_duplicate_entry
    _[local]_cod_duplicate_entry
);

    my @data2rename = qw(
    _chemical_formula_analytical
    _chemical_formula.analytical
    _chemical_formula.entry_id
    _chemical_formula_iupac
    _chemical_formula.iupac
    _chemical_formula_moiety
    _chemical_formula.moiety
    _chemical_formula_structural
    _chemical_formula.structural
    _chemical_formula_sum
    _chemical_formula.sum
    _pd_proc_ls_prof_R_factor
    _pd_proc_ls_prof_wR_factor
    _refine_hist.R_factor_all
    _refine_hist.R_factor_obs
    _refine_hist.R_factor_R_free
    _refine_hist.R_factor_R_work
    _refine_ls_class_R_factor_all
    _refine_ls_class.R_factor_all
    _refine_ls_class_R_factor_gt
    _refine_ls_class.R_factor_gt
    _refine_ls_class_wR_factor_all
    _refine_ls_class.wR_factor_all
    _refine_ls_R_factor_all
    _refine.ls_R_factor_all
    _refine_ls_R_factor_gt
    _refine.ls_R_factor_gt
    _refine_ls_R_factor_obs
    _refine.ls_R_factor_obs
    _refine.ls_R_factor_R_free
    _refine.ls_R_factor_R_free_error
    _refine.ls_R_factor_R_free_error_details
    _refine.ls_R_factor_R_work
    _refine_ls_shell.R_factor_all
    _refine_ls_shell.R_factor_obs
    _refine_ls_shell.R_factor_R_free
    _refine_ls_shell.R_factor_R_free_error
    _refine_ls_shell.R_factor_R_work
    _refine_ls_shell.wR_factor_all
    _refine_ls_shell.wR_factor_obs
    _refine_ls_shell.wR_factor_R_free
    _refine_ls_shell.wR_factor_R_work
    _refine_ls_wR_factor_all
    _refine.ls_wR_factor_all
    _refine_ls_wR_factor_gt
    _refine_ls_wR_factor_obs
    _refine.ls_wR_factor_obs
    _refine_ls_wR_factor_ref
    _refine.ls_wR_factor_R_free
    _refine.ls_wR_factor_R_work
    _reflns_class_R_factor_all
    _reflns_class.R_factor_all
    _reflns_class_R_factor_gt
    _reflns_class.R_factor_gt
    _reflns_class_wR_factor_all
    _reflns_class.wR_factor_all
);

    # Copy the '_atom_type.symbol' and '_atom_type.oxidation_number'
    # data items only if both are simultaneously provided. Otherwise,
    # the oxidation numbers cannot be mapped to the corresponding atom
    # types or the oxidation numbers are not provided at all.
    if( ( contains_data_item( $new_dataset, '_atom_type_symbol' ) ||
          contains_data_item( $new_dataset, '_atom_type.symbol' ) ) &&
        ( contains_data_item( $new_dataset, '_atom_type_oxidation_number' ) ||
          contains_data_item( $new_dataset, '_atom_type.oxidation_number' ) ) )
    {
        push @data2copy, qw(
                _atom_type.symbol
                _atom_type_symbol
                _atom_type.oxidation_number
                _atom_type_oxidation_number
            )
    }

    my %data2copy = map { $_, $_ } @data2copy;

    my @tag_list = @{$new_dataset->{tags}};

    my $src_tag_prefix = '_[local]_cod_src';
    my %renamed_tags = rename_tags( $new_dataset,
                                    \@data2rename,
                                    $src_tag_prefix );

    my @tags_to_exclude = grep { !exists $data2copy{$_} &&
                                 !exists $renamed_tags{$_} }
                               @{$new_dataset->{tags}};
    foreach (@tags_to_exclude) {
        exclude_tag( $new_dataset, $_ );
    }

    if( $audit ) {
        my $id_value = $Id;
        $id_value =~ s/\s*\$\s*//g;
        set_tag( $new_dataset, '_audit_creation_method', $id_value );
    }

    set_tag( $new_dataset, '_chemical_formula_sum',
             $molecule->{chemical_formula_sum} );

    set_tag( $new_dataset, '_cod_data_source_file',
             basename( $filename ) );
    set_tag( $new_dataset, '_cod_data_source_block',
             $dataset_name );
    set_tag( $new_dataset, '_cell_formula_units_Z', $Z );
    set_tag( $new_dataset, '_space_group_name_H-M_alt', 'P 1' );

    set_loop_tag( $new_dataset, '_space_group_symop_operation_xyz',
                  undef, [ 'x, y, z' ] );

    if( defined $original_sg_number ) {
        set_tag( $new_dataset, '_cod_molecule_space_group_IT_number',
                 $original_sg_number );
    }

    if( $molecule->{is_polymer} ) {
        set_tag( $new_dataset, '_cod_molecule_is_polymer', 'yes' );
    }
    else {
        set_tag( $new_dataset, '_cod_molecule_is_polymer', 'no' );
    }

    if( $molecule->{polymer_dimension} && $max_polymer_span != 0 ) {
        set_tag( $new_dataset, '_cod_molecule_polymer_dimension',
                 $molecule->{polymer_dimension} );
        set_tag( $new_dataset, '_cod_molecule_polymer_basis',
                 $molecule->{polymer_basis} );
    }

    my @atoms = sort {
        length($a->{name}) == length($b->{name}) ?
        $a->{name} cmp $b->{name} :
        length($a->{name}) <=> length($b->{name})
    } @{$molecule->{atoms}};

    my $atoms_datablock = datablock_from_atom_array( \@atoms );
    merge_datablocks( $atoms_datablock, $new_dataset );

    my $cod_molecule_datablock = generate_cod_molecule_data_block( \@atoms );
    merge_datablocks( $cod_molecule_datablock, $new_dataset );

    if( $force_unit_occupancies &&
        exists $new_dataset->{values}{_atom_site_occupancy} ) {
        set_loop_tag( $new_dataset,
                      '_atom_site_occupancy',
                      '_atom_site_label',
                      [ map { exists $_->{calc_flag} && $_->{calc_flag} eq 'dum'
                                ? '.' : '1.0' } @atoms ] );
    }
    if( !$use_one_output_datablock ) {
        exclude_tag( $new_dataset, '_atom_site_disorder_assembly' );
        exclude_tag( $new_dataset, '_atom_site_disorder_group' );
    }

    # Forcing coordinate format
    for my $tag ( qw( _atom_site_fract_x
                      _atom_site_fract_y
                      _atom_site_fract_z ) ) {
        set_loop_tag( $new_dataset,
                      $tag,
                      '_atom_site_label',
                      [ map { $_ = sprintf $format, $_;
                              s/^\s+//; s/\s+$//; $_ }
                            @{$new_dataset->{values}{$tag}} ] );
    }

    # Printing _geom_bond_ output on request
    if( $output_geom_bond ) {
        if( exists $molecule->{bonds} ) {
            set_loop_tag( $new_dataset,
                          '_geom_bond_atom_site_label_1',
                          '_geom_bond_atom_site_label_1',
                          [ map { $_->{atom1}{name} }
                                @{$molecule->{bonds}} ] );
            set_loop_tag( $new_dataset,
                          '_geom_bond_atom_site_label_2',
                          '_geom_bond_atom_site_label_1',
                          [ map { $_->{atom2}{name} }
                                @{$molecule->{bonds}} ] );
            set_loop_tag( $new_dataset,
                          '_geom_bond_distance',
                          '_geom_bond_atom_site_label_1',
                          [ map { sprintf '%.5f', $_->{distance} }
                                @{$molecule->{bonds}} ] );
            set_loop_tag( $new_dataset,
                          '_geom_bond_valence',
                          '_geom_bond_atom_site_label_1',
                          [ map { $_->{order} }
                                @{$molecule->{bonds}} ] );
        } else {
            warn 'WARNING, bond data necessary to compute _geom_bond_ '
               . 'data items was not calculated' . "\n";
        }
    }

    print_cif( $new_dataset,
                    {
                        preserve_loop_order => 1,
                        keep_tag_order => 1
                    } );

    return;
}

#===============================================================#
# Finds all possible molecules in the CIF file. If two atoms are connected via
# then the algorithm states that there in no bond between these two atoms.

# The algorithm:
# 1. Takes an initial atom and tests if it has not been found in the other
#    molecule yet
# 2. If not, then begins to search for the other molecule:
# 2.1  Does modulo_1 for the initial atom
# 2.2  Finds a translation from initial atom to atom_modulo_1
# 2.3  Searches for all neighbours of atom_modulo_1
# 2.4  For each neighbour of atom_modulo_1 does 2.1 -- 2.4
# 2.5  atom_modulo_1 and all its neighbours translates according translation
#       vector. atom_modulo_1 now becomes initial atom. The others - accordingly
# 3. Stops and does the step 1 until there is no left any initial atom.


# Accepts
#     covalent_sensitivity - a threshold for covalent sensitivity
#     atom_properties(
#           H => {
#                     name => Hydrogen, #(chemical_type)
#                     period => 1,
#                     group => 1,
#                     block => s,
#                     atomic_number => "1",
#                     atomic_weight => 1.008,
#                     covalent_radius => 0.23,
#                     vdw_radius => 1.09,
#                     valency => [1],
#                     },
#          );
# symmetric_atoms and initial_atoms are arrays of
#                                 $atom_info = {
#                                             name=>"C1_2",
#                                             site_label=>"C1",
#                                             chemical_type=>"C",
#                                             coordinates_fract=>[1.0, 1.0,1.0],
#                                             coordinates_ortho=>[1.0, 1.0,1.0],
#                                             unity_matrix_applied=>1
#                                             }
# Returns an array of
# %molecule = (
#               atoms => [
#                   \%atom1_info, \%atom2_info, \%atom3_info, \%atom4_info
#               ],
#               bonds => [
#                   [ \%atom1_info, \%atom2_info ],
#                   [ \%atom1_info, \%atom3_info ],
#                   [ \%atom4_info, \%atom3_info ],
#               ] # covalent bond description
#               chemical_formula_sum => "C6 H6",
#             );

sub find_molecules($$$$$$)
{
    my $covalent_sensitivity = shift(@_);
    my $atom_properties      = shift(@_);
    my $symmetric_atoms      = shift(@_);
    my $initial_atoms        = shift(@_);
    my $bricks               = shift(@_);
    my $seen_molecules       = shift(@_);

    my @unique_molecules;
    my %used_atoms;
    my %used_originals;
    my %used_uc_atoms;
    my %checked_pairs;
    my $nbumps = 0;

    foreach my $initial_atom (@$initial_atoms)
    {
        next if exists $used_originals{$initial_atom->{cell_label}};
        print STDERR ">>>> starting new molecule\n" if $debug;

        ## if( ! $expand_to_p1 &&
        ##     $initial_atom->{cell_label} ne $initial_atom->{site_label} ) {
        ##     print STDERR
        ##         ">>>> site: $initial_atom->{site_label}, " .
        ##         "cell: $initial_atom->{cell_label}\n";
        ## }

        my( $molecule_atoms, $mol_nbumps, $mol_polymer_atoms ) =
            find_molecule( $covalent_sensitivity,
                           $atom_properties,
                           $symmetric_atoms,
                           \%used_atoms,
                           \%used_originals,
                           \%used_uc_atoms,
                           \%checked_pairs,
                           $initial_atom, $bricks );

        my @molecule_atoms = @$molecule_atoms;
        $nbumps += $mol_nbumps;

        if( !@molecule_atoms ) {
            warn "WARNING, found molecule with no atoms -- strange...\n";
            next;
        }

        # Calculate polymer dimension and basis.
        my $polymer_dimension;
        my $polymer_basis;

        if( $mol_polymer_atoms > 0 ) {
            my $polymer_vectors = {};
            for my $atom ( @molecule_atoms ) {
                my $site_label = $atom->{site_label};
                my $symop_id = $atom->{symop_id};
                if( !exists $polymer_vectors->{$site_label}{$symop_id} ) {
                    $polymer_vectors->{$site_label}{$symop_id} = [];
                }
                push( @{$polymer_vectors->{$site_label}{$symop_id}},
                      $atom->{translation} );
            }
            for my $site_label (sort keys %$polymer_vectors) {
                for my $symop_id (sort keys %{$polymer_vectors->{$site_label}} ) {
                    my @polymer_vectors =
                        @{$polymer_vectors->{$site_label}{$symop_id}};
                    next if @polymer_vectors < 2;
                    my $reference_vector = shift @polymer_vectors;
                    my ($polymer_dimension_now, $basis_now) =
                        get_rank_and_basis(
                            [ map { vector_sub( $_, $reference_vector ) }
                            @polymer_vectors ]
                        );
                    next if !defined $polymer_dimension_now;
                    if( !defined $polymer_dimension ||
                        $polymer_dimension < $polymer_dimension_now ) {
                        $polymer_dimension = $polymer_dimension_now;
                        $polymer_basis = $basis_now;
                    }
                }
            }
        }

        my %molecule = (
            atoms => \@molecule_atoms,
            chemical_formula_sum => '',
            is_polymer => ($mol_polymer_atoms > 0),
            polymer_dimension => $polymer_dimension,
            polymer_basis => $polymer_basis,
        );

        push( @unique_molecules, \%molecule );
    }

    if( !$verbose && $nbumps > 0 ) {
        warn "WARNING, $nbumps pair(s) of atoms are too close to "
           . "each other and are considered as bumps\n";
    }

    return @unique_molecules;
}

# ============================================================================ #

sub find_molecule($$$$$$$$$)
{
    my $covalent_sensitivity = shift(@_);
    my $atom_properties      = shift(@_);
    my $symmetric_atoms      = shift(@_);
    my $used_atoms           = shift(@_);
    my $used_originals       = shift(@_);
    my $used_uc_atoms        = shift(@_);
    my $checked_pairs        = shift(@_);
    my $current_atom         = shift(@_);
    my $bricks               = shift(@_);

    my @current_coords_fract_modulo_1 =
        map { modulo_1($_) } @{$current_atom->{coordinates_fract}};

    my $atom_in_unit_cell_coords_ortho =
        symop_vector_mul( $current_atom->{f2o}, \@current_coords_fract_modulo_1 );

    my $current_translation = translation( $current_atom->{coordinates_fract},
                                           \@current_coords_fract_modulo_1 );

    my @neighbors;

    do {
        no warnings;
        if( exists $used_atoms->
            {$current_atom->{site_label}}
            {$current_atom->{symop_id}}
            {$current_atom->{translation_id}} ) {
            print STDERR "<<<< atom labelled '$current_atom->{name}' " .
                "is already in some molecule, returning\n"
                if $debug;
            return ( \@neighbors, 0, 0 );
        }

        $used_atoms->{$current_atom->{site_label}}
            {$current_atom->{symop_id}}
            {$current_atom->{translation_id}} = $current_atom;
    }; # end no warnings

    $used_originals->{$current_atom->{cell_label}} =
        $current_atom->{cell_label};

    my $polymer_atoms = 0;

    do {
        no warnings;
        if( exists $used_uc_atoms->
            {$current_atom->{site_label}}
            {$current_atom->{symop_id}} ) {
            my $used_uc_atom = $used_uc_atoms->
                    {$current_atom->{site_label}}
                    {$current_atom->{symop_id}};
            print STDERR ">>> !!!! detected a used unit cell " .
                "label $current_atom->{name}/$current_atom->{symop_id}/" .
                "$current_atom->{translation_id} (${used_uc_atom}-th time)\n"
            if $debug;

            $polymer_atoms++;

            if( $used_uc_atoms->
                {$current_atom->{site_label}}
                {$current_atom->{symop_id}} > $max_polymer_atoms ) {
                my $message = "the maximum number of polymer atom " .
                    "repetitions $max_polymer_atoms was reached for " .
                    "atom '$current_atom->{site_label}' " .
                    "(symop id '$current_atom->{symop_id}') -- " .
                    "to get around this limit, please increase " .
                    "--max-polymer-atoms, to say, " .
                    "--max-polymer-atoms=" . (2 * $max_polymer_atoms) . " " .
                    "or decrease --max-polymer-span (e.g. " .
                    "--max-polymer-span=" . int($max_polymer_span/2) . ", " .
                    "but expect increased computation times and " .
                    "memory consumption)";
                if( !$die_on_errors ) {
                    warn "WARNING, $message\n";
                    return ( [], 0, $polymer_atoms );
                } else {
                    die "ERROR, $message\n";
                }
            }

            if( abs($current_atom->{translation}[0]) > $max_polymer_span ||
                abs($current_atom->{translation}[1]) > $max_polymer_span ||
                abs($current_atom->{translation}[2]) > $max_polymer_span ) {
                return ( [$current_atom], 0, $polymer_atoms );
            }
        }

        $used_uc_atoms->
            {$current_atom->{site_label}}
            {$current_atom->{symop_id}} ++;
    }; # end no warnings

    print STDERR
        ">>> considering atom $current_atom->{name} " .
            "(@{$atom_in_unit_cell_coords_ortho}) " .
        "($current_atom->{cell_label}/" .
        "$current_atom->{symop_id}/$current_atom->{translation_id})\n"
        if $debug;

    push( @neighbors, $current_atom );

    my ($i_init, $j_init, $k_init) =
        get_atom_index( $bricks, @{$atom_in_unit_cell_coords_ortho} );

    my ( $min_i, $max_i, $min_j, $max_j, $min_k, $max_k );

    eval {
        ( $min_i, $max_i, $min_j, $max_j, $min_k, $max_k ) =
            get_search_span( $bricks, $i_init, $j_init, $k_init );
    };
    if( $@ ) {
        use COD::Serialise qw( serialiseRef );
        serialiseRef( $atom_in_unit_cell_coords_ortho );
        serialiseRef( [ $i_init, $j_init, $k_init ] );
        serialiseRef( $bricks );
        die( $@ );
    }

    if( $debug ) {
        local $" = ", ";
        print STDERR
            ">>> now scanning its distinct neighbours " .
            "around @{$atom_in_unit_cell_coords_ortho}:\n";
    };

    my $nbumps = 0;

    ## foreach my $sym_atom (@$symmetric_atoms)
    for my $i ($min_i .. $max_i) {
    for my $j ($min_j .. $max_j) {
    for my $k ($min_k .. $max_k) {
        for my $sym_atom ( @{$bricks->{atoms}[$i][$j][$k]} ) {
            my $sym_atom_coords_ortho = $sym_atom->{coordinates_ortho};
            my $new_label = $current_atom->{name};
            my $sym_label = $sym_atom->{name};

            if( $current_atom->{name} eq $sym_atom->{name} ) {
            # We have found the same atom, no need to add bond or
            # neighbour
            next;
            }

            my $dist = distance( $atom_in_unit_cell_coords_ortho,
                                 $sym_atom_coords_ortho );

            do {
                local $" = ' ';
                print STDERR ">>> checking neighbour $sym_label " .
                    "(@{$sym_atom_coords_ortho}), " .
                    "d = $dist\n";
            } if $debug;

            my $is_bump = test_bump( $atom_properties,
                                     $current_atom->{chemical_type},
                                     $sym_atom->{chemical_type},
                                     $current_atom->{site_label},
                                     $sym_atom->{site_label},
                                     $dist, $bump_distance_factor );

            if( $is_bump &&
                !atoms_are_alternative( $current_atom, $sym_atom ) ) {
                if( not exists $checked_pairs->{$sym_label}{$new_label} ) {
                    my $message = "atoms '$current_atom->{name}' and " .
                        "'$sym_atom->{name}' are too close " .
                        "(distance = " .
                        sprintf( "%6.4f", $dist ) .
                        ") and are considered a bump";
                    if( $ignore_bumps ) {
                        if( $verbose || $total_nbumps < 5 ) {
                            warn "WARNING, $message\n";
                        }
                        $nbumps++;
                        $total_nbumps++;
                    } else {
                        die "ERROR, $message -- aborting calculations\n";
                    }
                }
            }

            $checked_pairs->{$sym_label}{$new_label} = 1;
            $checked_pairs->{$new_label}{$sym_label} = 1;

            my $is_bond = test_bond($atom_properties,
                                    $current_atom->{chemical_type},
                                    $sym_atom->{chemical_type},
                                    $dist,
                                    $covalent_sensitivity);

            if( $is_bond &&
                !atoms_are_alternative( $current_atom, $sym_atom ) ) {
                do {
                    use COD::Serialise qw( serialiseRef );
                    local $" = ' ';
                    print STDERR ">>> found bond:\n";
                    serialiseRef( { "translation" => $current_translation,
                                    "original atom" => $current_atom,
                                    "sym atom" => $sym_atom } );
                } if $debug;

                my $back_shifted_sym_atom =
                    translate_atom( $sym_atom, $current_translation );

                do {
                    use COD::Serialise qw( serialiseRef );
                    print ">>>> back-shifted atom:\n";
                    serialiseRef( { sym_atom => $sym_atom,
                                    backshifted => $back_shifted_sym_atom } );
                } if $debug;

                my( $neighbours, $mol_nbumps, $mol_polymer_atoms ) =
                    find_molecule( $covalent_sensitivity,
                                   $atom_properties,
                                   $symmetric_atoms,
                                   $used_atoms,
                                   $used_originals,
                                   $used_uc_atoms,
                                   $checked_pairs,
                                   $back_shifted_sym_atom,
                                   $bricks );

                push(@neighbors, @$neighbours);
                $nbumps += $mol_nbumps;
                $polymer_atoms += $mol_polymer_atoms;
            }
        }
    }}}

    print ">>> Finished checks;\n" if $debug;

    do {
        use COD::Serialise qw( serialiseRef );
        print ">>> Before translation:";
        serialiseRef( \@neighbors );
    } if $debug;

    return ( \@neighbors, $nbumps, $polymer_atoms );
}

#===========================================================================
# Return a list of chemical bonds (represented as atom pairs, each
# pair being two references to two %atom_info structures describing
# the bonded atoms).

sub atom_bonds
{
    my ($atoms, $atom_properties, $covalent_sensitivity) = @_;

    my $max_covalent_radius = get_max_covalent_radius( $atom_properties );

    my $bricks = build_bricks( $atoms,
                                           $max_covalent_radius * 2 +
                                           $covalent_sensitivity );

    my %used_atoms;
    my @bonds;

    for my $atom (@$atoms) {

        $used_atoms{$atom->{name}} = $atom;

        my $coordinates = $atom->{coordinates_ortho};

        my ($i_init, $j_init, $k_init) =
            get_atom_index( $bricks, @$coordinates );

        my ( $min_i, $max_i, $min_j, $max_j, $min_k, $max_k );

        eval {
            ( $min_i, $max_i, $min_j, $max_j, $min_k, $max_k ) =
                get_search_span( $bricks, $i_init, $j_init, $k_init );
        };
        if( $@ ) {
            use COD::Serialise qw( serialiseRef );
            serialiseRef( $coordinates );
            serialiseRef( [ $i_init, $j_init, $k_init ] );
            serialiseRef( $bricks );
            die( $@ );
        }

        ## foreach my $sym_atom (@$symmetric_atoms)
        for my $i ($min_i .. $max_i) {
        for my $j ($min_j .. $max_j) {
        for my $k ($min_k .. $max_k) {
            for my $neighbour ( @{$bricks->{atoms}[$i][$j][$k]} ) {

                next if exists $used_atoms{$neighbour->{name}};

                my $neighbour_coords = $neighbour->{coordinates_ortho};

                if( $atom == $neighbour ) {
                    # We have found the same atom, no need to add bond or
                    # neighbour
                    next;
                }

                my $distance = distance( $coordinates, $neighbour_coords );

                my $is_bond = test_bond($atom_properties,
                                        $atom->{chemical_type},
                                        $neighbour->{chemical_type},
                                        $distance,
                                        $covalent_sensitivity);

                if( $is_bond &&
                    !atoms_are_alternative( $atom, $neighbour ) ) {

                    do {
                        use COD::Serialise qw( serialiseRef );
                        local $" = ' ';
                        print STDERR ">>> found bond:\n";
                        serialiseRef( { "original atom" => $atom,
                                        "neighbour atom" => $neighbour } );
                    } if $debug;

                    my $bond_order =
                        get_bond_order( $distance,
                                        $atom->{chemical_type},
                                        $neighbour->{chemical_type},
                                        $atom_properties );

                    push( @bonds, {
                        atom1 => $atom,
                        atom2 => $neighbour,
                        distance => $distance,
                        order => $bond_order,
                    });
                }
            }
        }}}
    }

    return \@bonds;
}

#==============================================================================
# Use heuristics to guess bond order from its length:

sub get_bond_order
{
    my( $distance, $atom1_type, $atom2_type, $atom_properties ) = @_;

    if( exists $atom_radii{$atom1_type} && exists $atom_radii{$atom2_type} ) {
        my @atom1_radii = @{$atom_radii{$atom1_type}};
        my @atom2_radii = @{$atom_radii{$atom2_type}};
        my @lengths;
        for my $a1 (@atom1_radii) {
            for my $a2 (@atom2_radii) {
                if( $a1->[0] eq $a2->[0] ) {
                    push( @lengths, [ $a1->[0], $a1->[1],
                                      $a1->[2] + $a2->[2] ] );
                }
            }
        }
        @lengths = sort {$a->[2] <=> $b->[2]} @lengths;
        for my $length (@lengths) {
            if( $distance < $length->[2] ) {
                return $length->[1];
            }
        }
        return "?";
    } else {
        return "?";
    }
}


#==============================================================================
# Calculate the rank and basis of a matrix using Gauss-Jordan elimination.
# @param   matrix
# @retval  rank (integer), matrix basis (string)

sub get_rank_and_basis
{
    my( $m ) = @_;
    return 0 if @{$m} == 0; # no need to create row echelon form

    do {
        local $\ = "\n";
        for (@{$m}) {
            print STDERR join ' ', @{$_};
        }
    } if 0;

    my $reduced_row_echelon_matrix =
        gj_elimination_non_zero_elements( $m, 8 * $machine_epsilon );

    my @rre_semicolon_separated_vectors =
        reverse sort { $a cmp $b }
            map {
                join ';', map {sprintf '%g', $_} @{$_}
            } @{$reduced_row_echelon_matrix};

    # set of linearly independent vectors for the matrix:
    my $basis = join ' ', @rre_semicolon_separated_vectors;

    print STDERR ">>>> basis: $basis\n"
        if 0;

    return scalar( @{$reduced_row_echelon_matrix} ), $basis;
}


#==============================================================================
# Convert single-quoted basis string to matrix.
# @param   string
# @retval  matrix

sub basis_string_to_matrix
{
    my( $string ) = @_;
    $string =~ s/'//g; # remove single-quotes
    my @vectors = split /\s+/, $string;
    my $matrix = [map { [split /;/, $_] } @vectors];
    return $matrix;
}


#==============================================================================
# Find machine epsilon.
# @param   void
# @retval  scalar
sub get_machine_epsilon
{
    my $epsilon = 1.00;
    while ( $epsilon + 1.00 > 1.00 ) {
        $epsilon /= 2;
    }
    return $epsilon;
}<|MERGE_RESOLUTION|>--- conflicted
+++ resolved
@@ -95,18 +95,12 @@
 use COD::MorganFingerprints qw( make_morgan_fingerprint );
 use COD::Spacegroups::Builder;
 use COD::Spacegroups::SimpleBuilder;
-<<<<<<< HEAD
 use COD::Spacegroups::Lookup qw( make_symop_hash make_symop_key );
 use COD::Spacegroups::Lookup::COD;
-use COD::Spacegroups::Symop::Algebra qw( symop_mul symop_invert
-                                         symop_is_unity symop_vector_mul
-                                         symop_modulo_1 );
-=======
 use COD::Spacegroups::Symop::Algebra qw( symop_mul
                                          symop_invert
                                          symop_is_unity
                                          symop_vector_mul );
->>>>>>> 4a2862f3
 use COD::Spacegroups::Symop::Parse qw( symop_from_string
                                        string_from_symop
                                        symop_string_canonical_form
